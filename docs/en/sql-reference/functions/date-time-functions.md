---
slug: /en/sql-reference/functions/date-time-functions
sidebar_position: 45
sidebar_label: Dates and Times
---

# Functions for Working with Dates and Times

Most functions in this section accept an optional time zone argument, e.g. `Europe/Amsterdam`. In this case, the time zone is the specified one instead of the local (default) one.

**Example**

``` sql
SELECT
    toDateTime('2016-06-15 23:00:00') AS time,
    toDate(time) AS date_local,
    toDate(time, 'Asia/Yekaterinburg') AS date_yekat,
    toString(time, 'US/Samoa') AS time_samoa
```

``` text
┌────────────────time─┬─date_local─┬─date_yekat─┬─time_samoa──────────┐
│ 2016-06-15 23:00:00 │ 2016-06-15 │ 2016-06-16 │ 2016-06-15 09:00:00 │
└─────────────────────┴────────────┴────────────┴─────────────────────┘
```

## makeDate

Creates a [Date](../../sql-reference/data-types/date.md)
- from a year, month and day argument, or
- from a year and day of year argument.

**Syntax**

``` sql
makeDate(year, month, day);
makeDate(year, day_of_year);
```

Alias:
- `MAKEDATE(year, month, day);`
- `MAKEDATE(year, day_of_year);`

**Arguments**

- `year` — Year. [Integer](../../sql-reference/data-types/int-uint.md), [Float](../../sql-reference/data-types/float.md) or [Decimal](../../sql-reference/data-types/decimal.md).
- `month` — Month. [Integer](../../sql-reference/data-types/int-uint.md), [Float](../../sql-reference/data-types/float.md) or [Decimal](../../sql-reference/data-types/decimal.md).
- `day` — Day. [Integer](../../sql-reference/data-types/int-uint.md), [Float](../../sql-reference/data-types/float.md) or [Decimal](../../sql-reference/data-types/decimal.md).
- `day_of_year` — Day of the year. [Integer](../../sql-reference/data-types/int-uint.md), [Float](../../sql-reference/data-types/float.md) or [Decimal](../../sql-reference/data-types/decimal.md).

**Returned value**

- A date created from the arguments.

Type: [Date](../../sql-reference/data-types/date.md).

**Example**

Create a Date from a year, month and day:

``` sql
SELECT makeDate(2023, 2, 28) AS Date;
```

Result:

``` text
┌───────date─┐
│ 2023-02-28 │
└────────────┘
```

Create a Date from a year and day of year argument:

``` sql
SELECT makeDate(2023, 42) AS Date;
```

Result:

``` text
┌───────date─┐
│ 2023-02-11 │
└────────────┘
```
## makeDate32

Like [makeDate](#makeDate) but produces a [Date32](../../sql-reference/data-types/date32.md).

## makeDateTime

Creates a [DateTime](../../sql-reference/data-types/datetime.md) from a year, month, day, hour, minute and second argument.

**Syntax**

``` sql
makeDateTime(year, month, day, hour, minute, second[, timezone])
```

**Arguments**

- `year` — Year. [Integer](../../sql-reference/data-types/int-uint.md), [Float](../../sql-reference/data-types/float.md) or [Decimal](../../sql-reference/data-types/decimal.md).
- `month` — Month. [Integer](../../sql-reference/data-types/int-uint.md), [Float](../../sql-reference/data-types/float.md) or [Decimal](../../sql-reference/data-types/decimal.md).
- `day` — Day. [Integer](../../sql-reference/data-types/int-uint.md), [Float](../../sql-reference/data-types/float.md) or [Decimal](../../sql-reference/data-types/decimal.md).
- `hour` — Hour. [Integer](../../sql-reference/data-types/int-uint.md), [Float](../../sql-reference/data-types/float.md) or [Decimal](../../sql-reference/data-types/decimal.md).
- `minute` — Minute. [Integer](../../sql-reference/data-types/int-uint.md), [Float](../../sql-reference/data-types/float.md) or [Decimal](../../sql-reference/data-types/decimal.md).
- `second` — Second. [Integer](../../sql-reference/data-types/int-uint.md), [Float](../../sql-reference/data-types/float.md) or [Decimal](../../sql-reference/data-types/decimal.md).
- `timezone` — [Timezone](../../operations/server-configuration-parameters/settings.md#server_configuration_parameters-timezone) for the returned value (optional).

**Returned value**

- A date with time created from the arguments.

Type: [DateTime](../../sql-reference/data-types/datetime.md).

**Example**

``` sql
SELECT makeDateTime(2023, 2, 28, 17, 12, 33) AS DateTime;
```

Result:

``` text
┌────────────DateTime─┐
│ 2023-02-28 17:12:33 │
└─────────────────────┘
```

## makeDateTime64

Like [makeDateTime](#makedatetime) but produces a [DateTime64](../../sql-reference/data-types/datetime64.md).

**Syntax**

``` sql
makeDateTime64(year, month, day, hour, minute, second[, fraction[, precision[, timezone]]])
```

## timestamp

Converts the first argument 'expr' to type [DateTime64(6)](../../sql-reference/data-types/datetime64.md).
If a second argument 'expr_time' is provided, it adds the specified time to the converted value.

**Syntax**

``` sql
timestamp(expr[, expr_time])
```

Alias: `TIMESTAMP`

**Arguments**

- `expr` - Date or date with time. Type: [String](../../sql-reference/data-types/string.md).
- `expr_time` - Optional parameter. Time to add. [String](../../sql-reference/data-types/string.md).

**Examples**

``` sql
SELECT timestamp('2023-12-31') as ts;
```

Result:

``` text
┌─────────────────────────ts─┐
│ 2023-12-31 00:00:00.000000 │
└────────────────────────────┘
```

``` sql
SELECT timestamp('2023-12-31 12:00:00', '12:00:00.11') as ts;
```

Result:

``` text
┌─────────────────────────ts─┐
│ 2024-01-01 00:00:00.110000 │
└────────────────────────────┘
```

**Returned value**

- [DateTime64](../../sql-reference/data-types/datetime64.md)(6)

## timeZone

Returns the timezone of the current session, i.e. the value of setting [session_timezone](../../operations/settings/settings.md#session_timezone).
If the function is executed in the context of a distributed table, then it generates a normal column with values relevant to each shard, otherwise it produces a constant value.

**Syntax**

```sql
timeZone()
```

Alias: `timezone`.

**Returned value**

- Timezone.

Type: [String](../../sql-reference/data-types/string.md).

**Example**

```sql
SELECT timezone()
```

Result:

```response
┌─timezone()─────┐
│ America/Denver │
└────────────────┘
```

**See also**

- [serverTimeZone](#serverTimeZone)

## serverTimeZone

Returns the timezone of the server, i.e. the value of setting [timezone](../../operations/server-configuration-parameters/settings.md#server_configuration_parameters-timezone).
If the function is executed in the context of a distributed table, then it generates a normal column with values relevant to each shard. Otherwise, it produces a constant value.

**Syntax**

``` sql
serverTimeZone()
```

Alias: `serverTimezone`.

**Returned value**

-   Timezone.

Type: [String](../../sql-reference/data-types/string.md).

**Example**

```sql
SELECT serverTimeZone()
```

Result:

```response
┌─serverTimeZone()─┐
│ UTC              │
└──────────────────┘
```

**See also**

- [timeZone](#timeZone)

## toTimeZone

Converts a date or date with time to the specified time zone. Does not change the internal value (number of unix seconds) of the data, only the value's time zone attribute and the value's string representation changes.

**Syntax**

``` sql
toTimezone(value, timezone)
```

Alias: `toTimezone`.

**Arguments**

- `value` — Time or date and time. [DateTime64](../../sql-reference/data-types/datetime64.md).
- `timezone` — Timezone for the returned value. [String](../../sql-reference/data-types/string.md). This argument is a constant, because `toTimezone` changes the timezone of a column (timezone is an attribute of `DateTime*` types).

**Returned value**

- Date and time.

Type: [DateTime](../../sql-reference/data-types/datetime.md).

**Example**

```sql
SELECT toDateTime('2019-01-01 00:00:00', 'UTC') AS time_utc,
    toTypeName(time_utc) AS type_utc,
    toInt32(time_utc) AS int32utc,
    toTimeZone(time_utc, 'Asia/Yekaterinburg') AS time_yekat,
    toTypeName(time_yekat) AS type_yekat,
    toInt32(time_yekat) AS int32yekat,
    toTimeZone(time_utc, 'US/Samoa') AS time_samoa,
    toTypeName(time_samoa) AS type_samoa,
    toInt32(time_samoa) AS int32samoa
FORMAT Vertical;
```

Result:

```text
Row 1:
──────
time_utc:   2019-01-01 00:00:00
type_utc:   DateTime('UTC')
int32utc:   1546300800
time_yekat: 2019-01-01 05:00:00
type_yekat: DateTime('Asia/Yekaterinburg')
int32yekat: 1546300800
time_samoa: 2018-12-31 13:00:00
type_samoa: DateTime('US/Samoa')
int32samoa: 1546300800
```

**See Also**

- [formatDateTime](#formatDateTime) - supports non-constant timezone.
- [toString](type-conversion-functions.md#tostring) - supports non-constant timezone.

## timeZoneOf

Returns the timezone name of [DateTime](../../sql-reference/data-types/datetime.md) or [DateTime64](../../sql-reference/data-types/datetime64.md) data types.

**Syntax**

``` sql
timeZoneOf(value)
```

Alias: `timezoneOf`.

**Arguments**

- `value` — Date and time. [DateTime](../../sql-reference/data-types/datetime.md) or [DateTime64](../../sql-reference/data-types/datetime64.md).

**Returned value**

- Timezone name.

Type: [String](../../sql-reference/data-types/string.md).

**Example**

``` sql
SELECT timezoneOf(now());
```

Result:
``` text
┌─timezoneOf(now())─┐
│ Etc/UTC           │
└───────────────────┘
```

## timeZoneOffset

Returns the timezone offset in seconds from [UTC](https://en.wikipedia.org/wiki/Coordinated_Universal_Time).
The function [daylight saving time](https://en.wikipedia.org/wiki/Daylight_saving_time) and historical timezone changes at the specified date and time into account.
The [IANA timezone database](https://www.iana.org/time-zones) is used to calculate the offset.

**Syntax**

``` sql
timeZoneOffset(value)
```

Alias: `timezoneOffset`.

**Arguments**

- `value` — Date and time. [DateTime](../../sql-reference/data-types/datetime.md) or [DateTime64](../../sql-reference/data-types/datetime64.md).

**Returned value**

- Offset from UTC in seconds.

Type: [Int32](../../sql-reference/data-types/int-uint.md).

**Example**

``` sql
SELECT toDateTime('2021-04-21 10:20:30', 'America/New_York') AS Time, toTypeName(Time) AS Type,
       timeZoneOffset(Time) AS Offset_in_seconds, (Offset_in_seconds / 3600) AS Offset_in_hours;
```

Result:

``` text
┌────────────────Time─┬─Type─────────────────────────┬─Offset_in_seconds─┬─Offset_in_hours─┐
│ 2021-04-21 10:20:30 │ DateTime('America/New_York') │            -14400 │              -4 │
└─────────────────────┴──────────────────────────────┴───────────────────┴─────────────────┘
```

## toYear

Converts a date or date with time to the year number (AD) as `UInt16` value.


**Syntax**

```sql
toYear(value)
```

Alias: `YEAR`

**Arguments**

- `value` - a [Date](../data-types/date.md), [Date32](../data-types/date32.md), [DateTime](../data-types/datetime.md) or [DateTime64](../data-types/datetime64.md)

**Returned value**

- The year of the given date/time

Type: `UInt16`

**Example**

```sql
SELECT toYear(toDateTime('2023-04-21 10:20:30'))
```

Result:

```response
┌─toYear(toDateTime('2023-04-21 10:20:30'))─┐
│                                      2023 │
└───────────────────────────────────────────┘
```

## toQuarter

Converts a date or date with time to the quarter number (1-4) as `UInt8` value.

**Syntax**

```sql
toQuarter(value)
```

Alias: `QUARTER`

**Arguments**

- `value` - a [Date](../data-types/date.md), [Date32](../data-types/date32.md), [DateTime](../data-types/datetime.md) or [DateTime64](../data-types/datetime64.md)

**Returned value**

- The quarter of the year (1, 2, 3 or 4) of the given date/time

Type: `UInt8`

**Example**

```sql
SELECT toQuarter(toDateTime('2023-04-21 10:20:30'))
```

Result:

```response
┌─toQuarter(toDateTime('2023-04-21 10:20:30'))─┐
│                                            2 │
└──────────────────────────────────────────────┘
```


## toMonth

Converts a date or date with time to the month number (1-12) as `UInt8` value.

**Syntax**

```sql
toMonth(value)
```

Alias: `MONTH`

**Arguments**

- `value` - a [Date](../data-types/date.md), [Date32](../data-types/date32.md), [DateTime](../data-types/datetime.md) or [DateTime64](../data-types/datetime64.md)

**Returned value**

- The month of the year (1 - 12) of the given date/time

Type: `UInt8`

**Example**

```sql
SELECT toMonth(toDateTime('2023-04-21 10:20:30'))
```

Result:

```response
┌─toMonth(toDateTime('2023-04-21 10:20:30'))─┐
│                                          4 │
└────────────────────────────────────────────┘
```

## toDayOfYear

Converts a date or date with time to the number of the day of the year (1-366) as `UInt16` value.

**Syntax**

```sql
toDayOfYear(value)
```

Alias: `DAYOFYEAR`

**Arguments**

- `value` - a [Date](../data-types/date.md), [Date32](../data-types/date32.md), [DateTime](../data-types/datetime.md) or [DateTime64](../data-types/datetime64.md)

**Returned value**

- The day of the year (1 - 366) of the given date/time

Type: `UInt16`

**Example**

```sql
SELECT toDayOfYear(toDateTime('2023-04-21 10:20:30'))
```

Result:

```response
┌─toDayOfYear(toDateTime('2023-04-21 10:20:30'))─┐
│                                            111 │
└────────────────────────────────────────────────┘
```

## toDayOfMonth

Converts a date or date with time to the number of the day in the month (1-31) as `UInt8` value.

**Syntax**

```sql
toDayOfMonth(value)
```

Aliases: `DAYOFMONTH`, `DAY`

**Arguments**

- `value` - a [Date](../data-types/date.md), [Date32](../data-types/date32.md), [DateTime](../data-types/datetime.md) or [DateTime64](../data-types/datetime64.md)

**Returned value**

- The day of the month (1 - 31) of the given date/time

Type: `UInt8`

**Example**

```sql
SELECT toDayOfMonth(toDateTime('2023-04-21 10:20:30'))
```

Result:

```response
┌─toDayOfMonth(toDateTime('2023-04-21 10:20:30'))─┐
│                                              21 │
└─────────────────────────────────────────────────┘
```

## toDayOfWeek

Converts a date or date with time to the number of the day in the week as `UInt8` value.

The two-argument form of `toDayOfWeek()` enables you to specify whether the week starts on Monday or Sunday, and whether the return value should be in the range from 0 to 6 or 1 to 7. If the mode argument is omitted, the default mode is 0. The time zone of the date can be specified as the third argument.

| Mode | First day of week | Range                                          |
|------|-------------------|------------------------------------------------|
| 0    | Monday            | 1-7: Monday = 1, Tuesday = 2, ..., Sunday = 7  |
| 1    | Monday            | 0-6: Monday = 0, Tuesday = 1, ..., Sunday = 6  |
| 2    | Sunday            | 0-6: Sunday = 0, Monday = 1, ..., Saturday = 6 |
| 3    | Sunday            | 1-7: Sunday = 1, Monday = 2, ..., Saturday = 7 |

**Syntax**

``` sql
toDayOfWeek(t[, mode[, timezone]])
```

Alias: `DAYOFWEEK`.

**Arguments**

- `t` - a [Date](../data-types/date.md), [Date32](../data-types/date32.md), [DateTime](../data-types/datetime.md) or [DateTime64](../data-types/datetime64.md)
- `mode` - determines what the first day of the week is. Possible values are 0, 1, 2 or 3. See the table above for the differences.
- `timezone` - optional parameter, it behaves like any other conversion function

The first argument can also be specified as [String](../data-types/string.md) in a format supported by [parseDateTime64BestEffort()](type-conversion-functions.md#parsedatetime64besteffort). Support for string arguments exists only for reasons of compatibility with MySQL which is expected by certain 3rd party tools. As string argument support may in future be made dependent on new MySQL-compatibility settings and because string parsing is generally slow, it is recommended to not use it.

**Returned value**

- The day of the week (1-7), depending on the chosen mode, of the given date/time

**Example**

The following date is April 21, 2023, which was a Friday:

```sql
SELECT
    toDayOfWeek(toDateTime('2023-04-21')),
    toDayOfWeek(toDateTime('2023-04-21'), 1)
```

Result:

```response
┌─toDayOfWeek(toDateTime('2023-04-21'))─┬─toDayOfWeek(toDateTime('2023-04-21'), 1)─┐
│                                     5 │                                        4 │
└───────────────────────────────────────┴──────────────────────────────────────────┘
```

## toHour

Converts a date with time to the number of the hour in 24-hour time (0-23) as `UInt8` value.

Assumes that if clocks are moved ahead, it is by one hour and occurs at 2 a.m., and if clocks are moved back, it is by one hour and occurs at 3 a.m. (which is not always exactly when it occurs - it depends on the timezone).

**Syntax**

```sql
toHour(value)
```

Alias: `HOUR`

**Arguments**

- `value` - a [Date](../data-types/date.md), [Date32](../data-types/date32.md), [DateTime](../data-types/datetime.md) or [DateTime64](../data-types/datetime64.md)

**Returned value**

- The hour of the day (0 - 23) of the given date/time

Type: `UInt8`

**Example**

```sql
SELECT toHour(toDateTime('2023-04-21 10:20:30'))
```

Result:

```response
┌─toHour(toDateTime('2023-04-21 10:20:30'))─┐
│                                        10 │
└───────────────────────────────────────────┘
```

## toMinute

Converts a date with time to the number of the minute of the hour (0-59) as `UInt8` value.

**Syntax**

```sql
toMinute(value)
```

Alias: `MINUTE`

**Arguments**

- `value` - a [Date](../data-types/date.md), [Date32](../data-types/date32.md), [DateTime](../data-types/datetime.md) or [DateTime64](../data-types/datetime64.md)

**Returned value**

- The minute of the hour (0 - 59) of the given date/time

Type: `UInt8`

**Example**

```sql
SELECT toMinute(toDateTime('2023-04-21 10:20:30'))
```

Result:

```response
┌─toMinute(toDateTime('2023-04-21 10:20:30'))─┐
│                                          20 │
└─────────────────────────────────────────────┘
```

## toSecond

Converts a date with time to the second in the minute (0-59) as `UInt8` value. Leap seconds are not considered.

**Syntax**

```sql
toSecond(value)
```

Alias: `SECOND`

**Arguments**

- `value` - a [Date](../data-types/date.md), [Date32](../data-types/date32.md), [DateTime](../data-types/datetime.md) or [DateTime64](../data-types/datetime64.md)

**Returned value**

- The second in the minute (0 - 59) of the given date/time

Type: `UInt8`

**Example**

```sql
SELECT toSecond(toDateTime('2023-04-21 10:20:30'))
```

Result:

```response
┌─toSecond(toDateTime('2023-04-21 10:20:30'))─┐
│                                          30 │
└─────────────────────────────────────────────┘
```

## toUnixTimestamp

Converts a string, a date or a date with time to the [Unix Timestamp](https://en.wikipedia.org/wiki/Unix_time) in `UInt32` representation.

If the function is called with a string, it accepts an optional timezone argument.

**Syntax**

``` sql
toUnixTimestamp(date)
toUnixTimestamp(str, [timezone])
```

**Returned value**

- Returns the unix timestamp.

Type: `UInt32`.

**Example**

``` sql
SELECT
    '2017-11-05 08:07:47' AS dt_str,
    toUnixTimestamp(dt_str) AS from_str,
    toUnixTimestamp(dt_str, 'Asia/Tokyo') AS from_str_tokyo,
    toUnixTimestamp(toDateTime(dt_str)) AS from_datetime,
    toUnixTimestamp(toDateTime64(dt_str, 0)) AS from_datetime64,
    toUnixTimestamp(toDate(dt_str)) AS from_date,
    toUnixTimestamp(toDate32(dt_str)) AS from_date32
FORMAT Vertical;
```

Result:

``` text
Row 1:
──────
dt_str:          2017-11-05 08:07:47
from_str:        1509869267
from_str_tokyo:  1509836867
from_datetime:   1509869267
from_datetime64: 1509869267
from_date:       1509840000
from_date32:     1509840000
```

:::note
The return type of `toStartOf*`, `toLastDayOf*`, `toMonday`, `timeSlot` functions described below is determined by the configuration parameter [enable_extended_results_for_datetime_functions](../../operations/settings/settings.md#enable-extended-results-for-datetime-functions) which is `0` by default.

Behavior for
* `enable_extended_results_for_datetime_functions = 0`:
  * Functions `toStartOfYear`, `toStartOfISOYear`, `toStartOfQuarter`, `toStartOfMonth`, `toStartOfWeek`, `toLastDayOfWeek`, `toLastDayOfMonth`, `toMonday` return `Date` or `DateTime`.
  * Functions `toStartOfDay`, `toStartOfHour`, `toStartOfFifteenMinutes`, `toStartOfTenMinutes`, `toStartOfFiveMinutes`, `toStartOfMinute`, `timeSlot` return `DateTime`. Though these functions can take values of the extended types `Date32` and `DateTime64` as an argument, passing them a time outside the normal range (year 1970 to 2149 for `Date` / 2106 for `DateTime`) will produce wrong results.
* `enable_extended_results_for_datetime_functions = 1`:
  * Functions `toStartOfYear`, `toStartOfISOYear`, `toStartOfQuarter`, `toStartOfMonth`, `toStartOfWeek`, `toLastDayOfWeek`, `toLastDayOfMonth`, `toMonday` return `Date` or `DateTime` if their argument is a `Date` or `DateTime`, and they return `Date32` or `DateTime64` if their argument is a `Date32` or `DateTime64`.
  * Functions `toStartOfDay`, `toStartOfHour`, `toStartOfFifteenMinutes`, `toStartOfTenMinutes`, `toStartOfFiveMinutes`, `toStartOfMinute`, `timeSlot` return `DateTime` if their argument is a `Date` or `DateTime`, and they return `DateTime64` if their argument is a `Date32` or `DateTime64`.
:::

## toStartOfYear

Rounds down a date or date with time to the first day of the year. Returns the date as a `Date` object.

**Syntax**

```sql
toStartOfYear(value)
```

**Arguments**

- `value` - a [Date](../data-types/date.md), [Date32](../data-types/date32.md), [DateTime](../data-types/datetime.md) or [DateTime64](../data-types/datetime64.md)

**Returned value**

- The first day of the year of the input date/time

Type: `Date`

**Example**

```sql
SELECT toStartOfYear(toDateTime('2023-04-21 10:20:30'))
```

Result:

```response
┌─toStartOfYear(toDateTime('2023-04-21 10:20:30'))─┐
│                                       2023-01-01 │
└──────────────────────────────────────────────────┘
```

## toStartOfISOYear

Rounds down a date or date with time to the first day of the ISO year, which can be different than a "regular" year. (See [https://en.wikipedia.org/wiki/ISO_week_date](https://en.wikipedia.org/wiki/ISO_week_date).)

**Syntax**

```sql
toStartOfISOYear(value)
```

**Arguments**

- `value` - a [Date](../data-types/date.md), [Date32](../data-types/date32.md), [DateTime](../data-types/datetime.md) or [DateTime64](../data-types/datetime64.md)

**Returned value**

- The first day of the year of the input date/time

Type: `Date`

**Example**

```sql
SELECT toStartOfISOYear(toDateTime('2023-04-21 10:20:30'))
```

Result:

```response
┌─toStartOfISOYear(toDateTime('2023-04-21 10:20:30'))─┐
│                                          2023-01-02 │
└─────────────────────────────────────────────────────┘
```

## toStartOfQuarter

Rounds down a date or date with time to the first day of the quarter. The first day of the quarter is either 1 January, 1 April, 1 July, or 1 October.
Returns the date.

**Syntax**

```sql
toStartOfQuarter(value)
```

**Arguments**

- `value` - a [Date](../data-types/date.md), [Date32](../data-types/date32.md), [DateTime](../data-types/datetime.md) or [DateTime64](../data-types/datetime64.md)

**Returned value**

- The first day of the quarter of the given date/time

Type: `Date`

**Example**

```sql
SELECT toStartOfQuarter(toDateTime('2023-04-21 10:20:30'))
```

Result:

```response
┌─toStartOfQuarter(toDateTime('2023-04-21 10:20:30'))─┐
│                                          2023-04-01 │
└─────────────────────────────────────────────────────┘
```

## toStartOfMonth

Rounds down a date or date with time to the first day of the month. Returns the date.

**Syntax**

```sql
toStartOfMonth(value)
```

**Arguments**

- `value` - a [Date](../data-types/date.md), [Date32](../data-types/date32.md), [DateTime](../data-types/datetime.md) or [DateTime64](../data-types/datetime64.md)

**Returned value**

- The first day of the month of the given date/time

Type: `Date`

**Example**

```sql
SELECT toStartOfMonth(toDateTime('2023-04-21 10:20:30'))
```

Result:

```response
┌─toStartOfMonth(toDateTime('2023-04-21 10:20:30'))─┐
│                                        2023-04-01 │
└───────────────────────────────────────────────────┘
```

:::note
The behavior of parsing incorrect dates is implementation specific. ClickHouse may return zero date, throw an exception, or do “natural” overflow.
:::

## toLastDayOfMonth

Rounds a date or date with time to the last day of the month. Returns the date.

**Syntax**

```sql
toLastDayOfMonth(value)
```

Alias: `LAST_DAY`

**Arguments**

- `value` - a [Date](../data-types/date.md), [Date32](../data-types/date32.md), [DateTime](../data-types/datetime.md) or [DateTime64](../data-types/datetime64.md)

**Returned value**

- The last day of the month of the given date/time

Type: `Date`

**Example**

```sql
SELECT toLastDayOfMonth(toDateTime('2023-04-21 10:20:30'))
```

Result:

```response
┌─toLastDayOfMonth(toDateTime('2023-04-21 10:20:30'))─┐
│                                          2023-04-30 │
└─────────────────────────────────────────────────────┘
```

## toMonday

Rounds down a date or date with time to the nearest Monday. Returns the date.

**Syntax**

```sql
toMonday(value)
```

**Arguments**

- `value` - a [Date](../data-types/date.md), [Date32](../data-types/date32.md), [DateTime](../data-types/datetime.md) or [DateTime64](../data-types/datetime64.md)

**Returned value**

- The date of the nearest Monday on or prior to the given date

Type: `Date`

**Example**

```sql
SELECT
    toMonday(toDateTime('2023-04-21 10:20:30')), /* a Friday */
    toMonday(toDate('2023-04-24')), /* already a Monday */
```

Result:

```response
┌─toMonday(toDateTime('2023-04-21 10:20:30'))─┬─toMonday(toDate('2023-04-24'))─┐
│                                  2023-04-17 │                     2023-04-24 │
└─────────────────────────────────────────────┴────────────────────────────────┘
```

## toStartOfWeek

Rounds a date or date with time down to the nearest Sunday or Monday. Returns the date. The mode argument works exactly like the mode argument in function `toWeek()`. If no mode is specified, it defaults to 0.

**Syntax**

``` sql
toStartOfWeek(t[, mode[, timezone]])
```

**Arguments**

- `t` - a [Date](../data-types/date.md), [Date32](../data-types/date32.md), [DateTime](../data-types/datetime.md) or [DateTime64](../data-types/datetime64.md)
- `mode` - determines the first day of the week as described in the [toWeek()](date-time-functions#toweek) function
- `timezone` - Optional parameter, it behaves like any other conversion function

**Returned value**

- The date of the nearest Sunday or Monday on or prior to the given date, depending on the mode

Type: `Date`

**Example**

```sql
SELECT
    toStartOfWeek(toDateTime('2023-04-21 10:20:30')), /* a Friday */
    toStartOfWeek(toDateTime('2023-04-21 10:20:30'), 1), /* a Friday */
    toStartOfWeek(toDate('2023-04-24')), /* a Monday */
    toStartOfWeek(toDate('2023-04-24'), 1) /* a Monday */
FORMAT Vertical
```

Result:

```response
Row 1:
──────
toStartOfWeek(toDateTime('2023-04-21 10:20:30')):    2023-04-16
toStartOfWeek(toDateTime('2023-04-21 10:20:30'), 1): 2023-04-17
toStartOfWeek(toDate('2023-04-24')):                 2023-04-23
toStartOfWeek(toDate('2023-04-24'), 1):              2023-04-24
```

## toLastDayOfWeek

Rounds a date or date with time up to the nearest Saturday or Sunday. Returns the date.
The mode argument works exactly like the mode argument in function `toWeek()`. If no mode is specified, mode is assumed as 0.

**Syntax**

``` sql
toLastDayOfWeek(t[, mode[, timezone]])
```

**Arguments**

- `t` - a [Date](../data-types/date.md), [Date32](../data-types/date32.md), [DateTime](../data-types/datetime.md) or [DateTime64](../data-types/datetime64.md)
- `mode` - determines the last day of the week as described in the [toWeek()](date-time-functions#toweek) function
- `timezone` - Optional parameter, it behaves like any other conversion function

**Returned value**

- The date of the nearest Sunday or Monday on or after the given date, depending on the mode

Type: `Date`

**Example**

```sql
SELECT
    toLastDayOfWeek(toDateTime('2023-04-21 10:20:30')), /* a Friday */
    toLastDayOfWeek(toDateTime('2023-04-21 10:20:30'), 1), /* a Friday */
    toLastDayOfWeek(toDate('2023-04-22')), /* a Saturday */
    toLastDayOfWeek(toDate('2023-04-22'), 1) /* a Saturday */
FORMAT Vertical
```

Result:

```response
Row 1:
──────
toLastDayOfWeek(toDateTime('2023-04-21 10:20:30')):    2023-04-22
toLastDayOfWeek(toDateTime('2023-04-21 10:20:30'), 1): 2023-04-23
toLastDayOfWeek(toDate('2023-04-22')):                 2023-04-22
toLastDayOfWeek(toDate('2023-04-22'), 1):              2023-04-23
```

## toStartOfDay

Rounds down a date with time to the start of the day.

**Syntax**

```sql
toStartOfDay(value)
```

**Arguments**

- `value` - a [Date](../data-types/date.md), [Date32](../data-types/date32.md), [DateTime](../data-types/datetime.md) or [DateTime64](../data-types/datetime64.md)

**Returned value**

- The start of the day of the given date/time

Type: `DateTime`

**Example**

```sql
SELECT toStartOfDay(toDateTime('2023-04-21 10:20:30'))
```

Result:

```response
┌─toStartOfDay(toDateTime('2023-04-21 10:20:30'))─┐
│                             2023-04-21 00:00:00 │
└─────────────────────────────────────────────────┘
```

## toStartOfHour

Rounds down a date with time to the start of the hour.

**Syntax**

```sql
toStartOfHour(value)
```

**Arguments**

- `value` - a  [DateTime](../data-types/datetime.md) or [DateTime64](../data-types/datetime64.md)

**Returned value**

- The start of the hour of the given date/time

Type: `DateTime`

**Example**

```sql
SELECT
    toStartOfHour(toDateTime('2023-04-21 10:20:30')),
    toStartOfHour(toDateTime64('2023-04-21', 6))
```

Result:

```response
┌─toStartOfHour(toDateTime('2023-04-21 10:20:30'))─┬─toStartOfHour(toDateTime64('2023-04-21', 6))─┐
│                              2023-04-21 10:00:00 │                          2023-04-21 00:00:00 │
└──────────────────────────────────────────────────┴──────────────────────────────────────────────┘
```

## toStartOfMinute

Rounds down a date with time to the start of the minute.

**Syntax**

```sql
toStartOfMinute(value)
```

**Arguments**

- `value` - a  [DateTime](../data-types/datetime.md) or [DateTime64](../data-types/datetime64.md)

**Returned value**

- The start of the minute of the given date/time

Type: `DateTime`

**Example**

```sql
SELECT
    toStartOfMinute(toDateTime('2023-04-21 10:20:30')),
    toStartOfMinute(toDateTime64('2023-04-21 10:20:30.5300', 8))
FORMAT Vertical
```

Result:

```response
Row 1:
──────
toStartOfMinute(toDateTime('2023-04-21 10:20:30')):           2023-04-21 10:20:00
toStartOfMinute(toDateTime64('2023-04-21 10:20:30.5300', 8)): 2023-04-21 10:20:00
```

## toStartOfSecond

Truncates sub-seconds.

**Syntax**

``` sql
toStartOfSecond(value, [timezone])
```

**Arguments**

- `value` — Date and time. [DateTime64](../../sql-reference/data-types/datetime64.md).
- `timezone` — [Timezone](../../operations/server-configuration-parameters/settings.md#server_configuration_parameters-timezone) for the returned value (optional). If not specified, the function uses the timezone of the `value` parameter. [String](../../sql-reference/data-types/string.md).

**Returned value**

- Input value without sub-seconds.

Type: [DateTime64](../../sql-reference/data-types/datetime64.md).

**Examples**

Query without timezone:

``` sql
WITH toDateTime64('2020-01-01 10:20:30.999', 3) AS dt64
SELECT toStartOfSecond(dt64);
```

Result:

``` text
┌───toStartOfSecond(dt64)─┐
│ 2020-01-01 10:20:30.000 │
└─────────────────────────┘
```

Query with timezone:

``` sql
WITH toDateTime64('2020-01-01 10:20:30.999', 3) AS dt64
SELECT toStartOfSecond(dt64, 'Asia/Istanbul');
```

Result:

``` text
┌─toStartOfSecond(dt64, 'Asia/Istanbul')─┐
│                2020-01-01 13:20:30.000 │
└────────────────────────────────────────┘
```

**See also**

- [Timezone](../../operations/server-configuration-parameters/settings.md#server_configuration_parameters-timezone) server configuration parameter.

## toStartOfFiveMinutes

Rounds down a date with time to the start of the five-minute interval.

**Syntax**

```sql
toStartOfFiveMinutes(value)
```

**Arguments**

- `value` - a  [DateTime](../data-types/datetime.md) or [DateTime64](../data-types/datetime64.md)

**Returned value**

- The start of the five-minute interval of the given date/time

Type: `DateTime`

**Example**

```sql
SELECT
    toStartOfFiveMinutes(toDateTime('2023-04-21 10:17:00')),
    toStartOfFiveMinutes(toDateTime('2023-04-21 10:20:00')),
    toStartOfFiveMinutes(toDateTime('2023-04-21 10:23:00'))
FORMAT Vertical
```

Result:

```response
Row 1:
──────
toStartOfFiveMinutes(toDateTime('2023-04-21 10:17:00')): 2023-04-21 10:15:00
toStartOfFiveMinutes(toDateTime('2023-04-21 10:20:00')): 2023-04-21 10:20:00
toStartOfFiveMinutes(toDateTime('2023-04-21 10:23:00')): 2023-04-21 10:20:00
```

## toStartOfTenMinutes

Rounds down a date with time to the start of the ten-minute interval.

**Syntax**

```sql
toStartOfTenMinutes(value)
```

**Arguments**

- `value` - a  [DateTime](../data-types/datetime.md) or [DateTime64](../data-types/datetime64.md)

**Returned value**

- The start of the ten-minute interval of the given date/time

Type: `DateTime`

**Example**

```sql
SELECT
    toStartOfTenMinutes(toDateTime('2023-04-21 10:17:00')),
    toStartOfTenMinutes(toDateTime('2023-04-21 10:20:00')),
    toStartOfTenMinutes(toDateTime('2023-04-21 10:23:00'))
FORMAT Vertical
```

Result:

```response
Row 1:
──────
toStartOfTenMinutes(toDateTime('2023-04-21 10:17:00')): 2023-04-21 10:10:00
toStartOfTenMinutes(toDateTime('2023-04-21 10:20:00')): 2023-04-21 10:20:00
toStartOfTenMinutes(toDateTime('2023-04-21 10:23:00')): 2023-04-21 10:20:00
```

## toStartOfFifteenMinutes

Rounds down the date with time to the start of the fifteen-minute interval.

<<<<<<< HEAD
## toStartOfInterval(time_or_data, INTERVAL x unit \[, origin_time_or_data\] \[, time_zone\])
=======
**Syntax**

```sql
toStartOfFifteenMinutes(value)
```

**Arguments**

- `value` - a  [DateTime](../data-types/datetime.md) or [DateTime64](../data-types/datetime64.md)

**Returned value**

- The start of the fifteen-minute interval of the given date/time

Type: `DateTime`

**Example**

```sql
SELECT
    toStartOfFifteenMinutes(toDateTime('2023-04-21 10:17:00')),
    toStartOfFifteenMinutes(toDateTime('2023-04-21 10:20:00')),
    toStartOfFifteenMinutes(toDateTime('2023-04-21 10:23:00'))
FORMAT Vertical
```

Result:

```response
Row 1:
──────
toStartOfFifteenMinutes(toDateTime('2023-04-21 10:17:00')): 2023-04-21 10:15:00
toStartOfFifteenMinutes(toDateTime('2023-04-21 10:20:00')): 2023-04-21 10:15:00
toStartOfFifteenMinutes(toDateTime('2023-04-21 10:23:00')): 2023-04-21 10:15:00
```

## toStartOfInterval(date_or_date_with_time, INTERVAL x unit \[, time_zone\])

This function generalizes other `toStartOf*()` functions. For example,
- `toStartOfInterval(t, INTERVAL 1 year)` returns the same as `toStartOfYear(t)`,
- `toStartOfInterval(t, INTERVAL 1 month)` returns the same as `toStartOfMonth(t)`,
- `toStartOfInterval(t, INTERVAL 1 day)` returns the same as `toStartOfDay(t)`,
- `toStartOfInterval(t, INTERVAL 15 minute)` returns the same as `toStartOfFifteenMinutes(t)`.

The calculation is performed relative to specific points in time:

| Interval    | Start                  |
|-------------|------------------------|
| year        | year 0                 |
| quarter     | 1900 Q1                |
| month       | 1900 January           |
| week        | 1970, 1st week (01-05) |
| day         | 1970-01-01             |
| hour        | (*)                    |
| minute      | 1970-01-01 00:00:00    |
| second      | 1970-01-01 00:00:00    |
| millisecond | 1970-01-01 00:00:00    |
| microsecond | 1970-01-01 00:00:00    |
| nanosecond  | 1970-01-01 00:00:00    |

(*) hour intervals are special: the calculation is always performed relative to 00:00:00 (midnight) of the current day. As a result, only
    hour values between 1 and 23 are useful.

**See Also**
>>>>>>> dd626d51

- [date_trunc](#date_trunc)

Also it has an overload including `origin_time_or_data` column which emulates TimescaleDB's `time_bucket()` function, respectively PostgreSQL's `date_bin()` function:
``` SQL
SELECT toStartOfInterval(toDateTime('2023-01-01 14:45:00'), toIntervalMinute(1), toDateTime('2023-01-01 14:35:30'));
```

## toTime

Converts a date with time to a certain fixed date, while preserving the time.

## toRelativeYearNum

Converts a date, or date with time, to the number of the year, starting from a certain fixed point in the past.

## toRelativeQuarterNum

Converts a date, or date with time, to the number of the quarter, starting from a certain fixed point in the past.

## toRelativeMonthNum

Converts a date, or date with time, to the number of the month, starting from a certain fixed point in the past.

## toRelativeWeekNum

Converts a date, or date with time, to the number of the week, starting from a certain fixed point in the past.

## toRelativeDayNum

Converts a date, or date with time, to the number of the day, starting from a certain fixed point in the past.

## toRelativeHourNum

Converts a date, or date with time, to the number of the hour, starting from a certain fixed point in the past.

## toRelativeMinuteNum

Converts a date, or date with time, to the number of the minute, starting from a certain fixed point in the past.

## toRelativeSecondNum

Converts a date, or date with time, to the number of the second, starting from a certain fixed point in the past.

## toISOYear

Converts a date, or date with time, to a UInt16 number containing the ISO Year number.

## toISOWeek

Converts a date, or date with time, to a UInt8 number containing the ISO Week number.

## toWeek

This function returns the week number for date or datetime. The two-argument form of `toWeek()` enables you to specify whether the week starts on Sunday or Monday and whether the return value should be in the range from 0 to 53 or from 1 to 53. If the mode argument is omitted, the default mode is 0.

`toISOWeek()` is a compatibility function that is equivalent to `toWeek(date,3)`.

The following table describes how the mode argument works.

| Mode | First day of week | Range | Week 1 is the first week …    |
|------|-------------------|-------|-------------------------------|
| 0    | Sunday            | 0-53  | with a Sunday in this year    |
| 1    | Monday            | 0-53  | with 4 or more days this year |
| 2    | Sunday            | 1-53  | with a Sunday in this year    |
| 3    | Monday            | 1-53  | with 4 or more days this year |
| 4    | Sunday            | 0-53  | with 4 or more days this year |
| 5    | Monday            | 0-53  | with a Monday in this year    |
| 6    | Sunday            | 1-53  | with 4 or more days this year |
| 7    | Monday            | 1-53  | with a Monday in this year    |
| 8    | Sunday            | 1-53  | contains January 1            |
| 9    | Monday            | 1-53  | contains January 1            |

For mode values with a meaning of “with 4 or more days this year,” weeks are numbered according to ISO 8601:1988:

- If the week containing January 1 has 4 or more days in the new year, it is week 1.

- Otherwise, it is the last week of the previous year, and the next week is week 1.

For mode values with a meaning of “contains January 1”, the week contains January 1 is week 1. It does not matter how many days in the new year the week contained, even if it contained only one day.

**Syntax**

``` sql
toWeek(t[, mode[, time_zone]])
```

Alias: `WEEK`

**Arguments**

- `t` – Date or DateTime.
- `mode` – Optional parameter, Range of values is \[0,9\], default is 0.
- `Timezone` – Optional parameter, it behaves like any other conversion function.

The first argument can also be specified as [String](../data-types/string.md) in a format supported by [parseDateTime64BestEffort()](type-conversion-functions.md#parsedatetime64besteffort). Support for string arguments exists only for reasons of compatibility with MySQL which is expected by certain 3rd party tools. As string argument support may in future be made dependent on new MySQL-compatibility settings and because string parsing is generally slow, it is recommended to not use it.

**Example**

``` sql
SELECT toDate('2016-12-27') AS date, toWeek(date) AS week0, toWeek(date,1) AS week1, toWeek(date,9) AS week9;
```

``` text
┌───────date─┬─week0─┬─week1─┬─week9─┐
│ 2016-12-27 │    52 │    52 │     1 │
└────────────┴───────┴───────┴───────┘
```

## toYearWeek

Returns year and week for a date. The year in the result may be different from the year in the date argument for the first and the last week of the year.

The mode argument works like the mode argument to `toWeek()`. For the single-argument syntax, a mode value of 0 is used.

`toISOYear()` is a compatibility function that is equivalent to `intDiv(toYearWeek(date,3),100)`.

:::warning
The week number returned by `toYearWeek()` can be different from what the `toWeek()` returns. `toWeek()` always returns week number in the context of the given year, and in case `toWeek()` returns `0`, `toYearWeek()` returns the value corresponding to the last week of previous year. See `prev_yearWeek` in example below.
:::

**Syntax**

``` sql
toYearWeek(t[, mode[, timezone]])
```

Alias: `YEARWEEK`

The first argument can also be specified as [String](../data-types/string.md) in a format supported by [parseDateTime64BestEffort()](type-conversion-functions.md#parsedatetime64besteffort). Support for string arguments exists only for reasons of compatibility with MySQL which is expected by certain 3rd party tools. As string argument support may in future be made dependent on new MySQL-compatibility settings and because string parsing is generally slow, it is recommended to not use it.

**Example**

``` sql
SELECT toDate('2016-12-27') AS date, toYearWeek(date) AS yearWeek0, toYearWeek(date,1) AS yearWeek1, toYearWeek(date,9) AS yearWeek9, toYearWeek(toDate('2022-01-01')) AS prev_yearWeek;
```

``` text
┌───────date─┬─yearWeek0─┬─yearWeek1─┬─yearWeek9─┬─prev_yearWeek─┐
│ 2016-12-27 │    201652 │    201652 │    201701 │        202152 │
└────────────┴───────────┴───────────┴───────────┴───────────────┘
```

## toDaysSinceYearZero

Returns for a given date, the number of days passed since [1 January 0000](https://en.wikipedia.org/wiki/Year_zero) in the [proleptic Gregorian calendar defined by ISO 8601](https://en.wikipedia.org/wiki/Gregorian_calendar#Proleptic_Gregorian_calendar). The calculation is the same as in MySQL's [`TO_DAYS()`](https://dev.mysql.com/doc/refman/8.0/en/date-and-time-functions.html#function_to-days) function.

**Syntax**

``` sql
toDaysSinceYearZero(date[, time_zone])
```

Alias: `TO_DAYS`

**Arguments**

- `date` — The date to calculate the number of days passed since year zero from. [Date](../../sql-reference/data-types/date.md), [Date32](../../sql-reference/data-types/date32.md), [DateTime](../../sql-reference/data-types/datetime.md) or [DateTime64](../../sql-reference/data-types/datetime64.md).
- `time_zone` — A String type const value or a expression represent the time zone. [String types](../../sql-reference/data-types/string.md)

**Returned value**

The number of days passed since date 0000-01-01.

Type: [UInt32](../../sql-reference/data-types/int-uint.md).

**Example**

``` sql
SELECT toDaysSinceYearZero(toDate('2023-09-08'));
```

Result:

``` text
┌─toDaysSinceYearZero(toDate('2023-09-08')))─┐
│                                     713569 │
└────────────────────────────────────────────┘
```

**See Also**

- [fromDaysSinceYearZero](#fromDaysSinceYearZero)

## fromDaysSinceYearZero

Returns for a given number of days passed since [1 January 0000](https://en.wikipedia.org/wiki/Year_zero) the corresponding date in the [proleptic Gregorian calendar defined by ISO 8601](https://en.wikipedia.org/wiki/Gregorian_calendar#Proleptic_Gregorian_calendar). The calculation is the same as in MySQL's [`FROM_DAYS()`](https://dev.mysql.com/doc/refman/8.0/en/date-and-time-functions.html#function_from-days) function.

The result is undefined if it cannot be represented within the bounds of the [Date](../../sql-reference/data-types/date.md) type.

**Syntax**

``` sql
fromDaysSinceYearZero(days)
```

Alias: `FROM_DAYS`

**Arguments**

- `days` — The number of days passed since year zero.

**Returned value**

The date corresponding to the number of days passed since year zero.

Type: [Date](../../sql-reference/data-types/date.md).

**Example**

``` sql
SELECT fromDaysSinceYearZero(739136), fromDaysSinceYearZero(toDaysSinceYearZero(toDate('2023-09-08')));
```

Result:

``` text
┌─fromDaysSinceYearZero(739136)─┬─fromDaysSinceYearZero(toDaysSinceYearZero(toDate('2023-09-08')))─┐
│                    2023-09-08 │                                                       2023-09-08 │
└───────────────────────────────┴──────────────────────────────────────────────────────────────────┘
```

**See Also**

- [toDaysSinceYearZero](#toDaysSinceYearZero)

## fromDaysSinceYearZero32

Like [fromDaysSinceYearZero](#fromDaysSinceYearZero) but returns a [Date32](../../sql-reference/data-types/date32.md).

## age

Returns the `unit` component of the difference between `startdate` and `enddate`. The difference is calculated using a precision of 1 microsecond.
E.g. the difference between `2021-12-29` and `2022-01-01` is 3 days for `day` unit, 0 months for `month` unit, 0 years for `year` unit.

For an alternative to `age`, see function `date\_diff`.

**Syntax**

``` sql
age('unit', startdate, enddate, [timezone])
```

**Arguments**

- `unit` — The type of interval for result. [String](../../sql-reference/data-types/string.md).
    Possible values:

    - `microsecond` `microseconds` `us` `u`
    - `millisecond` `milliseconds` `ms`
    - `second` `seconds` `ss` `s`
    - `minute` `minutes` `mi` `n`
    - `hour` `hours` `hh` `h`
    - `day` `days` `dd` `d`
    - `week` `weeks` `wk` `ww`
    - `month` `months` `mm` `m`
    - `quarter` `quarters` `qq` `q`
    - `year` `years` `yyyy` `yy`

- `startdate` — The first time value to subtract (the subtrahend). [Date](../../sql-reference/data-types/date.md), [Date32](../../sql-reference/data-types/date32.md), [DateTime](../../sql-reference/data-types/datetime.md) or [DateTime64](../../sql-reference/data-types/datetime64.md).

- `enddate` — The second time value to subtract from (the minuend). [Date](../../sql-reference/data-types/date.md), [Date32](../../sql-reference/data-types/date32.md), [DateTime](../../sql-reference/data-types/datetime.md) or [DateTime64](../../sql-reference/data-types/datetime64.md).

- `timezone` — [Timezone name](../../operations/server-configuration-parameters/settings.md#server_configuration_parameters-timezone) (optional). If specified, it is applied to both `startdate` and `enddate`. If not specified, timezones of `startdate` and `enddate` are used. If they are not the same, the result is unspecified. [String](../../sql-reference/data-types/string.md).

**Returned value**

Difference between `enddate` and `startdate` expressed in `unit`.

Type: [Int](../../sql-reference/data-types/int-uint.md).

**Example**

``` sql
SELECT age('hour', toDateTime('2018-01-01 22:30:00'), toDateTime('2018-01-02 23:00:00'));
```

Result:

``` text
┌─age('hour', toDateTime('2018-01-01 22:30:00'), toDateTime('2018-01-02 23:00:00'))─┐
│                                                                                24 │
└───────────────────────────────────────────────────────────────────────────────────┘
```

``` sql
SELECT
    toDate('2022-01-01') AS e,
    toDate('2021-12-29') AS s,
    age('day', s, e) AS day_age,
    age('month', s, e) AS month__age,
    age('year', s, e) AS year_age;
```

Result:

``` text
┌──────────e─┬──────────s─┬─day_age─┬─month__age─┬─year_age─┐
│ 2022-01-01 │ 2021-12-29 │       3 │          0 │        0 │
└────────────┴────────────┴─────────┴────────────┴──────────┘
```


## date\_diff

Returns the count of the specified `unit` boundaries crossed between the `startdate` and the `enddate`.
The difference is calculated using relative units, e.g. the difference between `2021-12-29` and `2022-01-01` is 3 days for unit `day` (see [toRelativeDayNum](#torelativedaynum)), 1 month for unit `month` (see [toRelativeMonthNum](#torelativemonthnum)) and 1 year for unit `year` (see [toRelativeYearNum](#torelativeyearnum)).

If unit `week` was specified, `date\_diff` assumes that weeks start on Monday. Note that this behavior is different from that of function `toWeek()` in which weeks start by default on Sunday.

For an alternative to `date\_diff`, see function `age`.

**Syntax**

``` sql
date_diff('unit', startdate, enddate, [timezone])
```

Aliases: `dateDiff`, `DATE_DIFF`, `timestampDiff`, `timestamp_diff`, `TIMESTAMP_DIFF`.

**Arguments**

- `unit` — The type of interval for result. [String](../../sql-reference/data-types/string.md).
    Possible values:

    - `microsecond` `microseconds` `us` `u`
    - `millisecond` `milliseconds` `ms`
    - `second` `seconds` `ss` `s`
    - `minute` `minutes` `mi` `n`
    - `hour` `hours` `hh` `h`
    - `day` `days` `dd` `d`
    - `week` `weeks` `wk` `ww`
    - `month` `months` `mm` `m`
    - `quarter` `quarters` `qq` `q`
    - `year` `years` `yyyy` `yy`

- `startdate` — The first time value to subtract (the subtrahend). [Date](../../sql-reference/data-types/date.md), [Date32](../../sql-reference/data-types/date32.md), [DateTime](../../sql-reference/data-types/datetime.md) or [DateTime64](../../sql-reference/data-types/datetime64.md).

- `enddate` — The second time value to subtract from (the minuend). [Date](../../sql-reference/data-types/date.md), [Date32](../../sql-reference/data-types/date32.md), [DateTime](../../sql-reference/data-types/datetime.md) or [DateTime64](../../sql-reference/data-types/datetime64.md).

- `timezone` — [Timezone name](../../operations/server-configuration-parameters/settings.md#server_configuration_parameters-timezone) (optional). If specified, it is applied to both `startdate` and `enddate`. If not specified, timezones of `startdate` and `enddate` are used. If they are not the same, the result is unspecified. [String](../../sql-reference/data-types/string.md).

**Returned value**

Difference between `enddate` and `startdate` expressed in `unit`.

Type: [Int](../../sql-reference/data-types/int-uint.md).

**Example**

``` sql
SELECT dateDiff('hour', toDateTime('2018-01-01 22:00:00'), toDateTime('2018-01-02 23:00:00'));
```

Result:

``` text
┌─dateDiff('hour', toDateTime('2018-01-01 22:00:00'), toDateTime('2018-01-02 23:00:00'))─┐
│                                                                                     25 │
└────────────────────────────────────────────────────────────────────────────────────────┘
```

``` sql
SELECT
    toDate('2022-01-01') AS e,
    toDate('2021-12-29') AS s,
    dateDiff('day', s, e) AS day_diff,
    dateDiff('month', s, e) AS month__diff,
    dateDiff('year', s, e) AS year_diff;
```

Result:

``` text
┌──────────e─┬──────────s─┬─day_diff─┬─month__diff─┬─year_diff─┐
│ 2022-01-01 │ 2021-12-29 │        3 │           1 │         1 │
└────────────┴────────────┴──────────┴─────────────┴───────────┘
```

## date\_trunc

Truncates date and time data to the specified part of date.

**Syntax**

``` sql
date_trunc(unit, value[, timezone])
```

Alias: `dateTrunc`.

**Arguments**

- `unit` — The type of interval to truncate the result. [String Literal](../syntax.md#syntax-string-literal).
    Possible values:

    - `second`
    - `minute`
    - `hour`
    - `day`
    - `week`
    - `month`
    - `quarter`
    - `year`

- `value` — Date and time. [DateTime](../../sql-reference/data-types/datetime.md) or [DateTime64](../../sql-reference/data-types/datetime64.md).
- `timezone` — [Timezone name](../../operations/server-configuration-parameters/settings.md#server_configuration_parameters-timezone) for the returned value (optional). If not specified, the function uses the timezone of the `value` parameter. [String](../../sql-reference/data-types/string.md).

**Returned value**

- Value, truncated to the specified part of date.

Type: [DateTime](../../sql-reference/data-types/datetime.md).

**Example**

Query without timezone:

``` sql
SELECT now(), date_trunc('hour', now());
```

Result:

``` text
┌───────────────now()─┬─date_trunc('hour', now())─┐
│ 2020-09-28 10:40:45 │       2020-09-28 10:00:00 │
└─────────────────────┴───────────────────────────┘
```

Query with the specified timezone:

```sql
SELECT now(), date_trunc('hour', now(), 'Asia/Istanbul');
```

Result:

```text
┌───────────────now()─┬─date_trunc('hour', now(), 'Asia/Istanbul')─┐
│ 2020-09-28 10:46:26 │                        2020-09-28 13:00:00 │
└─────────────────────┴────────────────────────────────────────────┘
```

**See Also**

- [toStartOfInterval](#tostartofintervaltime-or-data-interval-x-unit-time-zone)

## date\_add

Adds the time interval or date interval to the provided date or date with time.

If the addition results in a value outside the bounds of the data type, the result is undefined.

**Syntax**

``` sql
date_add(unit, value, date)
```

Aliases: `dateAdd`, `DATE_ADD`.

**Arguments**

- `unit` — The type of interval to add. [String](../../sql-reference/data-types/string.md).
    Possible values:

    - `second`
    - `minute`
    - `hour`
    - `day`
    - `week`
    - `month`
    - `quarter`
    - `year`

- `value` — Value of interval to add. [Int](../../sql-reference/data-types/int-uint.md).
- `date` — The date or date with time to which `value` is added. [Date](../../sql-reference/data-types/date.md), [Date32](../../sql-reference/data-types/date32.md), [DateTime](../../sql-reference/data-types/datetime.md) or [DateTime64](../../sql-reference/data-types/datetime64.md).

**Returned value**

Date or date with time obtained by adding `value`, expressed in `unit`, to `date`.

Type: [Date](../../sql-reference/data-types/date.md), [Date32](../../sql-reference/data-types/date32.md), [DateTime](../../sql-reference/data-types/datetime.md) or [DateTime64](../../sql-reference/data-types/datetime64.md).

**Example**

```sql
SELECT date_add(YEAR, 3, toDate('2018-01-01'));
```

Result:

```text
┌─plus(toDate('2018-01-01'), toIntervalYear(3))─┐
│                                    2021-01-01 │
└───────────────────────────────────────────────┘
```

**See Also**

- [addDate](#addDate)

## date\_sub

Subtracts the time interval or date interval from the provided date or date with time.

If the subtraction results in a value outside the bounds of the data type, the result is undefined.

**Syntax**

``` sql
date_sub(unit, value, date)
```

Aliases: `dateSub`, `DATE_SUB`.

**Arguments**

- `unit` — The type of interval to subtract. Note: The unit should be unquoted.

    Possible values:

    - `second`
    - `minute`
    - `hour`
    - `day`
    - `week`
    - `month`
    - `quarter`
    - `year`

- `value` — Value of interval to subtract. [Int](../../sql-reference/data-types/int-uint.md).
- `date` — The date or date with time from which `value` is subtracted. [Date](../../sql-reference/data-types/date.md), [Date32](../../sql-reference/data-types/date32.md), [DateTime](../../sql-reference/data-types/datetime.md) or [DateTime64](../../sql-reference/data-types/datetime64.md).

**Returned value**

Date or date with time obtained by subtracting `value`, expressed in `unit`, from `date`.

Type: [Date](../../sql-reference/data-types/date.md), [Date32](../../sql-reference/data-types/date32.md), [DateTime](../../sql-reference/data-types/datetime.md) or [DateTime64](../../sql-reference/data-types/datetime64.md).

**Example**

``` sql
SELECT date_sub(YEAR, 3, toDate('2018-01-01'));
```

Result:

``` text
┌─minus(toDate('2018-01-01'), toIntervalYear(3))─┐
│                                     2015-01-01 │
└────────────────────────────────────────────────┘
```

**See Also**

- [subDate](#subDate)

## timestamp\_add

Adds the specified time value with the provided date or date time value.

If the addition results in a value outside the bounds of the data type, the result is undefined.

**Syntax**

``` sql
timestamp_add(date, INTERVAL value unit)
```

Aliases: `timeStampAdd`, `TIMESTAMP_ADD`.

**Arguments**

- `date` — Date or date with time. [Date](../../sql-reference/data-types/date.md), [Date32](../../sql-reference/data-types/date32.md), [DateTime](../../sql-reference/data-types/datetime.md) or [DateTime64](../../sql-reference/data-types/datetime64.md).
- `value` — Value of interval to add. [Int](../../sql-reference/data-types/int-uint.md).
- `unit` — The type of interval to add. [String](../../sql-reference/data-types/string.md).
    Possible values:

    - `second`
    - `minute`
    - `hour`
    - `day`
    - `week`
    - `month`
    - `quarter`
    - `year`

**Returned value**

Date or date with time with the specified `value` expressed in `unit` added to `date`.

Type: [Date](../../sql-reference/data-types/date.md), [Date32](../../sql-reference/data-types/date32.md), [DateTime](../../sql-reference/data-types/datetime.md) or [DateTime64](../../sql-reference/data-types/datetime64.md).

**Example**

```sql
select timestamp_add(toDate('2018-01-01'), INTERVAL 3 MONTH);
```

Result:

```text
┌─plus(toDate('2018-01-01'), toIntervalMonth(3))─┐
│                                     2018-04-01 │
└────────────────────────────────────────────────┘
```

## timestamp\_sub

Subtracts the time interval from the provided date or date with time.

If the subtraction results in a value outside the bounds of the data type, the result is undefined.

**Syntax**

``` sql
timestamp_sub(unit, value, date)
```

Aliases: `timeStampSub`, `TIMESTAMP_SUB`.

**Arguments**

- `unit` — The type of interval to subtract. [String](../../sql-reference/data-types/string.md).
    Possible values:

    - `second`
    - `minute`
    - `hour`
    - `day`
    - `week`
    - `month`
    - `quarter`
    - `year`

- `value` — Value of interval to subtract. [Int](../../sql-reference/data-types/int-uint.md).
- `date` — Date or date with time. [Date](../../sql-reference/data-types/date.md), [Date32](../../sql-reference/data-types/date32.md), [DateTime](../../sql-reference/data-types/datetime.md) or [DateTime64](../../sql-reference/data-types/datetime64.md).

**Returned value**

Date or date with time obtained by subtracting `value`, expressed in `unit`, from `date`.

Type: [Date](../../sql-reference/data-types/date.md), [Date32](../../sql-reference/data-types/date32.md), [DateTime](../../sql-reference/data-types/datetime.md) or [DateTime64](../../sql-reference/data-types/datetime64.md).

**Example**

```sql
select timestamp_sub(MONTH, 5, toDateTime('2018-12-18 01:02:03'));
```

Result:

```text
┌─minus(toDateTime('2018-12-18 01:02:03'), toIntervalMonth(5))─┐
│                                          2018-07-18 01:02:03 │
└──────────────────────────────────────────────────────────────┘
```

## addDate

Adds the time interval to the provided date, date with time or String-encoded date / date with time.

If the addition results in a value outside the bounds of the data type, the result is undefined.

**Syntax**

``` sql
addDate(date, interval)
```

**Arguments**

- `date` — The date or date with time to which `interval` is added. [Date](../../sql-reference/data-types/date.md), [Date32](../../sql-reference/data-types/date32.md), [DateTime](../../sql-reference/data-types/datetime.md), [DateTime64](../../sql-reference/data-types/datetime64.md), or [String](../../sql-reference/data-types/string.md)
- `interval` — Interval to add. [Interval](../../sql-reference/data-types/special-data-types/interval.md).

**Returned value**

Date or date with time obtained by adding `interval` to `date`.

Type: [Date](../../sql-reference/data-types/date.md), [Date32](../../sql-reference/data-types/date32.md), [DateTime](../../sql-reference/data-types/datetime.md) or [DateTime64](../../sql-reference/data-types/datetime64.md).

**Example**

```sql
SELECT addDate(toDate('2018-01-01'), INTERVAL 3 YEAR);
```

Result:

```text
┌─addDate(toDate('2018-01-01'), toIntervalYear(3))─┐
│                                       2021-01-01 │
└──────────────────────────────────────────────────┘
```

Alias: `ADDDATE`

**See Also**

- [date_add](#date_add)

## subDate

Subtracts the time interval from the provided date, date with time or String-encoded date / date with time.

If the subtraction results in a value outside the bounds of the data type, the result is undefined.

**Syntax**

``` sql
subDate(date, interval)
```

**Arguments**

- `date` — The date or date with time from which `interval` is subtracted. [Date](../../sql-reference/data-types/date.md), [Date32](../../sql-reference/data-types/date32.md), [DateTime](../../sql-reference/data-types/datetime.md), [DateTime64](../../sql-reference/data-types/datetime64.md), or [String](../../sql-reference/data-types/string.md)
- `interval` — Interval to subtract. [Interval](../../sql-reference/data-types/special-data-types/interval.md).

**Returned value**

Date or date with time obtained by subtracting `interval` from `date`.

Type: [Date](../../sql-reference/data-types/date.md), [Date32](../../sql-reference/data-types/date32.md), [DateTime](../../sql-reference/data-types/datetime.md) or [DateTime64](../../sql-reference/data-types/datetime64.md).

**Example**

```sql
SELECT subDate(toDate('2018-01-01'), INTERVAL 3 YEAR);
```

Result:

```text
┌─subDate(toDate('2018-01-01'), toIntervalYear(3))─┐
│                                       2015-01-01 │
└──────────────────────────────────────────────────┘
```

Alias: `SUBDATE`

**See Also**

- [date_sub](#date_sub)

## now {#now}

Returns the current date and time at the moment of query analysis. The function is a constant expression.

Alias: `current_timestamp`.

**Syntax**

``` sql
now([timezone])
```

**Arguments**

- `timezone` — [Timezone name](../../operations/server-configuration-parameters/settings.md#server_configuration_parameters-timezone) for the returned value (optional). [String](../../sql-reference/data-types/string.md).

**Returned value**

- Current date and time.

Type: [DateTime](../../sql-reference/data-types/datetime.md).

**Example**

Query without timezone:

``` sql
SELECT now();
```

Result:

``` text
┌───────────────now()─┐
│ 2020-10-17 07:42:09 │
└─────────────────────┘
```

Query with the specified timezone:

``` sql
SELECT now('Asia/Istanbul');
```

Result:

``` text
┌─now('Asia/Istanbul')─┐
│  2020-10-17 10:42:23 │
└──────────────────────┘
```

## now64

Returns the current date and time with sub-second precision at the moment of query analysis. The function is a constant expression.

**Syntax**

``` sql
now64([scale], [timezone])
```

**Arguments**

- `scale` - Tick size (precision): 10<sup>-precision</sup> seconds. Valid range: [ 0 : 9 ]. Typically are used - 3 (default) (milliseconds), 6 (microseconds), 9 (nanoseconds).
- `timezone` — [Timezone name](../../operations/server-configuration-parameters/settings.md#server_configuration_parameters-timezone) for the returned value (optional). [String](../../sql-reference/data-types/string.md).

**Returned value**

- Current date and time with sub-second precision.

Type: [DateTime64](../../sql-reference/data-types/datetime64.md).

**Example**

``` sql
SELECT now64(), now64(9, 'Asia/Istanbul');
```

Result:

``` text
┌─────────────────now64()─┬─────now64(9, 'Asia/Istanbul')─┐
│ 2022-08-21 19:34:26.196 │ 2022-08-21 22:34:26.196542766 │
└─────────────────────────┴───────────────────────────────┘
```

## nowInBlock {#nowInBlock}

Returns the current date and time at the moment of processing of each block of data. In contrast to the function [now](#now), it is not a constant expression, and the returned value will be different in different blocks for long-running queries.

It makes sense to use this function to generate the current time in long-running INSERT SELECT queries.

**Syntax**

``` sql
nowInBlock([timezone])
```

**Arguments**

- `timezone` — [Timezone name](../../operations/server-configuration-parameters/settings.md#server_configuration_parameters-timezone) for the returned value (optional). [String](../../sql-reference/data-types/string.md).

**Returned value**

- Current date and time at the moment of processing of each block of data.

Type: [DateTime](../../sql-reference/data-types/datetime.md).

**Example**

``` sql
SELECT
    now(),
    nowInBlock(),
    sleep(1)
FROM numbers(3)
SETTINGS max_block_size = 1
FORMAT PrettyCompactMonoBlock
```

Result:

``` text
┌───────────────now()─┬────────nowInBlock()─┬─sleep(1)─┐
│ 2022-08-21 19:41:19 │ 2022-08-21 19:41:19 │        0 │
│ 2022-08-21 19:41:19 │ 2022-08-21 19:41:20 │        0 │
│ 2022-08-21 19:41:19 │ 2022-08-21 19:41:21 │        0 │
└─────────────────────┴─────────────────────┴──────────┘
```

## today {#today}

Accepts zero arguments and returns the current date at one of the moments of query analysis.
The same as ‘toDate(now())’.

Aliases: `curdate`, `current_date`.

## yesterday {#yesterday}

Accepts zero arguments and returns yesterday’s date at one of the moments of query analysis.
The same as ‘today() - 1’.

## timeSlot

Rounds the time to the half hour.

## toYYYYMM

Converts a date or date with time to a UInt32 number containing the year and month number (YYYY \* 100 + MM). Accepts a second optional timezone argument. If provided, the timezone must be a string constant.

This functions is the opposite of function `YYYYMMDDToDate()`.

**Example**

``` sql
SELECT
    toYYYYMM(now(), 'US/Eastern')
```

Result:

``` text
┌─toYYYYMM(now(), 'US/Eastern')─┐
│                        202303 │
└───────────────────────────────┘
```

## toYYYYMMDD

Converts a date or date with time to a UInt32 number containing the year and month number (YYYY \* 10000 + MM \* 100 + DD). Accepts a second optional timezone argument. If provided, the timezone must be a string constant.

**Example**

```sql
SELECT toYYYYMMDD(now(), 'US/Eastern')
```

Result:

```response
┌─toYYYYMMDD(now(), 'US/Eastern')─┐
│                        20230302 │
└─────────────────────────────────┘
```

## toYYYYMMDDhhmmss

Converts a date or date with time to a UInt64 number containing the year and month number (YYYY \* 10000000000 + MM \* 100000000 + DD \* 1000000 + hh \* 10000 + mm \* 100 + ss). Accepts a second optional timezone argument. If provided, the timezone must be a string constant.

**Example**

```sql
SELECT toYYYYMMDDhhmmss(now(), 'US/Eastern')
```

Result:

```response
┌─toYYYYMMDDhhmmss(now(), 'US/Eastern')─┐
│                        20230302112209 │
└───────────────────────────────────────┘
```

## YYYYMMDDToDate

Converts a number containing the year, month and day number to a [Date](../../sql-reference/data-types/date.md).

This functions is the opposite of function `toYYYYMMDD()`.

The output is undefined if the input does not encode a valid Date value.

**Syntax**

```sql
YYYYMMDDToDate(yyyymmdd);
```

**Arguments**

- `yyyymmdd` - A number representing the year, month and day. [Integer](../../sql-reference/data-types/int-uint.md), [Float](../../sql-reference/data-types/float.md) or [Decimal](../../sql-reference/data-types/decimal.md).

**Returned value**

- a date created from the arguments.

Type: [Date](../../sql-reference/data-types/date.md).

**Example**

```sql
SELECT YYYYMMDDToDate(20230911);
```

Result:

```response
┌─toYYYYMMDD(20230911)─┐
│           2023-09-11 │
└──────────────────────┘
```

## YYYYMMDDToDate32

Like function `YYYYMMDDToDate()` but produces a [Date32](../../sql-reference/data-types/date32.md).

## YYYYMMDDhhmmssToDateTime

Converts a number containing the year, month, day, hours, minute and second number to a [DateTime](../../sql-reference/data-types/datetime.md).

The output is undefined if the input does not encode a valid DateTime value.

This functions is the opposite of function `toYYYYMMDDhhmmss()`.

**Syntax**

```sql
YYYYMMDDhhmmssToDateTime(yyyymmddhhmmss[, timezone]);
```

**Arguments**

- `yyyymmddhhmmss` - A number representing the year, month and day. [Integer](../../sql-reference/data-types/int-uint.md), [Float](../../sql-reference/data-types/float.md) or [Decimal](../../sql-reference/data-types/decimal.md).
- `timezone` - [Timezone](../../operations/server-configuration-parameters/settings.md#server_configuration_parameters-timezone) for the returned value (optional).

**Returned value**

- a date with time created from the arguments.

Type: [DateTime](../../sql-reference/data-types/datetime.md).

**Example**

```sql
SELECT YYYYMMDDToDateTime(20230911131415);
```

Result:

```response
┌──────YYYYMMDDhhmmssToDateTime(20230911131415)─┐
│                           2023-09-11 13:14:15 │
└───────────────────────────────────────────────┘
```

## YYYYMMDDhhmmssToDateTime64

Like function `YYYYMMDDhhmmssToDate()` but produces a [DateTime64](../../sql-reference/data-types/datetime64.md).

Accepts an additional, optional `precision` parameter after the `timezone` parameter.

## addYears, addQuarters, addMonths, addWeeks, addDays, addHours, addMinutes, addSeconds, addMilliseconds, addMicroseconds, addNanoseconds

These functions add units of the interval specified by the function name to a date, a date with time or a string-encoded date / date with time. A date or date with time is returned.

Example:

``` sql
WITH
    toDate('2024-01-01') AS date,
    toDateTime('2024-01-01 00:00:00') AS date_time,
    '2024-01-01 00:00:00' AS date_time_string
SELECT
    addYears(date, 1) AS add_years_with_date,
    addYears(date_time, 1) AS add_years_with_date_time,
    addYears(date_time_string, 1) AS add_years_with_date_time_string
```

``` text
┌─add_years_with_date─┬─add_years_with_date_time─┬─add_years_with_date_time_string─┐
│          2025-01-01 │      2025-01-01 00:00:00 │         2025-01-01 00:00:00.000 │
└─────────────────────┴──────────────────────────┴─────────────────────────────────┘
```

## subtractYears, subtractQuarters, subtractMonths, subtractWeeks, subtractDays, subtractHours, subtractMinutes, subtractSeconds, subtractMilliseconds, subtractMicroseconds, subtractNanoseconds

These functions subtract units of the interval specified by the function name from a date, a date with time or a string-encoded date / date with time. A date or date with time is returned.

Example:

``` sql
WITH
    toDate('2024-01-01') AS date,
    toDateTime('2024-01-01 00:00:00') AS date_time,
    '2024-01-01 00:00:00' AS date_time_string
SELECT
    subtractYears(date, 1) AS subtract_years_with_date,
    subtractYears(date_time, 1) AS subtract_years_with_date_time,
    subtractYears(date_time_string, 1) AS subtract_years_with_date_time_string
```

``` text
┌─subtract_years_with_date─┬─subtract_years_with_date_time─┬─subtract_years_with_date_time_string─┐
│               2023-01-01 │           2023-01-01 00:00:00 │              2023-01-01 00:00:00.000 │
└──────────────────────────┴───────────────────────────────┴──────────────────────────────────────┘
```

## timeSlots(StartTime, Duration,\[, Size\])

For a time interval starting at ‘StartTime’ and continuing for ‘Duration’ seconds, it returns an array of moments in time, consisting of points from this interval rounded down to the ‘Size’ in seconds. ‘Size’ is an optional parameter set to 1800 (30 minutes) by default.
This is necessary, for example, when searching for pageviews in the corresponding session.
Accepts DateTime and DateTime64 as ’StartTime’ argument. For DateTime, ’Duration’ and ’Size’ arguments must be `UInt32`. For ’DateTime64’ they must be `Decimal64`.
Returns an array of DateTime/DateTime64 (return type matches the type of ’StartTime’). For DateTime64, the return value's scale can differ from the scale of ’StartTime’ --- the highest scale among all given arguments is taken.

Example:
```sql
SELECT timeSlots(toDateTime('2012-01-01 12:20:00'), toUInt32(600));
SELECT timeSlots(toDateTime('1980-12-12 21:01:02', 'UTC'), toUInt32(600), 299);
SELECT timeSlots(toDateTime64('1980-12-12 21:01:02.1234', 4, 'UTC'), toDecimal64(600.1, 1), toDecimal64(299, 0));
```
``` text
┌─timeSlots(toDateTime('2012-01-01 12:20:00'), toUInt32(600))─┐
│ ['2012-01-01 12:00:00','2012-01-01 12:30:00']               │
└─────────────────────────────────────────────────────────────┘
┌─timeSlots(toDateTime('1980-12-12 21:01:02', 'UTC'), toUInt32(600), 299)─┐
│ ['1980-12-12 20:56:13','1980-12-12 21:01:12','1980-12-12 21:06:11']     │
└─────────────────────────────────────────────────────────────────────────┘
┌─timeSlots(toDateTime64('1980-12-12 21:01:02.1234', 4, 'UTC'), toDecimal64(600.1, 1), toDecimal64(299, 0))─┐
│ ['1980-12-12 20:56:13.0000','1980-12-12 21:01:12.0000','1980-12-12 21:06:11.0000']                        │
└───────────────────────────────────────────────────────────────────────────────────────────────────────────┘
```

## formatDateTime {#formatDateTime}

Formats a Time according to the given Format string. Format is a constant expression, so you cannot have multiple formats for a single result column.

formatDateTime uses MySQL datetime format style, refer to https://dev.mysql.com/doc/refman/8.0/en/date-and-time-functions.html#function_date-format.

The opposite operation of this function is [parseDateTime](/docs/en/sql-reference/functions/type-conversion-functions.md#type_conversion_functions-parseDateTime).

Alias: `DATE_FORMAT`.

**Syntax**

``` sql
formatDateTime(Time, Format[, Timezone])
```

**Returned value(s)**

Returns time and date values according to the determined format.

**Replacement fields**
Using replacement fields, you can define a pattern for the resulting string. “Example” column shows formatting result for `2018-01-02 22:33:44`.

| Placeholder | Description                                             | Example    |
|----------|---------------------------------------------------------|------------|
| %a       | abbreviated weekday name (Mon-Sun)                      | Mon        |
| %b       | abbreviated month name (Jan-Dec)                        | Jan        |
| %c       | month as an integer number (01-12)                      | 01         |
| %C       | year divided by 100 and truncated to integer (00-99)    | 20         |
| %d       | day of the month, zero-padded (01-31)                   | 02         |
| %D       | Short MM/DD/YY date, equivalent to %m/%d/%y             | 01/02/18   |
| %e       | day of the month, space-padded (1-31)                   | &nbsp; 2   |
| %f       | fractional second, see 'Note 1' below                   | 1234560    |
| %F       | short YYYY-MM-DD date, equivalent to %Y-%m-%d           | 2018-01-02 |
| %g       | two-digit year format, aligned to ISO 8601, abbreviated from four-digit notation                                | 18       |
| %G       | four-digit year format for ISO week number, calculated from the week-based year [defined by the ISO 8601](https://en.wikipedia.org/wiki/ISO_8601#Week_dates) standard, normally useful only with %V  | 2018         |
| %h       | hour in 12h format (01-12)                              | 09         |
| %H       | hour in 24h format (00-23)                              | 22         |
| %i       | minute (00-59)                                          | 33         |
| %I       | hour in 12h format (01-12)                              | 10         |
| %j       | day of the year (001-366)                               | 002        |
| %k       | hour in 24h format (00-23)                              | 22         |
| %l       | hour in 12h format (01-12)                              | 09         |
| %m       | month as an integer number (01-12)                      | 01         |
| %M       | full month name (January-December), see 'Note 2' below  | January    |
| %n       | new-line character (‘’)                                 |            |
| %p       | AM or PM designation                                    | PM         |
| %Q       | Quarter (1-4)                                           | 1          |
| %r       | 12-hour HH:MM AM/PM time, equivalent to %h:%i %p        | 10:30 PM   |
| %R       | 24-hour HH:MM time, equivalent to %H:%i                 | 22:33      |
| %s       | second (00-59)                                          | 44         |
| %S       | second (00-59)                                          | 44         |
| %t       | horizontal-tab character (’)                            |            |
| %T       | ISO 8601 time format (HH:MM:SS), equivalent to %H:%i:%S | 22:33:44   |
| %u       | ISO 8601 weekday as number with Monday as 1 (1-7)       | 2          |
| %V       | ISO 8601 week number (01-53)                            | 01         |
| %w       | weekday as a integer number with Sunday as 0 (0-6)      | 2          |
| %W       | full weekday name (Monday-Sunday)                       | Monday     |
| %y       | Year, last two digits (00-99)                           | 18         |
| %Y       | Year                                                    | 2018       |
| %z       | Time offset from UTC as +HHMM or -HHMM                  | -0500      |
| %%       | a % sign                                                | %          |

Note 1: In ClickHouse versions earlier than v23.4, `%f` prints a single zero (0) if the formatted value is a Date, Date32 or DateTime (which have no fractional seconds) or a DateTime64 with a precision of 0. The previous behavior can be restored using setting `formatdatetime_f_prints_single_zero = 1`.

Note 2: In ClickHouse versions earlier than v23.4, `%M` prints the minute (00-59) instead of the full month name (January-December). The previous behavior can be restored using setting `formatdatetime_parsedatetime_m_is_month_name = 0`.

**Example**

``` sql
SELECT formatDateTime(toDate('2010-01-04'), '%g')
```

Result:

```
┌─formatDateTime(toDate('2010-01-04'), '%g')─┐
│ 10                                         │
└────────────────────────────────────────────┘
```

``` sql
SELECT formatDateTime(toDateTime64('2010-01-04 12:34:56.123456', 7), '%f')
```

Result:

```
┌─formatDateTime(toDateTime64('2010-01-04 12:34:56.123456', 7), '%f')─┐
│ 1234560                                                             │
└─────────────────────────────────────────────────────────────────────┘
```

Additionally, the `formatDateTime` function can take a third String argument containing the name of the time zone. Example: `Asia/Istanbul`. In this case, the time is formatted according to the specified time zone.

**Example**

```sql
SELECT
    now() AS ts,
    time_zone,
    formatDateTime(ts, '%T', time_zone) AS str_tz_time
FROM system.time_zones
WHERE time_zone LIKE 'Europe%'
LIMIT 10

┌──────────────────ts─┬─time_zone─────────┬─str_tz_time─┐
│ 2023-09-08 19:13:40 │ Europe/Amsterdam  │ 21:13:40    │
│ 2023-09-08 19:13:40 │ Europe/Andorra    │ 21:13:40    │
│ 2023-09-08 19:13:40 │ Europe/Astrakhan  │ 23:13:40    │
│ 2023-09-08 19:13:40 │ Europe/Athens     │ 22:13:40    │
│ 2023-09-08 19:13:40 │ Europe/Belfast    │ 20:13:40    │
│ 2023-09-08 19:13:40 │ Europe/Belgrade   │ 21:13:40    │
│ 2023-09-08 19:13:40 │ Europe/Berlin     │ 21:13:40    │
│ 2023-09-08 19:13:40 │ Europe/Bratislava │ 21:13:40    │
│ 2023-09-08 19:13:40 │ Europe/Brussels   │ 21:13:40    │
│ 2023-09-08 19:13:40 │ Europe/Bucharest  │ 22:13:40    │
└─────────────────────┴───────────────────┴─────────────┘
```

**See Also**

- [formatDateTimeInJodaSyntax](##formatDateTimeInJodaSyntax)


## formatDateTimeInJodaSyntax {#formatDateTimeInJodaSyntax}

Similar to formatDateTime, except that it formats datetime in Joda style instead of MySQL style. Refer to https://joda-time.sourceforge.net/apidocs/org/joda/time/format/DateTimeFormat.html.

The opposite operation of this function is [parseDateTimeInJodaSyntax](/docs/en/sql-reference/functions/type-conversion-functions.md#type_conversion_functions-parseDateTimeInJodaSyntax).

**Replacement fields**

Using replacement fields, you can define a pattern for the resulting string.


| Placeholder | Description                              | Presentation  | Examples                           |
| ----------- | ---------------------------------------- | ------------- | ---------------------------------- |
| G           | era                                      | text          | AD                                 |
| C           | century of era (>=0)                     | number        | 20                                 |
| Y           | year of era (>=0)                        | year          | 1996                               |
| x           | weekyear (not supported yet)             | year          | 1996                               |
| w           | week of weekyear (not supported yet)     | number        | 27                                 |
| e           | day of week                              | number        | 2                                  |
| E           | day of week                              | text          | Tuesday; Tue                       |
| y           | year                                     | year          | 1996                               |
| D           | day of year                              | number        | 189                                |
| M           | month of year                            | month         | July; Jul; 07                      |
| d           | day of month                             | number        | 10                                 |
| a           | halfday of day                           | text          | PM                                 |
| K           | hour of halfday (0~11)                   | number        | 0                                  |
| h           | clockhour of halfday (1~12)              | number        | 12                                 |
| H           | hour of day (0~23)                       | number        | 0                                  |
| k           | clockhour of day (1~24)                  | number        | 24                                 |
| m           | minute of hour                           | number        | 30                                 |
| s           | second of minute                         | number        | 55                                 |
| S           | fraction of second (not supported yet)   | number        | 978                                |
| z           | time zone (short name not supported yet) | text          | Pacific Standard Time; PST         |
| Z           | time zone offset/id (not supported yet)  | zone          | -0800; -08:00; America/Los_Angeles |
| '           | escape for text                          | delimiter     |                                    |
| ''          | single quote                             | literal       | '                                  |

**Example**

``` sql
SELECT formatDateTimeInJodaSyntax(toDateTime('2010-01-04 12:34:56'), 'yyyy-MM-dd HH:mm:ss')
```

Result:

```
┌─formatDateTimeInJodaSyntax(toDateTime('2010-01-04 12:34:56'), 'yyyy-MM-dd HH:mm:ss')─┐
│ 2010-01-04 12:34:56                                                                     │
└─────────────────────────────────────────────────────────────────────────────────────────┘
```


## dateName

Returns specified part of date.

**Syntax**

``` sql
dateName(date_part, date)
```

**Arguments**

- `date_part` — Date part. Possible values: 'year', 'quarter', 'month', 'week', 'dayofyear', 'day', 'weekday', 'hour', 'minute', 'second'. [String](../../sql-reference/data-types/string.md).
- `date` — Date. [Date](../../sql-reference/data-types/date.md), [Date32](../../sql-reference/data-types/date32.md), [DateTime](../../sql-reference/data-types/datetime.md) or [DateTime64](../../sql-reference/data-types/datetime64.md).
- `timezone` — Timezone. Optional. [String](../../sql-reference/data-types/string.md).

**Returned value**

- The specified part of date.

Type: [String](../../sql-reference/data-types/string.md#string)

**Example**

```sql
WITH toDateTime('2021-04-14 11:22:33') AS date_value
SELECT
    dateName('year', date_value),
    dateName('month', date_value),
    dateName('day', date_value);
```

Result:

```text
┌─dateName('year', date_value)─┬─dateName('month', date_value)─┬─dateName('day', date_value)─┐
│ 2021                         │ April                         │ 14                          │
└──────────────────────────────┴───────────────────────────────┴─────────────────────────────┘
```

## monthName

Returns name of the month.

**Syntax**

``` sql
monthName(date)
```

**Arguments**

- `date` — Date or date with time. [Date](../../sql-reference/data-types/date.md), [DateTime](../../sql-reference/data-types/datetime.md) or [DateTime64](../../sql-reference/data-types/datetime64.md).

**Returned value**

- The name of the month.

Type: [String](../../sql-reference/data-types/string.md#string)

**Example**

```sql
WITH toDateTime('2021-04-14 11:22:33') AS date_value
SELECT monthName(date_value);
```

Result:

```text
┌─monthName(date_value)─┐
│ April                 │
└───────────────────────┘
```

## fromUnixTimestamp

This function converts a Unix timestamp to a calendar date and a time of a day. 

It can be called in two ways:

When given a single argument of type [Integer](../../sql-reference/data-types/int-uint.md), it returns a value of type [DateTime](../../sql-reference/data-types/datetime.md), i.e. behaves like [toDateTime](../../sql-reference/functions/type-conversion-functions.md#todatetime).

Alias: `FROM_UNIXTIME`.

**Example:**

```sql
SELECT fromUnixTimestamp(423543535);
```

Result:

```text
┌─fromUnixTimestamp(423543535)─┐
│          1983-06-04 10:58:55 │
└──────────────────────────────┘
```

When given two or three arguments where the first argument is a value of type [Integer](../../sql-reference/data-types/int-uint.md), [Date](../../sql-reference/data-types/date.md), [Date32](../../sql-reference/data-types/date32.md), [DateTime](../../sql-reference/data-types/datetime.md) or [DateTime64](../../sql-reference/data-types/datetime64.md), the second argument is a constant format string and the third argument is an optional constant time zone string, the function returns a value of type [String](../../sql-reference/data-types/string.md#string), i.e. it behaves like [formatDateTime](#formatdatetime). In this case, [MySQL's datetime format style](https://dev.mysql.com/doc/refman/8.0/en/date-and-time-functions.html#function_date-format) is used.

**Example:**

```sql
SELECT fromUnixTimestamp(1234334543, '%Y-%m-%d %R:%S') AS DateTime;
```

Result:

```text
┌─DateTime────────────┐
│ 2009-02-11 14:42:23 │
└─────────────────────┘
```

**See Also**

- [fromUnixTimestampInJodaSyntax](##fromUnixTimestampInJodaSyntax)

## fromUnixTimestampInJodaSyntax

Same as [fromUnixTimestamp](#fromUnixTimestamp) but when called in the second way (two or three arguments), the formatting is performed using [Joda style](https://joda-time.sourceforge.net/apidocs/org/joda/time/format/DateTimeFormat.html) instead of MySQL style.

**Example:**

``` sql
SELECT fromUnixTimestampInJodaSyntax(1234334543, 'yyyy-MM-dd HH:mm:ss', 'UTC') AS DateTime;
```

Result:

```
┌─DateTime────────────┐
│ 2009-02-11 06:42:23 │
└─────────────────────┘
```

## toModifiedJulianDay

Converts a [Proleptic Gregorian calendar](https://en.wikipedia.org/wiki/Proleptic_Gregorian_calendar) date in text form `YYYY-MM-DD` to a [Modified Julian Day](https://en.wikipedia.org/wiki/Julian_day#Variants) number in Int32. This function supports date from `0000-01-01` to `9999-12-31`. It raises an exception if the argument cannot be parsed as a date, or the date is invalid.

**Syntax**

``` sql
toModifiedJulianDay(date)
```

**Arguments**

- `date` — Date in text form. [String](../../sql-reference/data-types/string.md) or [FixedString](../../sql-reference/data-types/fixedstring.md).

**Returned value**

- Modified Julian Day number.

Type: [Int32](../../sql-reference/data-types/int-uint.md).

**Example**

``` sql
SELECT toModifiedJulianDay('2020-01-01');
```

Result:

``` text
┌─toModifiedJulianDay('2020-01-01')─┐
│                             58849 │
└───────────────────────────────────┘
```

## toModifiedJulianDayOrNull

Similar to [toModifiedJulianDay()](#tomodifiedjulianday), but instead of raising exceptions it returns `NULL`.

**Syntax**

``` sql
toModifiedJulianDayOrNull(date)
```

**Arguments**

- `date` — Date in text form. [String](../../sql-reference/data-types/string.md) or [FixedString](../../sql-reference/data-types/fixedstring.md).

**Returned value**

- Modified Julian Day number.

Type: [Nullable(Int32)](../../sql-reference/data-types/int-uint.md).

**Example**

``` sql
SELECT toModifiedJulianDayOrNull('2020-01-01');
```

Result:

``` text
┌─toModifiedJulianDayOrNull('2020-01-01')─┐
│                                   58849 │
└─────────────────────────────────────────┘
```

## fromModifiedJulianDay

Converts a [Modified Julian Day](https://en.wikipedia.org/wiki/Julian_day#Variants) number to a [Proleptic Gregorian calendar](https://en.wikipedia.org/wiki/Proleptic_Gregorian_calendar) date in text form `YYYY-MM-DD`. This function supports day number from `-678941` to `2973119` (which represent 0000-01-01 and 9999-12-31 respectively). It raises an exception if the day number is outside of the supported range.

**Syntax**

``` sql
fromModifiedJulianDay(day)
```

**Arguments**

- `day` — Modified Julian Day number. [Any integral types](../../sql-reference/data-types/int-uint.md).

**Returned value**

- Date in text form.

Type: [String](../../sql-reference/data-types/string.md)

**Example**

``` sql
SELECT fromModifiedJulianDay(58849);
```

Result:

``` text
┌─fromModifiedJulianDay(58849)─┐
│ 2020-01-01                   │
└──────────────────────────────┘
```

## fromModifiedJulianDayOrNull

Similar to [fromModifiedJulianDayOrNull()](#frommodifiedjuliandayornull), but instead of raising exceptions it returns `NULL`.

**Syntax**

``` sql
fromModifiedJulianDayOrNull(day)
```

**Arguments**

- `day` — Modified Julian Day number. [Any integral types](../../sql-reference/data-types/int-uint.md).

**Returned value**

- Date in text form.

Type: [Nullable(String)](../../sql-reference/data-types/string.md)

**Example**

``` sql
SELECT fromModifiedJulianDayOrNull(58849);
```

Result:

``` text
┌─fromModifiedJulianDayOrNull(58849)─┐
│ 2020-01-01                         │
└────────────────────────────────────┘
```

## toUTCTimestamp

Convert DateTime/DateTime64 type value from other time zone to UTC timezone timestamp

**Syntax**

``` sql
toUTCTimestamp(time_val, time_zone)
```

**Arguments**

- `time_val` — A DateTime/DateTime64 type const value or a expression . [DateTime/DateTime64 types](../../sql-reference/data-types/datetime.md)
- `time_zone` — A String type const value or a expression represent the time zone. [String types](../../sql-reference/data-types/string.md)

**Returned value**

- DateTime/DateTime64 in text form

**Example**

``` sql
SELECT toUTCTimestamp(toDateTime('2023-03-16'), 'Asia/Shanghai');
```

Result:

``` text
┌─toUTCTimestamp(toDateTime('2023-03-16'),'Asia/Shanghai')┐
│                                     2023-03-15 16:00:00 │
└─────────────────────────────────────────────────────────┘
```

## fromUTCTimestamp

Convert DateTime/DateTime64 type value from UTC timezone to other time zone timestamp

**Syntax**

``` sql
fromUTCTimestamp(time_val, time_zone)
```

**Arguments**

- `time_val` — A DateTime/DateTime64 type const value or a expression . [DateTime/DateTime64 types](../../sql-reference/data-types/datetime.md)
- `time_zone` — A String type const value or a expression represent the time zone. [String types](../../sql-reference/data-types/string.md)

**Returned value**

- DateTime/DateTime64 in text form

**Example**

``` sql
SELECT fromUTCTimestamp(toDateTime64('2023-03-16 10:00:00', 3), 'Asia/Shanghai');
```

Result:

``` text
┌─fromUTCTimestamp(toDateTime64('2023-03-16 10:00:00',3),'Asia/Shanghai')─┐
│                                                 2023-03-16 18:00:00.000 │
└─────────────────────────────────────────────────────────────────────────┘
```

## Related content

- Blog: [Working with time series data in ClickHouse](https://clickhouse.com/blog/working-with-time-series-data-and-functions-ClickHouse)
<|MERGE_RESOLUTION|>--- conflicted
+++ resolved
@@ -1345,46 +1345,7 @@
 
 Rounds down the date with time to the start of the fifteen-minute interval.
 
-<<<<<<< HEAD
-## toStartOfInterval(time_or_data, INTERVAL x unit \[, origin_time_or_data\] \[, time_zone\])
-=======
-**Syntax**
-
-```sql
-toStartOfFifteenMinutes(value)
-```
-
-**Arguments**
-
-- `value` - a  [DateTime](../data-types/datetime.md) or [DateTime64](../data-types/datetime64.md)
-
-**Returned value**
-
-- The start of the fifteen-minute interval of the given date/time
-
-Type: `DateTime`
-
-**Example**
-
-```sql
-SELECT
-    toStartOfFifteenMinutes(toDateTime('2023-04-21 10:17:00')),
-    toStartOfFifteenMinutes(toDateTime('2023-04-21 10:20:00')),
-    toStartOfFifteenMinutes(toDateTime('2023-04-21 10:23:00'))
-FORMAT Vertical
-```
-
-Result:
-
-```response
-Row 1:
-──────
-toStartOfFifteenMinutes(toDateTime('2023-04-21 10:17:00')): 2023-04-21 10:15:00
-toStartOfFifteenMinutes(toDateTime('2023-04-21 10:20:00')): 2023-04-21 10:15:00
-toStartOfFifteenMinutes(toDateTime('2023-04-21 10:23:00')): 2023-04-21 10:15:00
-```
-
-## toStartOfInterval(date_or_date_with_time, INTERVAL x unit \[, time_zone\])
+## toStartOfInterval(date_or_date_with_time, INTERVAL x unit \[, origin_time_or_data\] \[, time_zone\])
 
 This function generalizes other `toStartOf*()` functions. For example,
 - `toStartOfInterval(t, INTERVAL 1 year)` returns the same as `toStartOfYear(t)`,
@@ -1411,8 +1372,13 @@
 (*) hour intervals are special: the calculation is always performed relative to 00:00:00 (midnight) of the current day. As a result, only
     hour values between 1 and 23 are useful.
 
+Also it has an overload including `origin_time_or_data` column which emulates TimescaleDB's `time_bucket()` function, respectively PostgreSQL's `date_bin()` function:
+``` SQL
+SELECT toStartOfInterval(toDateTime('2023-01-01 14:45:00'), toIntervalMinute(1), toDateTime('2023-01-01 14:35:30'));
+```
+
 **See Also**
->>>>>>> dd626d51
+
 
 - [date_trunc](#date_trunc)
 
