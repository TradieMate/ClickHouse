--- conflicted
+++ resolved
@@ -89,11 +89,7 @@
 22  Qwerty
 ```
 
-<<<<<<< HEAD
-You can insert data separately from the query by using the [command-line client](/integrations/sql-clients/clickhouse-client-local) or the [HTTP interface](/interfaces/http/).
-=======
 You can insert data separately from the query by using the [command-line client](/operations/utilities/clickhouse-local) or the [HTTP interface](/docs/interfaces/http/).
->>>>>>> daf4490f
 
 :::note
 If you want to specify `SETTINGS` for `INSERT` query then you have to do it _before_ the `FORMAT` clause since everything after `FORMAT format_name` is treated as data. For example:
