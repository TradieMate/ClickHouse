---
slug: /en/sql-reference/statements/create/view
sidebar_position: 37
sidebar_label: VIEW
---
import ExperimentalBadge from '@theme/badges/ExperimentalBadge';
import DeprecatedBadge from '@theme/badges/DeprecatedBadge';
import CloudNotSupportedBadge from '@theme/badges/CloudNotSupportedBadge';

# CREATE VIEW

Creates a new view. Views can be [normal](#normal-view), [materialized](#materialized-view), [refreshable materialized](#refreshable-materialized-view), and [window](/docs/en/sql-reference/statements/create/view#window-view) (refreshable materialized view and window view are experimental features).

## Normal View

Syntax:

``` sql
CREATE [OR REPLACE] VIEW [IF NOT EXISTS] [db.]table_name [(alias1 [, alias2 ...])] [ON CLUSTER cluster_name]
[DEFINER = { user | CURRENT_USER }] [SQL SECURITY { DEFINER | INVOKER | NONE }]
AS SELECT ...
[COMMENT 'comment']
```

Normal views do not store any data. They just perform a read from another table on each access. In other words, a normal view is nothing more than a saved query. When reading from a view, this saved query is used as a subquery in the [FROM](../../../sql-reference/statements/select/from.md) clause.

As an example, assume you've created a view:

``` sql
CREATE VIEW view AS SELECT ...
```

and written a query:

``` sql
SELECT a, b, c FROM view
```

This query is fully equivalent to using the subquery:

``` sql
SELECT a, b, c FROM (SELECT ...)
```

## Parameterized View

Parametrized views are similar to normal views, but can be created with parameters which are not resolved immediately. These views can be used with table functions, which specify the name of the view as function name and the parameter values as its arguments.

``` sql
CREATE VIEW view AS SELECT * FROM TABLE WHERE Column1={column1:datatype1} and Column2={column2:datatype2} ...
```
The above creates a view for table which can be used as table function by substituting parameters as shown below.

``` sql
SELECT * FROM view(column1=value1, column2=value2 ...)
```

## Materialized View

``` sql
<<<<<<< HEAD
CREATE MATERIALIZED VIEW [IF NOT EXISTS] [db.]table_name [ON CLUSTER cluster_name] [TO[db.]name] [ENGINE = engine] [POPULATE]
[DEFINER = { user | CURRENT_USER }] [SQL SECURITY { DEFINER | NONE }]
=======
CREATE MATERIALIZED VIEW [IF NOT EXISTS] [db.]table_name [ON CLUSTER cluster_name] [TO[db.]name [(columns)]] [ENGINE = engine] [POPULATE]
[DEFINER = { user | CURRENT_USER }] [SQL SECURITY { DEFINER | INVOKER | NONE }]
>>>>>>> 1ac5c4a6
AS SELECT ...
[COMMENT 'comment']
```

:::tip
Here is a step-by-step guide on using [Materialized views](docs/en/guides/developer/cascading-materialized-views.md).
:::

Materialized views store data transformed by the corresponding [SELECT](../../../sql-reference/statements/select/index.md) query.

When creating a materialized view without `TO [db].[table]`, you must specify `ENGINE` – the table engine for storing data.

When creating a materialized view with `TO [db].[table]`, you can't also use `POPULATE`.

A materialized view is implemented as follows: when inserting data to the table specified in `SELECT`, part of the inserted data is converted by this `SELECT` query, and the result is inserted in the view.

:::note
Materialized views in ClickHouse use **column names** instead of column order during insertion into destination table. If some column names are not present in the `SELECT` query result, ClickHouse uses a default value, even if the column is not [Nullable](../../data-types/nullable.md). A safe practice would be to add aliases for every column when using Materialized views.

Materialized views in ClickHouse are implemented more like insert triggers. If there's some aggregation in the view query, it's applied only to the batch of freshly inserted data. Any changes to existing data of source table (like update, delete, drop partition, etc.) does not change the materialized view.

Materialized views in ClickHouse do not have deterministic behaviour in case of errors. This means that blocks that had been already written will be preserved in the destination table, but all blocks after error will not.

By default if pushing to one of views fails, then the INSERT query will fail too, and some blocks may not be written to the destination table. This can be changed using `materialized_views_ignore_errors` setting (you should set it for `INSERT` query), if you will set `materialized_views_ignore_errors=true`, then any errors while pushing to views will be ignored and all blocks will be written to the destination table.

Also note, that `materialized_views_ignore_errors` set to `true` by default for `system.*_log` tables.
:::

If you specify `POPULATE`, the existing table data is inserted into the view when creating it, as if making a `CREATE TABLE ... AS SELECT ...` . Otherwise, the query contains only the data inserted in the table after creating the view. We **do not recommend** using `POPULATE`, since data inserted in the table during the view creation will not be inserted in it.

:::note
Given that `POPULATE` works like `CREATE TABLE ... AS SELECT ...` it has limitations:
- It is not supported with Replicated database
- It is not supported in ClickHouse cloud

Instead a separate `INSERT ... SELECT` can be used.
:::

A `SELECT` query can contain `DISTINCT`, `GROUP BY`, `ORDER BY`, `LIMIT`. Note that the corresponding conversions are performed independently on each block of inserted data. For example, if `GROUP BY` is set, data is aggregated during insertion, but only within a single packet of inserted data. The data won't be further aggregated. The exception is when using an `ENGINE` that independently performs data aggregation, such as `SummingMergeTree`.

The execution of [ALTER](/docs/en/sql-reference/statements/alter/view.md) queries on materialized views has limitations, for example, you can not update the `SELECT` query, so this might be inconvenient. If the materialized view uses the construction `TO [db.]name`, you can `DETACH` the view, run `ALTER` for the target table, and then `ATTACH` the previously detached (`DETACH`) view.

Note that materialized view is influenced by [optimize_on_insert](../../../operations/settings/settings.md#optimize-on-insert) setting. The data is merged before the insertion into a view.

Views look the same as normal tables. For example, they are listed in the result of the `SHOW TABLES` query.

To delete a view, use [DROP VIEW](../../../sql-reference/statements/drop.md#drop-view). Although `DROP TABLE` works for VIEWs as well.

## SQL security {#sql_security}

`DEFINER` and `SQL SECURITY` allow you to specify which ClickHouse user to use when executing the view's underlying query.
`SQL SECURITY` has three legal values: `DEFINER`, `INVOKER`, or `NONE`. You can specify any existing user or `CURRENT_USER` in the `DEFINER` clause.

The following table will explain which rights are required for which user in order to select from view.
Note that regardless of the SQL security option, in every case it is still required to have `GRANT SELECT ON <view>` in order to read from it.

| SQL security option | View                                                            | Materialized View                                                                                                 |
|---------------------|-----------------------------------------------------------------|-------------------------------------------------------------------------------------------------------------------|
| `DEFINER alice`     | `alice` must have a `SELECT` grant for the view's source table. | `alice` must have a `SELECT` grant for the view's source table and an `INSERT` grant for the view's target table. |
| `INVOKER`           | User must have a `SELECT` grant for the view's source table.    | `SQL SECURITY INVOKER` can't be specified for materialized views.                                                 |
| `NONE`              | -                                                               | -                                                                                                                 |

:::note
`SQL SECURITY NONE` is a deprecated option. Any user with the rights to create views with `SQL SECURITY NONE` will be able to execute any arbitrary query.
Thus, it is required to have `GRANT ALLOW SQL SECURITY NONE TO <user>` in order to create a view with this option.
:::

If `DEFINER`/`SQL SECURITY` aren't specified, the default values are used:
- `SQL SECURITY`: `INVOKER` for normal views and `DEFINER` for materialized views ([configurable by settings](../../../operations/settings/settings.md#default_normal_view_sql_security))
- `DEFINER`: `CURRENT_USER` ([configurable by settings](../../../operations/settings/settings.md#default_view_definer))

If a view is attached without `DEFINER`/`SQL SECURITY` specified, the default value is `SQL SECURITY NONE` for the materialized view and `SQL SECURITY INVOKER` for the normal view.

To change SQL security for an existing view, use
```sql
ALTER TABLE MODIFY SQL SECURITY { DEFINER | INVOKER | NONE } [DEFINER = { user | CURRENT_USER }]
```

### Examples
```sql
CREATE VIEW test_view
DEFINER = alice SQL SECURITY DEFINER
AS SELECT ...
```

```sql
CREATE VIEW test_view
SQL SECURITY INVOKER
AS SELECT ...
```

## Live View

<DeprecatedBadge/>

This feature is deprecated and will be removed in the future.

For your convenience, the old documentation is located [here](https://pastila.nl/?00f32652/fdf07272a7b54bda7e13b919264e449f.md)

## Refreshable Materialized View {#refreshable-materialized-view}

```sql
CREATE MATERIALIZED VIEW [IF NOT EXISTS] [db.]table_name [ON CLUSTER cluster]
REFRESH EVERY|AFTER interval [OFFSET interval]
[RANDOMIZE FOR interval]
[DEPENDS ON [db.]name [, [db.]name [, ...]]]
[SETTINGS name = value [, name = value [, ...]]]
[APPEND]
[TO[db.]name] [(columns)] [ENGINE = engine] 
[EMPTY]
[DEFINER = { user | CURRENT_USER }] [SQL SECURITY { DEFINER | NONE }]
AS SELECT ...
[COMMENT 'comment']
```
where `interval` is a sequence of simple intervals:
```sql
number SECOND|MINUTE|HOUR|DAY|WEEK|MONTH|YEAR
```

Periodically runs the corresponding query and stores its result in a table.
 * If the query says `APPEND`, each refresh inserts rows into the table without deleting existing rows. The insert is not atomic, just like a regular INSERT SELECT.
 * Otherwise each refresh atomically replaces the table's previous contents.

Differences from regular non-refreshable materialized views:
 * No insert trigger. I.e. when new data is inserted into the table specified in SELECT, it's *not* automatically pushed to the refreshable materialized view. The periodic refresh runs the entire query.
 * No restrictions on the SELECT query. Table functions (e.g. `url()`), views, UNION, JOIN, are all allowed.

:::note
The settings in the `REFRESH ... SETTINGS` part of the query are refresh settings (e.g. `refresh_retries`), distinct from regular settings (e.g. `max_threads`). Regular settings can be specified using `SETTINGS` at the end of the query.
:::

### Refresh Schedule

Example refresh schedules:
```sql
REFRESH EVERY 1 DAY -- every day, at midnight (UTC)
REFRESH EVERY 1 MONTH -- on 1st day of every month, at midnight
REFRESH EVERY 1 MONTH OFFSET 5 DAY 2 HOUR -- on 6th day of every month, at 2:00 am
REFRESH EVERY 2 WEEK OFFSET 5 DAY 15 HOUR 10 MINUTE -- every other Saturday, at 3:10 pm
REFRESH EVERY 30 MINUTE -- at 00:00, 00:30, 01:00, 01:30, etc
REFRESH AFTER 30 MINUTE -- 30 minutes after the previous refresh completes, no alignment with time of day
-- REFRESH AFTER 1 HOUR OFFSET 1 MINUTE -- syntax error, OFFSET is not allowed with AFTER
REFRESH EVERY 1 WEEK 2 DAYS -- every 9 days, not on any particular day of the week or month;
                            -- specifically, when day number (since 1969-12-29) is divisible by 9
REFRESH EVERY 5 MONTHS -- every 5 months, different months each year (as 12 is not divisible by 5);
                       -- specifically, when month number (since 1970-01) is divisible by 5
```

`RANDOMIZE FOR` randomly adjusts the time of each refresh, e.g.:
```sql
REFRESH EVERY 1 DAY OFFSET 2 HOUR RANDOMIZE FOR 1 HOUR -- every day at random time between 01:30 and 02:30
```

At most one refresh may be running at a time, for a given view. E.g. if a view with `REFRESH EVERY 1 MINUTE` takes 2 minutes to refresh, it'll just be refreshing every 2 minutes. If it then becomes faster and starts refreshing in 10 seconds, it'll go back to refreshing every minute. (In particular, it won't refresh every 10 seconds to catch up with a backlog of missed refreshes - there's no such backlog.)

Additionally, a refresh is started immediately after the materialized view is created, unless `EMPTY` is specified in the `CREATE` query. If `EMPTY` is specified, the first refresh happens according to schedule.

### In Replicated DB

If the refreshable materialized view is in a [Replicated database](../../../engines/database-engines/replicated.md), the replicas coordinate with each other such that only one replica performs the refresh at each scheduled time. [ReplicatedMergeTree](../../../engines/table-engines/mergetree-family/replication.md) table engine is required, so that all replicas see the data produced by the refresh.

In `APPEND` mode, coordination can be disabled using `SETTINGS all_replicas = 1`. This makes replicas do refreshes independently of each other. In this case ReplicatedMergeTree is not required.

In non-`APPEND` mode, only coordinated refreshing is supported. For uncoordinated, use `Atomic` database and `CREATE ... ON CLUSTER` query to create refreshable materialized views on all replicas.

The coordination is done through Keeper. The znode path is determined by [default_replica_path](../../../operations/server-configuration-parameters/settings.md#default_replica_path) server setting.

### Dependencies {#refresh-dependencies}

`DEPENDS ON` synchronizes refreshes of different tables. By way of example, suppose there's a chain of two refreshable materialized views:
```sql
CREATE MATERIALIZED VIEW source REFRESH EVERY 1 DAY AS SELECT * FROM url(...)
CREATE MATERIALIZED VIEW destination REFRESH EVERY 1 DAY AS SELECT ... FROM source
```
Without `DEPENDS ON`, both views will start a refresh at midnight, and `destination` typically will see yesterday's data in `source`. If we add dependency:
```
CREATE MATERIALIZED VIEW destination REFRESH EVERY 1 DAY DEPENDS ON source AS SELECT ... FROM source
```
then `destination`'s refresh will start only after `source`'s refresh finished for that day, so `destination` will be based on fresh data.

Alternatively, the same result can be achieved with:
```
CREATE MATERIALIZED VIEW destination REFRESH AFTER 1 HOUR DEPENDS ON source AS SELECT ... FROM source
```
where `1 HOUR` can be any duration less than `source`'s refresh period. The dependent table won't be refreshed more frequently than any of its dependencies. This is a valid way to set up a chain of refreshable views without specifying the real refresh period more than once.

A few more examples:
 * `REFRESH EVERY 1 DAY OFFSET 10 MINUTE` (`destination`) depends on `REFRESH EVERY 1 DAY` (`source`)<br/>
   If `source` refresh takes more than 10 minutes, `destination` will wait for it.
 * `REFRESH EVERY 1 DAY OFFSET 1 HOUR` depends on `REFRESH EVERY 1 DAY OFFSET 23 HOUR`<br/>
   Similar to the above, even though the corresponding refreshes happen on different calendar days.
   `destination`'s refresh on day X+1 will wait for `source`'s refresh on day X (if it takes more than 2 hours).
 * `REFRESH EVERY 2 HOUR` depends on `REFRESH EVERY 1 HOUR`<br/>
   The 2 HOUR refresh happens after the 1 HOUR refresh for every other hour, e.g. after the midnight
   refresh, then after the 2am refresh, etc.
 * `REFRESH EVERY 1 MINUTE` depends on `REFRESH EVERY 2 HOUR`<br/>
   `REFRESH AFTER 1 MINUTE` depends on `REFRESH EVERY 2 HOUR`<br/>
   `REFRESH AFTER 1 MINUTE` depends on `REFRESH AFTER 2 HOUR`<br/>
   `destination` is refreshed once after every `source` refresh, i.e. every 2 hours. The `1 MINUTE` is effectively ignored.
 * `REFRESH AFTER 1 HOUR` depends on `REFRESH AFTER 1 HOUR`<br/>
   Currently this is not recommended.

:::note
`DEPENDS ON` only works between refreshable materialized views. Listing a regular table in the `DEPENDS ON` list will prevent the view from ever refreshing (dependencies can be removed with `ALTER`, see below).
:::

### Settings

Available refresh settings:
 * `refresh_retries` - How many times to retry if refresh query fails with an exception. If all retries fail, skip to the next scheduled refresh time. 0 means no retries, -1 means infinite retries. Default: 0.
 * `refresh_retry_initial_backoff_ms` - Delay before the first retry, if `refresh_retries` is not zero. Each subsequent retry doubles the delay, up to `refresh_retry_max_backoff_ms`. Default: 100 ms.
 * `refresh_retry_max_backoff_ms` - Limit on the exponential growth of delay between refresh attempts. Default: 60000 ms (1 minute).

### Changing Refresh Parameters {#changing-refresh-parameters}

To change refresh parameters:
```
ALTER TABLE [db.]name MODIFY REFRESH EVERY|AFTER ... [RANDOMIZE FOR ...] [DEPENDS ON ...] [SETTINGS ...]
```

:::note
This replaces *all* refresh parameters at once: schedule, dependencies, settings, and APPEND-ness. E.g. if the table had a `DEPENDS ON`, doing a `MODIFY REFRESH` without `DEPENDS ON` will remove the dependencies.
:::

### Other operations

The status of all refreshable materialized views is available in table [`system.view_refreshes`](../../../operations/system-tables/view_refreshes.md). In particular, it contains refresh progress (if running), last and next refresh time, exception message if a refresh failed.

To manually stop, start, trigger, or cancel refreshes use [`SYSTEM STOP|START|REFRESH|WAIT|CANCEL VIEW`](../system.md#refreshable-materialized-views).

To wait for a refresh to complete, use [`SYSTEM WAIT VIEW`](../system.md#refreshable-materialized-views). In particular, useful for waiting for initial refresh after creating a view.

:::note
Fun fact: the refresh query is allowed to read from the view that's being refreshed, seeing pre-refresh version of the data. This means you can implement Conway's game of life: https://pastila.nl/?00021a4b/d6156ff819c83d490ad2dcec05676865#O0LGWTO7maUQIA4AcGUtlA==
:::

## Window View

<ExperimentalBadge/>
<CloudNotSupportedBadge/>

:::info
This is an experimental feature that may change in backwards-incompatible ways in the future releases. Enable usage of window views and `WATCH` query using [allow_experimental_window_view](../../../operations/settings/settings.md#allow-experimental-window-view) setting. Input the command `set allow_experimental_window_view = 1`.
:::

``` sql
CREATE WINDOW VIEW [IF NOT EXISTS] [db.]table_name [TO [db.]table_name] [INNER ENGINE engine] [ENGINE engine] [WATERMARK strategy] [ALLOWED_LATENESS interval_function] [POPULATE]
AS SELECT ...
GROUP BY time_window_function
[COMMENT 'comment']
```

Window view can aggregate data by time window and output the results when the window is ready to fire. It stores the partial aggregation results in an inner(or specified) table to reduce latency and can push the processing result to a specified table or push notifications using the WATCH query.

Creating a window view is similar to creating `MATERIALIZED VIEW`. Window view needs an inner storage engine to store intermediate data. The inner storage can be specified by using `INNER ENGINE` clause, the window view will use `AggregatingMergeTree` as the default inner engine.

When creating a window view without `TO [db].[table]`, you must specify `ENGINE` – the table engine for storing data.

### Time Window Functions

[Time window functions](../../functions/time-window-functions.md) are used to get the lower and upper window bound of records. The window view needs to be used with a time window function.

### TIME ATTRIBUTES

Window view supports **processing time** and **event time** process.

**Processing time** allows window view to produce results based on the local machine's time and is used by default. It is the most straightforward notion of time but does not provide determinism. The processing time attribute can be defined by setting the `time_attr` of the time window function to a table column or using the function `now()`. The following query creates a window view with processing time.

``` sql
CREATE WINDOW VIEW wv AS SELECT count(number), tumbleStart(w_id) as w_start from date GROUP BY tumble(now(), INTERVAL '5' SECOND) as w_id
```

**Event time** is the time that each individual event occurred on its producing device. This time is typically embedded within the records when it is generated. Event time processing allows for consistent results even in case of out-of-order events or late events. Window view supports event time processing by using `WATERMARK` syntax.

Window view provides three watermark strategies:

* `STRICTLY_ASCENDING`: Emits a watermark of the maximum observed timestamp so far. Rows that have a timestamp smaller to the max timestamp are not late.
* `ASCENDING`: Emits a watermark of the maximum observed timestamp so far minus 1. Rows that have a timestamp equal and smaller to the max timestamp are not late.
* `BOUNDED`: WATERMARK=INTERVAL. Emits watermarks, which are the maximum observed timestamp minus the specified delay.

The following queries are examples of creating a window view with `WATERMARK`:

``` sql
CREATE WINDOW VIEW wv WATERMARK=STRICTLY_ASCENDING AS SELECT count(number) FROM date GROUP BY tumble(timestamp, INTERVAL '5' SECOND);
CREATE WINDOW VIEW wv WATERMARK=ASCENDING AS SELECT count(number) FROM date GROUP BY tumble(timestamp, INTERVAL '5' SECOND);
CREATE WINDOW VIEW wv WATERMARK=INTERVAL '3' SECOND AS SELECT count(number) FROM date GROUP BY tumble(timestamp, INTERVAL '5' SECOND);
```

By default, the window will be fired when the watermark comes, and elements that arrived behind the watermark will be dropped. Window view supports late event processing by setting `ALLOWED_LATENESS=INTERVAL`. An example of lateness handling is:

``` sql
CREATE WINDOW VIEW test.wv TO test.dst WATERMARK=ASCENDING ALLOWED_LATENESS=INTERVAL '2' SECOND AS SELECT count(a) AS count, tumbleEnd(wid) AS w_end FROM test.mt GROUP BY tumble(timestamp, INTERVAL '5' SECOND) AS wid;
```

Note that elements emitted by a late firing should be treated as updated results of a previous computation. Instead of firing at the end of windows, the window view will fire immediately when the late event arrives. Thus, it will result in multiple outputs for the same window. Users need to take these duplicated results into account or deduplicate them.

You can modify `SELECT` query that was specified in the window view by using `ALTER TABLE ... MODIFY QUERY` statement. The data structure resulting in a new `SELECT` query should be the same as the original `SELECT` query when with or without `TO [db.]name` clause. Note that the data in the current window will be lost because the intermediate state cannot be reused.

### Monitoring New Windows

Window view supports the [WATCH](../../../sql-reference/statements/watch.md) query to monitoring changes, or use `TO` syntax to output the results to a table.

``` sql
WATCH [db.]window_view
[EVENTS]
[LIMIT n]
[FORMAT format]
```

`WATCH` query acts similar as in `LIVE VIEW`. A `LIMIT` can be specified to set the number of updates to receive before terminating the query. The `EVENTS` clause can be used to obtain a short form of the `WATCH` query where instead of the query result you will just get the latest query watermark.

### Settings

- `window_view_clean_interval`: The clean interval of window view in seconds to free outdated data. The system will retain the windows that have not been fully triggered according to the system time or `WATERMARK` configuration, and the other data will be deleted.
- `window_view_heartbeat_interval`: The heartbeat interval in seconds to indicate the watch query is alive.
- `wait_for_window_view_fire_signal_timeout`: Timeout for waiting for window view fire signal in event time processing.

### Example

Suppose we need to count the number of click logs per 10 seconds in a log table called `data`, and its table structure is:

``` sql
CREATE TABLE data ( `id` UInt64, `timestamp` DateTime) ENGINE = Memory;
```

First, we create a window view with tumble window of 10 seconds interval:

``` sql
CREATE WINDOW VIEW wv as select count(id), tumbleStart(w_id) as window_start from data group by tumble(timestamp, INTERVAL '10' SECOND) as w_id
```

Then, we use the `WATCH` query to get the results.

``` sql
WATCH wv
```

When logs are inserted into table `data`,

``` sql
INSERT INTO data VALUES(1,now())
```

The `WATCH` query should print the results as follows:

``` text
┌─count(id)─┬────────window_start─┐
│         1 │ 2020-01-14 16:56:40 │
└───────────┴─────────────────────┘
```

Alternatively, we can attach the output to another table using `TO` syntax.

``` sql
CREATE WINDOW VIEW wv TO dst AS SELECT count(id), tumbleStart(w_id) as window_start FROM data GROUP BY tumble(timestamp, INTERVAL '10' SECOND) as w_id
```

Additional examples can be found among stateful tests of ClickHouse (they are named `*window_view*` there).

### Window View Usage

The window view is useful in the following scenarios:

* **Monitoring**: Aggregate and calculate the metrics logs by time, and output the results to a target table. The dashboard can use the target table as a source table.
* **Analyzing**: Automatically aggregate and preprocess data in the time window. This can be useful when analyzing a large number of logs. The preprocessing eliminates repeated calculations in multiple queries and reduces query latency.

## Related Content

- Blog: [Working with time series data in ClickHouse](https://clickhouse.com/blog/working-with-time-series-data-and-functions-ClickHouse)
- Blog: [Building an Observability Solution with ClickHouse - Part 2 - Traces](https://clickhouse.com/blog/storing-traces-and-spans-open-telemetry-in-clickhouse)<|MERGE_RESOLUTION|>--- conflicted
+++ resolved
@@ -58,13 +58,8 @@
 ## Materialized View
 
 ``` sql
-<<<<<<< HEAD
-CREATE MATERIALIZED VIEW [IF NOT EXISTS] [db.]table_name [ON CLUSTER cluster_name] [TO[db.]name] [ENGINE = engine] [POPULATE]
+CREATE MATERIALIZED VIEW [IF NOT EXISTS] [db.]table_name [ON CLUSTER cluster_name] [TO[db.]name [(columns)]] [ENGINE = engine] [POPULATE]
 [DEFINER = { user | CURRENT_USER }] [SQL SECURITY { DEFINER | NONE }]
-=======
-CREATE MATERIALIZED VIEW [IF NOT EXISTS] [db.]table_name [ON CLUSTER cluster_name] [TO[db.]name [(columns)]] [ENGINE = engine] [POPULATE]
-[DEFINER = { user | CURRENT_USER }] [SQL SECURITY { DEFINER | INVOKER | NONE }]
->>>>>>> 1ac5c4a6
 AS SELECT ...
 [COMMENT 'comment']
 ```
@@ -173,7 +168,7 @@
 [DEPENDS ON [db.]name [, [db.]name [, ...]]]
 [SETTINGS name = value [, name = value [, ...]]]
 [APPEND]
-[TO[db.]name] [(columns)] [ENGINE = engine] 
+[TO[db.]name] [(columns)] [ENGINE = engine]
 [EMPTY]
 [DEFINER = { user | CURRENT_USER }] [SQL SECURITY { DEFINER | NONE }]
 AS SELECT ...
