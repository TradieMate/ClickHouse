---
description: 'Documentation for Workload Scheduling'
sidebar_label: 'Workload scheduling'
sidebar_position: 69
slug: /operations/workload-scheduling
title: 'Workload scheduling'
---

When ClickHouse execute multiple queries simultaneously, they may be using shared resources (e.g. disks). Scheduling constraints and policies can be applied to regulate how resources are utilized and shared between different workloads. For every resource a scheduling hierarchy can be configured. Hierarchy root represents a resource, while leafs are queues, holding requests that exceed resource capacity.

:::note
Currently [remote disk IO](#disk_config) and [CPU](#cpu_scheduling) can be scheduled using described method. For flexible memory limits see [Memory overcommit](settings/memory-overcommit.md)
:::

## Disk configuration {#disk_config}

To enable IO workload scheduling for a specific disk, you have to create read and write resources for WRITE and READ access:

```sql
CREATE RESOURCE resource_name (WRITE DISK disk_name, READ DISK disk_name)
-- or
CREATE RESOURCE read_resource_name (WRITE DISK write_disk_name)
CREATE RESOURCE write_resource_name (READ DISK read_disk_name)
```

<<<<<<< HEAD
Resource could be used for any number of disk for READ or WRITE or both for READ and WRITE. There a syntax allowing to use a resource for all the disks:
=======
Resource could be used for any number of disks for READ or WRITE or both for READ and WRITE. There is a syntax allowing to use a resource for all the disks:
>>>>>>> 865a9a61

```sql
CREATE RESOURCE all_io (READ ANY DISK, WRITE ANY DISK);
```

An alternative way to express which disks are used by a resource is server's `storage_configuration`:

:::warning
Workload scheduling using clickhouse configuration is deprecated. SQL syntax should be used instead.
:::

To enable IO scheduling for a specific disk, you have to specify `read_resource` and/or `write_resource` in storage configuration. It says ClickHouse what resource should be used for every read and write requests with given disk. Read and write resource can refer to the same resource name, which is useful for local SSDs or HDDs. Multiple different disks also can refer to the same resource, which is useful for remote disks: if you want to be able to allow fair division of network bandwidth between e.g. "production" and "development" workloads.

Example:
```xml
<clickhouse>
    <storage_configuration>
        ...
        <disks>
            <s3>
                <type>s3</type>
                <endpoint>https://clickhouse-public-datasets.s3.amazonaws.com/my-bucket/root-path/</endpoint>
                <access_key_id>your_access_key_id</access_key_id>
                <secret_access_key>your_secret_access_key</secret_access_key>
                <read_resource>network_read</read_resource>
                <write_resource>network_write</write_resource>
            </s3>
        </disks>
        <policies>
            <s3_main>
                <volumes>
                    <main>
                        <disk>s3</disk>
                    </main>
                </volumes>
            </s3_main>
        </policies>
    </storage_configuration>
</clickhouse>
```

Note that server configuration options have priority over SQL way to define resources.

## Workload markup {#workload_markup}

Queries can be marked with setting `workload` to distinguish different workloads. If `workload` is not set, than value "default" is used. Note that you are able to specify the other value using settings profiles. Setting constraints can be used to make `workload` constant if you want all queries from the user to be marked with fixed value of `workload` setting.

It is possible to assign a `workload` setting for background activities. Merges and mutations are using `merge_workload` and `mutation_workload` server settings correspondingly. These values can also be overridden for specific tables using `merge_workload` and `mutation_workload` merge tree settings

Let's consider an example of a system with two different workloads: "production" and "development".

```sql
SELECT count() FROM my_table WHERE value = 42 SETTINGS workload = 'production'
SELECT count() FROM my_table WHERE value = 13 SETTINGS workload = 'development'
```

## Resource scheduling hierarchy {#hierarchy}

From the standpoint of scheduling subsystem a resource represents a hierarchy of scheduling nodes.

```mermaid
graph TD
    subgraph network_read
    nr_root(("/"))
    -->|100 concurrent requests| nr_fair("fair")
    -->|75% bandwidth| nr_prod["prod"]
    nr_fair
    -->|25% bandwidth| nr_dev["dev"]
    end

    subgraph network_write
    nw_root(("/"))
    -->|100 concurrent requests| nw_fair("fair")
    -->|75% bandwidth| nw_prod["prod"]
    nw_fair
    -->|25% bandwidth| nw_dev["dev"]
    end
```

:::warning
Workload scheduling using clickhouse configuration is deprecated. SQL syntax should be used instead. SQL syntax creates all necessary scheduling nodes automatically and the following scheduling node description should be considered as lower level implementation details, accessible through [system.scheduler](/operations/system-tables/scheduler.md) table.
:::

**Possible node types:**
* `inflight_limit` (constraint) - blocks if either number of concurrent in-flight requests exceeds `max_requests`, or their total cost exceeds `max_cost`; must have a single child.
* `bandwidth_limit` (constraint) - blocks if current bandwidth exceeds `max_speed` (0 means unlimited) or burst exceeds `max_burst` (by default equals `max_speed`); must have a single child.
* `fair` (policy) - selects the next request to serve from one of its children nodes according to max-min fairness; children nodes can specify `weight` (default is 1).
* `priority` (policy) - selects the next request to serve from one of its children nodes according to static priorities (lower value means higher priority); children nodes can specify `priority` (default is 0).
* `fifo` (queue) - leaf of the hierarchy capable of holding requests that exceed resource capacity.

To be able to use the full capacity of the underlying resource, you should use `inflight_limit`. Note that a low number of `max_requests` or `max_cost` could lead to not full resource utilization, while too high numbers could lead to empty queues inside the scheduler, which in turn will result in policies being ignored (unfairness or ignoring of priorities) in the subtree. On the other hand, if you want to protect resources from too high utilization, you should use `bandwidth_limit`. It throttles when the amount of resource consumed in `duration` seconds exceeds `max_burst + max_speed * duration` bytes. Two `bandwidth_limit` nodes on the same resource could be used to limit peak bandwidth during short intervals and average bandwidth for longer ones.

The following example shows how to define IO scheduling hierarchies shown in the picture:

```xml
<clickhouse>
    <resources>
        <network_read>
            <node path="/">
                <type>inflight_limit</type>
                <max_requests>100</max_requests>
            </node>
            <node path="/fair">
                <type>fair</type>
            </node>
            <node path="/fair/prod">
                <type>fifo</type>
                <weight>3</weight>
            </node>
            <node path="/fair/dev">
                <type>fifo</type>
            </node>
        </network_read>
        <network_write>
            <node path="/">
                <type>inflight_limit</type>
                <max_requests>100</max_requests>
            </node>
            <node path="/fair">
                <type>fair</type>
            </node>
            <node path="/fair/prod">
                <type>fifo</type>
                <weight>3</weight>
            </node>
            <node path="/fair/dev">
                <type>fifo</type>
            </node>
        </network_write>
    </resources>
</clickhouse>
```

## Workload classifiers {#workload_classifiers}

:::warning
Workload scheduling using clickhouse configuration is deprecated. SQL syntax should be used instead. Classifiers are created automatically when using SQL syntax.
:::

Workload classifiers are used to define mapping from `workload` specified by a query into leaf-queues that should be used for specific resources. At the moment, workload classification is simple: only static mapping is available.

Example:
```xml
<clickhouse>
    <workload_classifiers>
        <production>
            <network_read>/fair/prod</network_read>
            <network_write>/fair/prod</network_write>
        </production>
        <development>
            <network_read>/fair/dev</network_read>
            <network_write>/fair/dev</network_write>
        </development>
        <default>
            <network_read>/fair/dev</network_read>
            <network_write>/fair/dev</network_write>
        </default>
    </workload_classifiers>
</clickhouse>
```

## Workload hierarchy {#workloads}

ClickHouse provides convenient SQL syntax to define scheduling hierarchy. All resources that were created with `CREATE RESOURCE` share the same structure of the hierarchy, but could differ in some aspects. Every workload created with `CREATE WORKLOAD` maintains a few automatically created scheduling nodes for every resource. A child workload can be created inside another parent workload. Here is the example that defines exactly the same hierarchy as XML configuration above:

```sql
CREATE RESOURCE network_write (WRITE DISK s3)
CREATE RESOURCE network_read (READ DISK s3)
CREATE WORKLOAD all SETTINGS max_io_requests = 100
CREATE WORKLOAD development IN all
CREATE WORKLOAD production IN all SETTINGS weight = 3
```

The name of a leaf workload without children could be used in query settings `SETTINGS workload = 'name'`.

To customize workload the following settings could be used:
* `priority` - sibling workloads are served according to static priority values (lower value means higher priority).
* `weight` - sibling workloads having the same static priority share resources according to weights.
* `max_io_requests` - the limit on the number of concurrent IO requests in this workload.
* `max_bytes_inflight` - the limit on the total inflight bytes for concurrent requests in this workload.
* `max_bytes_per_second` - the limit on byte read or write rate of this workload.
* `max_burst_bytes` - maximum number of bytes that could be processed by the workload without being throttled (for every resource independently).
* `max_concurrent_threads` - the limit on the number of threads for queries in this workload.

<<<<<<< HEAD
All limit specified through workload settings are independent for every resource. For example workload with `max_bytes_per_second = 10485760` will have 10 MB/s bandwidth limit for every read and write resource independently. If common limit for reading and writing is required, consider using the same resource for READ and WRITE access.
=======
All limits specified through workload settings are independent for every resource. For example workload with `max_bytes_per_second = 10485760` will have 10 MB/s bandwidth limit for every read and write resource independently. If common limit for reading and writing is required, consider using the same resource for READ and WRITE access.
>>>>>>> 865a9a61

There is no way to specify different hierarchies of workloads for different resources. But there is a way to specify different workload setting value for a specific resource:

```sql
CREATE OR REPLACE WORKLOAD all SETTINGS max_io_requests = 100, max_bytes_per_second = 1000000 FOR network_read, max_bytes_per_second = 2000000 FOR network_write
```

Also note that workload or resource could not be dropped if it is referenced from another workload. To update a definition of a workload use `CREATE OR REPLACE WORKLOAD` query.

:::note
Workload settings are translated into a proper set of scheduling nodes. For lower-level details, see the description of the scheduling node [types and options](#hierarchy).
:::

## CPU scheduling {#cpu_scheduling}

To enable CPU scheduling for workloads create CPU resource and set a limit for the number of concurrent threads:

```sql
CREATE RESOURCE cpu (MASTER THREAD, WORKER THREAD)
CREATE WORKLOAD all SETTINGS max_concurrent_threads = 100
```

<<<<<<< HEAD
When the ClickHouse server executes many concurrent queries with [multiple threads](/operations/settings/settings.md#max_threads) and all CPU slots are in use the overload state is reached. In the overload state every released CPU slot is rescheduled to proper workload according to scheduling policies. For queries sharing the same workload slots are allocated using round robin. For queries in separate workloads, slots are allocated according to weights, priorities, and limits specified for workloads.
=======
When ClickHouse server executes many concurrent queries with [multiple threads](/operations/settings/settings.md#max_threads) and all CPU slots are in use the overload state is reached. In the overload state every released CPU slot is rescheduled to proper workload according to scheduling policies. For queries sharing the same workload, slots are allocated using round robin. For queries in separate workloads, slots are allocated according to weights, priorities, and limits specified for workloads.
>>>>>>> 865a9a61

CPU time is consumed by threads when they are not blocked and work on CPU-intensive tasks. For scheduling purpose, two kinds of threads are distinguished:
* Master thread — the first thread that starts working on a query or background activity like a merge or a mutation.
* Worker thread — the additional threads that master can spawn to work on CPU-intensive tasks.

It may be desirable to use separate resources for master and worker threads to achieve better responsiveness. A high number of worker threads can easily monopolize CPU resource when high `max_thread` query setting values are used. Then incoming queries should block and wait a CPU slot for its master thread to start execution. To avoid this the following configuration could be used:

```sql
CREATE RESOURCE worker_cpu (WORKER THREAD)
CREATE RESOURCE master_cpu (MASTER THREAD)
CREATE WORKLOAD all SETTINGS max_concurrent_threads = 100 FOR worker_cpu, max_concurrent_threads = 1000 FOR master_cpu
```

It will create separate limits on master and worker threads. Even if all 100 worker CPU slots are busy, new queries will not be blocked until there are available master CPU slots. They will start execution with one thread. Later if worker CPU slots became available, such queries could upscale and spawn their worker threads. On the other hand, such an approach does not bind the total number of slots to the number of CPU processors, and running too many concurrent threads will affect performance.

Limiting the concurrency of master threads will not limit the number of concurrent queries. CPU slots could be released in the middle of the query execution and reacquired by other threads. For example, 4 concurrent queries with 2 concurrent master thread limit could all be executed in parallel. In this case, every query will receive 50% of a CPU processor. A separate logic should be used to limit the number of concurrent queries and it is not currently supported for workloads.

Separate thread concurrency limits could be used for workloads:

```sql
CREATE RESOURCE cpu (MASTER THREAD, WORKER THREAD)
CREATE WORKLOAD all
CREATE WORKLOAD admin IN all SETTINGS max_concurrent_threads = 10
CREATE WORKLOAD production IN all SETTINGS max_concurrent_threads = 100
CREATE WORKLOAD analytics IN production SETTINGS max_concurrent_threads = 60, weight = 9
CREATE WORKLOAD ingestion IN production
```

This configuration example provides independent CPU slot pools for admin and production. The production pool is shared between analytics and ingestion. Furthermore, if the production pool is overloaded, 9 of 10 released slots will be rescheduled to analytical queries if necessary. The ingestion queries would only receive 1 of 10 slots during overload periods. This might improve the latency of user-facing queries. Analytics has its own limit of 60 concurrent thread, always leaving at least 40 threads to support ingestion. When there is no overload, ingestion could use all 100 threads.

To exclude a query from CPU scheduling set a query setting [use_concurrency_control](/operations/settings/settings.md/#use_concurrency_control) to 0.

CPU scheduling is not supported for merges and mutations yet.

:::warning
Slot scheduling provides a way to control [query concurrency](/operations/settings/settings.md#max_threads) but does not guarantee fair CPU time allocation yet. This requires further development of CPU slot preemption and will be supported later.
:::

:::note
Declaring CPU resource disables effect of [`concurrent_threads_soft_limit_num`](server-configuration-parameters/settings.md#concurrent_threads_soft_limit_num) and [`concurrent_threads_soft_limit_ratio_to_cores`](server-configuration-parameters/settings.md#concurrent_threads_soft_limit_ratio_to_cores) settings. Instead, workload setting `max_concurrent_threads` is used to limit the number of CPUs allocated for a specific workload. To achieve the previous behavior create only WORKER THREAD resource, set `max_concurrent_threads` for the workload `all` to the same value as `concurrent_threads_soft_limit_num` and use `workload = "all"` query setting. This configuration corresponds to [`concurrent_threads_scheduler`](server-configuration-parameters/settings.md#concurrent_threads_scheduler) setting set "fair_round_robin" value.
:::

<<<<<<< HEAD
## Query slot scheduling {#query_scheduling}

To enable query slot scheduling for workloads create QUERY resource and set a limit for the number of concurrent queries or queries per second:

```sql
CREATE RESOURCE query (QUERY)
CREATE WORKLOAD all SETTINGS max_concurrent_queries = 100, max_queries_per_second = 10, max_burst_queries = 20
```

Workload setting `max_concurrent_queries` limits the number of concurrent queries that could run simultaneously for a given workload. This is analog of query [`max_concurrent_queries_for_all_users`](/operations/settings/settings#max_concurrent_queries_for_all_users) and server [max_concurrent_queries](/operations/server-configuration-parameters/settings#max_concurrent_queries) settings. Async insert queries and some specific queries like KILL are not counted towards the limit.

Workload settings `max_queries_per_second` and `max_burst_queries` limits number of queries for the workload with a token bucket throttler. It guarantees that during any time interval `T` no more than `max_queries_per_second * T + max_burst_queries` new queries will start execution.

:::note
Blocked queries will wait indefinitely and not appear in `SHOW PROCESSLIST` until all constraints are satisfied.
:::

=======
>>>>>>> 865a9a61
## Workloads and resources storage {#workload_entity_storage}

Definitions of all workloads and resources in the form of `CREATE WORKLOAD` and `CREATE RESOURCE` queries are stored persistently either on disk at `workload_path` or in ZooKeeper at `workload_zookeeper_path`. ZooKeeper storage is recommended to achieve consistency between nodes. Alternatively `ON CLUSTER` clause could be used along with disk storage.

## Strict resource access {#strict_resource_access}
<<<<<<< HEAD

=======
>>>>>>> 865a9a61
To enforce all queries to follow resource scheduling policies there is a server setting `throw_on_unknown_workload`. If it is set to `true` then every query is required to use valid `workload` query setting, otherwise `RESOURCE_ACCESS_DENIED` exception is thrown. If it is set to `false` then such a query does not use resource scheduler, i.e. it will get unlimited access to any `RESOURCE`.

:::note
Do not set `throw_on_unknown_workload` to `true` unless `CREATE WORKLOAD default` is executed. It could lead to server startup issues if a query without explicit setting `workload` is executed during startup.
:::

## See also {#see-also}
 - [system.scheduler](/operations/system-tables/scheduler.md)
 - [system.workloads](/operations/system-tables/workloads.md)
 - [system.resources](/operations/system-tables/resources.md)
 - [merge_workload](/operations/settings/merge-tree-settings.md#merge_workload) merge tree setting
 - [merge_workload](/operations/server-configuration-parameters/settings.md#merge_workload) global server setting
 - [mutation_workload](/operations/settings/merge-tree-settings.md#mutation_workload) merge tree setting
 - [mutation_workload](/operations/server-configuration-parameters/settings.md#mutation_workload) global server setting
 - [workload_path](/operations/server-configuration-parameters/settings.md#workload_path) global server setting
 - [workload_zookeeper_path](/operations/server-configuration-parameters/settings.md#workload_zookeeper_path) global server setting<|MERGE_RESOLUTION|>--- conflicted
+++ resolved
@@ -23,11 +23,7 @@
 CREATE RESOURCE write_resource_name (READ DISK read_disk_name)
 ```
 
-<<<<<<< HEAD
-Resource could be used for any number of disk for READ or WRITE or both for READ and WRITE. There a syntax allowing to use a resource for all the disks:
-=======
 Resource could be used for any number of disks for READ or WRITE or both for READ and WRITE. There is a syntax allowing to use a resource for all the disks:
->>>>>>> 865a9a61
 
 ```sql
 CREATE RESOURCE all_io (READ ANY DISK, WRITE ANY DISK);
@@ -212,11 +208,7 @@
 * `max_burst_bytes` - maximum number of bytes that could be processed by the workload without being throttled (for every resource independently).
 * `max_concurrent_threads` - the limit on the number of threads for queries in this workload.
 
-<<<<<<< HEAD
-All limit specified through workload settings are independent for every resource. For example workload with `max_bytes_per_second = 10485760` will have 10 MB/s bandwidth limit for every read and write resource independently. If common limit for reading and writing is required, consider using the same resource for READ and WRITE access.
-=======
 All limits specified through workload settings are independent for every resource. For example workload with `max_bytes_per_second = 10485760` will have 10 MB/s bandwidth limit for every read and write resource independently. If common limit for reading and writing is required, consider using the same resource for READ and WRITE access.
->>>>>>> 865a9a61
 
 There is no way to specify different hierarchies of workloads for different resources. But there is a way to specify different workload setting value for a specific resource:
 
@@ -239,11 +231,7 @@
 CREATE WORKLOAD all SETTINGS max_concurrent_threads = 100
 ```
 
-<<<<<<< HEAD
-When the ClickHouse server executes many concurrent queries with [multiple threads](/operations/settings/settings.md#max_threads) and all CPU slots are in use the overload state is reached. In the overload state every released CPU slot is rescheduled to proper workload according to scheduling policies. For queries sharing the same workload slots are allocated using round robin. For queries in separate workloads, slots are allocated according to weights, priorities, and limits specified for workloads.
-=======
 When ClickHouse server executes many concurrent queries with [multiple threads](/operations/settings/settings.md#max_threads) and all CPU slots are in use the overload state is reached. In the overload state every released CPU slot is rescheduled to proper workload according to scheduling policies. For queries sharing the same workload, slots are allocated using round robin. For queries in separate workloads, slots are allocated according to weights, priorities, and limits specified for workloads.
->>>>>>> 865a9a61
 
 CPU time is consumed by threads when they are not blocked and work on CPU-intensive tasks. For scheduling purpose, two kinds of threads are distinguished:
 * Master thread — the first thread that starts working on a query or background activity like a merge or a mutation.
@@ -286,7 +274,6 @@
 Declaring CPU resource disables effect of [`concurrent_threads_soft_limit_num`](server-configuration-parameters/settings.md#concurrent_threads_soft_limit_num) and [`concurrent_threads_soft_limit_ratio_to_cores`](server-configuration-parameters/settings.md#concurrent_threads_soft_limit_ratio_to_cores) settings. Instead, workload setting `max_concurrent_threads` is used to limit the number of CPUs allocated for a specific workload. To achieve the previous behavior create only WORKER THREAD resource, set `max_concurrent_threads` for the workload `all` to the same value as `concurrent_threads_soft_limit_num` and use `workload = "all"` query setting. This configuration corresponds to [`concurrent_threads_scheduler`](server-configuration-parameters/settings.md#concurrent_threads_scheduler) setting set "fair_round_robin" value.
 :::
 
-<<<<<<< HEAD
 ## Query slot scheduling {#query_scheduling}
 
 To enable query slot scheduling for workloads create QUERY resource and set a limit for the number of concurrent queries or queries per second:
@@ -304,17 +291,12 @@
 Blocked queries will wait indefinitely and not appear in `SHOW PROCESSLIST` until all constraints are satisfied.
 :::
 
-=======
->>>>>>> 865a9a61
 ## Workloads and resources storage {#workload_entity_storage}
 
 Definitions of all workloads and resources in the form of `CREATE WORKLOAD` and `CREATE RESOURCE` queries are stored persistently either on disk at `workload_path` or in ZooKeeper at `workload_zookeeper_path`. ZooKeeper storage is recommended to achieve consistency between nodes. Alternatively `ON CLUSTER` clause could be used along with disk storage.
 
 ## Strict resource access {#strict_resource_access}
-<<<<<<< HEAD
-
-=======
->>>>>>> 865a9a61
+
 To enforce all queries to follow resource scheduling policies there is a server setting `throw_on_unknown_workload`. If it is set to `true` then every query is required to use valid `workload` query setting, otherwise `RESOURCE_ACCESS_DENIED` exception is thrown. If it is set to `false` then such a query does not use resource scheduler, i.e. it will get unlimited access to any `RESOURCE`.
 
 :::note
