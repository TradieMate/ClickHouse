## this file is extracted from `contrib/rocksdb/CMakeLists.txt`
set(ROCKSDB_SOURCE_DIR "${ClickHouse_SOURCE_DIR}/contrib/rocksdb")
list(APPEND CMAKE_MODULE_PATH "${ROCKSDB_SOURCE_DIR}/cmake/modules/")

set(PORTABLE ON)
## always disable jemalloc for rocksdb by default
## because it introduces non-standard jemalloc APIs
option(WITH_JEMALLOC "build with JeMalloc" OFF)
option(WITH_SNAPPY "build with SNAPPY" ${USE_SNAPPY})
## lz4, zlib, zstd is enabled in ClickHouse by default
option(WITH_LZ4 "build with lz4" ON)
option(WITH_ZLIB "build with zlib" ON)
option(WITH_ZSTD "build with zstd" ON)

# third-party/folly is only validated to work on Linux and Windows for now.
# So only turn it on there by default.
if(CMAKE_SYSTEM_NAME MATCHES "Linux|Windows")
  if(MSVC AND MSVC_VERSION LESS 1910)
    # Folly does not compile with MSVC older than VS2017
    option(WITH_FOLLY_DISTRIBUTED_MUTEX "build with folly::DistributedMutex" OFF)
  else()
    option(WITH_FOLLY_DISTRIBUTED_MUTEX "build with folly::DistributedMutex" ON)
  endif()
else()
  option(WITH_FOLLY_DISTRIBUTED_MUTEX "build with folly::DistributedMutex" OFF)
endif()

if( NOT DEFINED CMAKE_CXX_STANDARD )
  set(CMAKE_CXX_STANDARD 11)
endif()

if(MSVC)
  option(WITH_XPRESS "build with windows built in compression" OFF)
  include("${ROCKSDB_SOURCE_DIR}/thirdparty.inc")
else()
  if(CMAKE_SYSTEM_NAME MATCHES "FreeBSD" AND NOT CMAKE_SYSTEM_NAME MATCHES "kFreeBSD")
    # FreeBSD has jemalloc as default malloc
    # but it does not have all the jemalloc files in include/...
    set(WITH_JEMALLOC ON)
  else()
    if(WITH_JEMALLOC)
      add_definitions(-DROCKSDB_JEMALLOC -DJEMALLOC_NO_DEMANGLE)
      list(APPEND THIRDPARTY_LIBS jemalloc)
    endif()
  endif()

  if(WITH_SNAPPY)
    add_definitions(-DSNAPPY)
    list(APPEND THIRDPARTY_LIBS snappy)
  endif()

  if(WITH_ZLIB)
    add_definitions(-DZLIB)
    list(APPEND THIRDPARTY_LIBS zlib)
  endif()

  if(WITH_LZ4)
    add_definitions(-DLZ4)
    list(APPEND THIRDPARTY_LIBS lz4)
  endif()

  if(WITH_ZSTD)
    add_definitions(-DZSTD)
    include_directories(${ZSTD_INCLUDE_DIR})
    include_directories("${ZSTD_INCLUDE_DIR}/common")
    include_directories("${ZSTD_INCLUDE_DIR}/dictBuilder")
    include_directories("${ZSTD_INCLUDE_DIR}/deprecated")

    list(APPEND THIRDPARTY_LIBS zstd)
  endif()
endif()

set(BUILD_VERSION_CC rocksdb_build_version.cc)
add_library(rocksdb_build_version OBJECT ${BUILD_VERSION_CC})

<<<<<<< HEAD
target_include_directories(rocksdb_build_version PRIVATE ${ROCKSDB_SOURCE_DIR}/util)
=======
target_include_directories(rocksdb_build_version PRIVATE
  "${ROCKSDB_SOURCE_DIR}/util")
if(MSVC)
  set(CMAKE_CXX_FLAGS "${CMAKE_CXX_FLAGS} /Zi /nologo /EHsc /GS /Gd /GR /GF /fp:precise /Zc:wchar_t /Zc:forScope /errorReport:queue")
  set(CMAKE_CXX_FLAGS "${CMAKE_CXX_FLAGS} /FC /d2Zi+ /W4 /wd4127 /wd4800 /wd4996 /wd4351 /wd4100 /wd4204 /wd4324")
else()
  set(CMAKE_CXX_FLAGS "${CMAKE_CXX_FLAGS} -W -Wextra -Wall")
  set(CMAKE_CXX_FLAGS "${CMAKE_CXX_FLAGS} -Wsign-compare -Wshadow -Wno-unused-parameter -Wno-unused-variable -Woverloaded-virtual -Wnon-virtual-dtor -Wno-missing-field-initializers -Wno-strict-aliasing")
  if(MINGW)
    set(CMAKE_CXX_FLAGS "${CMAKE_CXX_FLAGS} -Wno-format -fno-asynchronous-unwind-tables")
    add_definitions(-D_POSIX_C_SOURCE=1)
  endif()
  if(NOT CMAKE_BUILD_TYPE STREQUAL "Debug")
    set(CMAKE_CXX_FLAGS "${CMAKE_CXX_FLAGS} -fno-omit-frame-pointer")
    include(CheckCXXCompilerFlag)
    CHECK_CXX_COMPILER_FLAG("-momit-leaf-frame-pointer" HAVE_OMIT_LEAF_FRAME_POINTER)
    if(HAVE_OMIT_LEAF_FRAME_POINTER)
      set(CMAKE_CXX_FLAGS "${CMAKE_CXX_FLAGS} -momit-leaf-frame-pointer")
    endif()
  endif()
endif()
>>>>>>> 1c472b01

include(CheckCCompilerFlag)
if(CMAKE_SYSTEM_PROCESSOR MATCHES "^(powerpc|ppc)64")
  CHECK_C_COMPILER_FLAG("-mcpu=power9" HAS_POWER9)
  if(HAS_POWER9)
    set(CMAKE_C_FLAGS "${CMAKE_C_FLAGS} -mcpu=power9 -mtune=power9")
    set(CMAKE_CXX_FLAGS "${CMAKE_CXX_FLAGS} -mcpu=power9 -mtune=power9")
  else()
    CHECK_C_COMPILER_FLAG("-mcpu=power8" HAS_POWER8)
    if(HAS_POWER8)
      set(CMAKE_C_FLAGS "${CMAKE_C_FLAGS} -mcpu=power8 -mtune=power8")
      set(CMAKE_CXX_FLAGS "${CMAKE_CXX_FLAGS} -mcpu=power8 -mtune=power8")
    endif(HAS_POWER8)
  endif(HAS_POWER9)
  CHECK_C_COMPILER_FLAG("-maltivec" HAS_ALTIVEC)
  if(HAS_ALTIVEC)
    message(STATUS " HAS_ALTIVEC yes")
    set(CMAKE_C_FLAGS "${CMAKE_C_FLAGS} -maltivec")
    set(CMAKE_CXX_FLAGS "${CMAKE_CXX_FLAGS} -maltivec")
  endif(HAS_ALTIVEC)
endif(CMAKE_SYSTEM_PROCESSOR MATCHES "^(powerpc|ppc)64")

if(CMAKE_SYSTEM_PROCESSOR MATCHES "aarch64|AARCH64|arm64|ARM64")
  CHECK_C_COMPILER_FLAG("-march=armv8-a+crc+crypto" HAS_ARMV8_CRC)
  if(HAS_ARMV8_CRC)
    message(STATUS " HAS_ARMV8_CRC yes")
    set(CMAKE_C_FLAGS "${CMAKE_C_FLAGS} -march=armv8-a+crc+crypto -Wno-unused-function")
    set(CMAKE_CXX_FLAGS "${CMAKE_CXX_FLAGS} -march=armv8-a+crc+crypto -Wno-unused-function")
  endif(HAS_ARMV8_CRC)
endif(CMAKE_SYSTEM_PROCESSOR MATCHES "aarch64|AARCH64|arm64|ARM64")


include(CheckCXXSourceCompiles)
if(NOT MSVC)
  set(CMAKE_REQUIRED_FLAGS "-msse4.2 -mpclmul")
endif()

CHECK_CXX_SOURCE_COMPILES("
#include <cstdint>
#include <nmmintrin.h>
#include <wmmintrin.h>
int main() {
  volatile uint32_t x = _mm_crc32_u32(0, 0);
  const auto a = _mm_set_epi64x(0, 0);
  const auto b = _mm_set_epi64x(0, 0);
  const auto c = _mm_clmulepi64_si128(a, b, 0x00);
  auto d = _mm_cvtsi128_si64(c);
}
" HAVE_SSE42)
unset(CMAKE_REQUIRED_FLAGS)
if(HAVE_SSE42)
  add_definitions(-DHAVE_SSE42)
  add_definitions(-DHAVE_PCLMUL)
elseif(FORCE_SSE42)
  message(FATAL_ERROR "FORCE_SSE42=ON but unable to compile with SSE4.2 enabled")
endif()

CHECK_CXX_SOURCE_COMPILES("
#if defined(_MSC_VER) && !defined(__thread)
#define __thread __declspec(thread)
#endif
int main() {
  static __thread int tls;
}
" HAVE_THREAD_LOCAL)
if(HAVE_THREAD_LOCAL)
  add_definitions(-DROCKSDB_SUPPORT_THREAD_LOCAL)
endif()

if(CMAKE_SYSTEM_NAME MATCHES "Darwin")
  add_definitions(-DOS_MACOSX)
  if(CMAKE_SYSTEM_PROCESSOR MATCHES arm)
    add_definitions(-DIOS_CROSS_COMPILE -DROCKSDB_LITE)
    # no debug info for IOS, that will make our library big
    add_definitions(-DNDEBUG)
  endif()
elseif(CMAKE_SYSTEM_NAME MATCHES "Linux")
  add_definitions(-DOS_LINUX)
elseif(CMAKE_SYSTEM_NAME MATCHES "SunOS")
  add_definitions(-DOS_SOLARIS)
elseif(CMAKE_SYSTEM_NAME MATCHES "kFreeBSD")
  add_definitions(-DOS_GNU_KFREEBSD)
elseif(CMAKE_SYSTEM_NAME MATCHES "FreeBSD")
  add_definitions(-DOS_FREEBSD)
elseif(CMAKE_SYSTEM_NAME MATCHES "NetBSD")
  add_definitions(-DOS_NETBSD)
elseif(CMAKE_SYSTEM_NAME MATCHES "OpenBSD")
  add_definitions(-DOS_OPENBSD)
elseif(CMAKE_SYSTEM_NAME MATCHES "DragonFly")
  add_definitions(-DOS_DRAGONFLYBSD)
elseif(CMAKE_SYSTEM_NAME MATCHES "Android")
  add_definitions(-DOS_ANDROID)
elseif(CMAKE_SYSTEM_NAME MATCHES "Windows")
  add_definitions(-DWIN32 -DOS_WIN -D_MBCS -DWIN64 -DNOMINMAX)
  if(MINGW)
    add_definitions(-D_WIN32_WINNT=_WIN32_WINNT_VISTA)
  endif()
endif()

if(NOT WIN32)
  add_definitions(-DROCKSDB_PLATFORM_POSIX -DROCKSDB_LIB_IO_POSIX)
endif()

option(WITH_FALLOCATE "build with fallocate" ON)
if(WITH_FALLOCATE)
  CHECK_CXX_SOURCE_COMPILES("
#include <fcntl.h>
#include <linux/falloc.h>
int main() {
 int fd = open(\"/dev/null\", 0);
 fallocate(fd, FALLOC_FL_KEEP_SIZE, 0, 1024);
}
" HAVE_FALLOCATE)
  if(HAVE_FALLOCATE)
    add_definitions(-DROCKSDB_FALLOCATE_PRESENT)
  endif()
endif()

CHECK_CXX_SOURCE_COMPILES("
#include <fcntl.h>
int main() {
  int fd = open(\"/dev/null\", 0);
  sync_file_range(fd, 0, 1024, SYNC_FILE_RANGE_WRITE);
}
" HAVE_SYNC_FILE_RANGE_WRITE)
if(HAVE_SYNC_FILE_RANGE_WRITE)
  add_definitions(-DROCKSDB_RANGESYNC_PRESENT)
endif()

CHECK_CXX_SOURCE_COMPILES("
#include <pthread.h>
int main() {
  (void) PTHREAD_MUTEX_ADAPTIVE_NP;
}
" HAVE_PTHREAD_MUTEX_ADAPTIVE_NP)
if(HAVE_PTHREAD_MUTEX_ADAPTIVE_NP)
  add_definitions(-DROCKSDB_PTHREAD_ADAPTIVE_MUTEX)
endif()

include(CheckCXXSymbolExists)
if(CMAKE_SYSTEM_NAME MATCHES "^FreeBSD")
  check_cxx_symbol_exists(malloc_usable_size "${ROCKSDB_SOURCE_DIR}/malloc_np.h" HAVE_MALLOC_USABLE_SIZE)
else()
  check_cxx_symbol_exists(malloc_usable_size "${ROCKSDB_SOURCE_DIR}/malloc.h" HAVE_MALLOC_USABLE_SIZE)
endif()
if(HAVE_MALLOC_USABLE_SIZE)
  add_definitions(-DROCKSDB_MALLOC_USABLE_SIZE)
endif()

check_cxx_symbol_exists(sched_getcpu sched.h HAVE_SCHED_GETCPU)
if(HAVE_SCHED_GETCPU)
  add_definitions(-DROCKSDB_SCHED_GETCPU_PRESENT)
endif()

check_cxx_symbol_exists(getauxval auvx.h HAVE_AUXV_GETAUXVAL)
if(HAVE_AUXV_GETAUXVAL)
  add_definitions(-DROCKSDB_AUXV_GETAUXVAL_PRESENT)
endif()

include_directories(${ROCKSDB_SOURCE_DIR})
include_directories("${ROCKSDB_SOURCE_DIR}/include")
if(WITH_FOLLY_DISTRIBUTED_MUTEX)
  include_directories("${ROCKSDB_SOURCE_DIR}/third-party/folly")
endif()
find_package(Threads REQUIRED)

# Main library source code

set(SOURCES
        "${ROCKSDB_SOURCE_DIR}/cache/cache.cc"
        "${ROCKSDB_SOURCE_DIR}/cache/clock_cache.cc"
        "${ROCKSDB_SOURCE_DIR}/cache/lru_cache.cc"
        "${ROCKSDB_SOURCE_DIR}/cache/sharded_cache.cc"
        "${ROCKSDB_SOURCE_DIR}/db/arena_wrapped_db_iter.cc"
        "${ROCKSDB_SOURCE_DIR}/db/blob/blob_file_addition.cc"
        "${ROCKSDB_SOURCE_DIR}/db/blob/blob_file_builder.cc"
        "${ROCKSDB_SOURCE_DIR}/db/blob/blob_file_cache.cc"
        "${ROCKSDB_SOURCE_DIR}/db/blob/blob_file_garbage.cc"
        "${ROCKSDB_SOURCE_DIR}/db/blob/blob_file_meta.cc"
        "${ROCKSDB_SOURCE_DIR}/db/blob/blob_file_reader.cc"
        "${ROCKSDB_SOURCE_DIR}/db/blob/blob_log_format.cc"
        "${ROCKSDB_SOURCE_DIR}/db/blob/blob_log_sequential_reader.cc"
        "${ROCKSDB_SOURCE_DIR}/db/blob/blob_log_writer.cc"
        "${ROCKSDB_SOURCE_DIR}/db/builder.cc"
        "${ROCKSDB_SOURCE_DIR}/db/c.cc"
        "${ROCKSDB_SOURCE_DIR}/db/column_family.cc"
        "${ROCKSDB_SOURCE_DIR}/db/compacted_db_impl.cc"
        "${ROCKSDB_SOURCE_DIR}/db/compaction/compaction.cc"
        "${ROCKSDB_SOURCE_DIR}/db/compaction/compaction_iterator.cc"
        "${ROCKSDB_SOURCE_DIR}/db/compaction/compaction_picker.cc"
        "${ROCKSDB_SOURCE_DIR}/db/compaction/compaction_job.cc"
        "${ROCKSDB_SOURCE_DIR}/db/compaction/compaction_picker_fifo.cc"
        "${ROCKSDB_SOURCE_DIR}/db/compaction/compaction_picker_level.cc"
        "${ROCKSDB_SOURCE_DIR}/db/compaction/compaction_picker_universal.cc"
        "${ROCKSDB_SOURCE_DIR}/db/compaction/sst_partitioner.cc"
        "${ROCKSDB_SOURCE_DIR}/db/convenience.cc"
        "${ROCKSDB_SOURCE_DIR}/db/db_filesnapshot.cc"
        "${ROCKSDB_SOURCE_DIR}/db/db_impl/db_impl.cc"
        "${ROCKSDB_SOURCE_DIR}/db/db_impl/db_impl_write.cc"
        "${ROCKSDB_SOURCE_DIR}/db/db_impl/db_impl_compaction_flush.cc"
        "${ROCKSDB_SOURCE_DIR}/db/db_impl/db_impl_files.cc"
        "${ROCKSDB_SOURCE_DIR}/db/db_impl/db_impl_open.cc"
        "${ROCKSDB_SOURCE_DIR}/db/db_impl/db_impl_debug.cc"
        "${ROCKSDB_SOURCE_DIR}/db/db_impl/db_impl_experimental.cc"
        "${ROCKSDB_SOURCE_DIR}/db/db_impl/db_impl_readonly.cc"
        "${ROCKSDB_SOURCE_DIR}/db/db_impl/db_impl_secondary.cc"
        "${ROCKSDB_SOURCE_DIR}/db/db_info_dumper.cc"
        "${ROCKSDB_SOURCE_DIR}/db/db_iter.cc"
        "${ROCKSDB_SOURCE_DIR}/db/dbformat.cc"
        "${ROCKSDB_SOURCE_DIR}/db/error_handler.cc"
        "${ROCKSDB_SOURCE_DIR}/db/event_helpers.cc"
        "${ROCKSDB_SOURCE_DIR}/db/experimental.cc"
        "${ROCKSDB_SOURCE_DIR}/db/external_sst_file_ingestion_job.cc"
        "${ROCKSDB_SOURCE_DIR}/db/file_indexer.cc"
        "${ROCKSDB_SOURCE_DIR}/db/flush_job.cc"
        "${ROCKSDB_SOURCE_DIR}/db/flush_scheduler.cc"
        "${ROCKSDB_SOURCE_DIR}/db/forward_iterator.cc"
        "${ROCKSDB_SOURCE_DIR}/db/import_column_family_job.cc"
        "${ROCKSDB_SOURCE_DIR}/db/internal_stats.cc"
        "${ROCKSDB_SOURCE_DIR}/db/logs_with_prep_tracker.cc"
        "${ROCKSDB_SOURCE_DIR}/db/log_reader.cc"
        "${ROCKSDB_SOURCE_DIR}/db/log_writer.cc"
        "${ROCKSDB_SOURCE_DIR}/db/malloc_stats.cc"
        "${ROCKSDB_SOURCE_DIR}/db/memtable.cc"
        "${ROCKSDB_SOURCE_DIR}/db/memtable_list.cc"
        "${ROCKSDB_SOURCE_DIR}/db/merge_helper.cc"
        "${ROCKSDB_SOURCE_DIR}/db/merge_operator.cc"
        "${ROCKSDB_SOURCE_DIR}/db/output_validator.cc"
        "${ROCKSDB_SOURCE_DIR}/db/periodic_work_scheduler.cc"
        "${ROCKSDB_SOURCE_DIR}/db/range_del_aggregator.cc"
        "${ROCKSDB_SOURCE_DIR}/db/range_tombstone_fragmenter.cc"
        "${ROCKSDB_SOURCE_DIR}/db/repair.cc"
        "${ROCKSDB_SOURCE_DIR}/db/snapshot_impl.cc"
        "${ROCKSDB_SOURCE_DIR}/db/table_cache.cc"
        "${ROCKSDB_SOURCE_DIR}/db/table_properties_collector.cc"
        "${ROCKSDB_SOURCE_DIR}/db/transaction_log_impl.cc"
        "${ROCKSDB_SOURCE_DIR}/db/trim_history_scheduler.cc"
        "${ROCKSDB_SOURCE_DIR}/db/version_builder.cc"
        "${ROCKSDB_SOURCE_DIR}/db/version_edit.cc"
        "${ROCKSDB_SOURCE_DIR}/db/version_edit_handler.cc"
        "${ROCKSDB_SOURCE_DIR}/db/version_set.cc"
        "${ROCKSDB_SOURCE_DIR}/db/wal_edit.cc"
        "${ROCKSDB_SOURCE_DIR}/db/wal_manager.cc"
        "${ROCKSDB_SOURCE_DIR}/db/write_batch.cc"
        "${ROCKSDB_SOURCE_DIR}/db/write_batch_base.cc"
        "${ROCKSDB_SOURCE_DIR}/db/write_controller.cc"
        "${ROCKSDB_SOURCE_DIR}/db/write_thread.cc"
        "${ROCKSDB_SOURCE_DIR}/env/env.cc"
        "${ROCKSDB_SOURCE_DIR}/env/env_chroot.cc"
        "${ROCKSDB_SOURCE_DIR}/env/env_encryption.cc"
        "${ROCKSDB_SOURCE_DIR}/env/env_hdfs.cc"
        "${ROCKSDB_SOURCE_DIR}/env/file_system.cc"
        "${ROCKSDB_SOURCE_DIR}/env/file_system_tracer.cc"
        "${ROCKSDB_SOURCE_DIR}/env/mock_env.cc"
        "${ROCKSDB_SOURCE_DIR}/file/delete_scheduler.cc"
        "${ROCKSDB_SOURCE_DIR}/file/file_prefetch_buffer.cc"
        "${ROCKSDB_SOURCE_DIR}/file/file_util.cc"
        "${ROCKSDB_SOURCE_DIR}/file/filename.cc"
        "${ROCKSDB_SOURCE_DIR}/file/random_access_file_reader.cc"
        "${ROCKSDB_SOURCE_DIR}/file/read_write_util.cc"
        "${ROCKSDB_SOURCE_DIR}/file/readahead_raf.cc"
        "${ROCKSDB_SOURCE_DIR}/file/sequence_file_reader.cc"
        "${ROCKSDB_SOURCE_DIR}/file/sst_file_manager_impl.cc"
        "${ROCKSDB_SOURCE_DIR}/file/writable_file_writer.cc"
        "${ROCKSDB_SOURCE_DIR}/logging/auto_roll_logger.cc"
        "${ROCKSDB_SOURCE_DIR}/logging/event_logger.cc"
        "${ROCKSDB_SOURCE_DIR}/logging/log_buffer.cc"
        "${ROCKSDB_SOURCE_DIR}/memory/arena.cc"
        "${ROCKSDB_SOURCE_DIR}/memory/concurrent_arena.cc"
        "${ROCKSDB_SOURCE_DIR}/memory/jemalloc_nodump_allocator.cc"
        "${ROCKSDB_SOURCE_DIR}/memory/memkind_kmem_allocator.cc"
        "${ROCKSDB_SOURCE_DIR}/memtable/alloc_tracker.cc"
        "${ROCKSDB_SOURCE_DIR}/memtable/hash_linklist_rep.cc"
        "${ROCKSDB_SOURCE_DIR}/memtable/hash_skiplist_rep.cc"
        "${ROCKSDB_SOURCE_DIR}/memtable/skiplistrep.cc"
        "${ROCKSDB_SOURCE_DIR}/memtable/vectorrep.cc"
        "${ROCKSDB_SOURCE_DIR}/memtable/write_buffer_manager.cc"
        "${ROCKSDB_SOURCE_DIR}/monitoring/histogram.cc"
        "${ROCKSDB_SOURCE_DIR}/monitoring/histogram_windowing.cc"
        "${ROCKSDB_SOURCE_DIR}/monitoring/in_memory_stats_history.cc"
        "${ROCKSDB_SOURCE_DIR}/monitoring/instrumented_mutex.cc"
        "${ROCKSDB_SOURCE_DIR}/monitoring/iostats_context.cc"
        "${ROCKSDB_SOURCE_DIR}/monitoring/perf_context.cc"
        "${ROCKSDB_SOURCE_DIR}/monitoring/perf_level.cc"
        "${ROCKSDB_SOURCE_DIR}/monitoring/persistent_stats_history.cc"
        "${ROCKSDB_SOURCE_DIR}/monitoring/statistics.cc"
        "${ROCKSDB_SOURCE_DIR}/monitoring/thread_status_impl.cc"
        "${ROCKSDB_SOURCE_DIR}/monitoring/thread_status_updater.cc"
        "${ROCKSDB_SOURCE_DIR}/monitoring/thread_status_util.cc"
        "${ROCKSDB_SOURCE_DIR}/monitoring/thread_status_util_debug.cc"
        "${ROCKSDB_SOURCE_DIR}/options/cf_options.cc"
        "${ROCKSDB_SOURCE_DIR}/options/configurable.cc"
        "${ROCKSDB_SOURCE_DIR}/options/customizable.cc"
        "${ROCKSDB_SOURCE_DIR}/options/db_options.cc"
        "${ROCKSDB_SOURCE_DIR}/options/options.cc"
        "${ROCKSDB_SOURCE_DIR}/options/options_helper.cc"
        "${ROCKSDB_SOURCE_DIR}/options/options_parser.cc"
        "${ROCKSDB_SOURCE_DIR}/port/stack_trace.cc"
        "${ROCKSDB_SOURCE_DIR}/table/adaptive/adaptive_table_factory.cc"
        "${ROCKSDB_SOURCE_DIR}/table/block_based/binary_search_index_reader.cc"
        "${ROCKSDB_SOURCE_DIR}/table/block_based/block.cc"
        "${ROCKSDB_SOURCE_DIR}/table/block_based/block_based_filter_block.cc"
        "${ROCKSDB_SOURCE_DIR}/table/block_based/block_based_table_builder.cc"
        "${ROCKSDB_SOURCE_DIR}/table/block_based/block_based_table_factory.cc"
        "${ROCKSDB_SOURCE_DIR}/table/block_based/block_based_table_iterator.cc"
        "${ROCKSDB_SOURCE_DIR}/table/block_based/block_based_table_reader.cc"
        "${ROCKSDB_SOURCE_DIR}/table/block_based/block_builder.cc"
        "${ROCKSDB_SOURCE_DIR}/table/block_based/block_prefetcher.cc"
        "${ROCKSDB_SOURCE_DIR}/table/block_based/block_prefix_index.cc"
        "${ROCKSDB_SOURCE_DIR}/table/block_based/data_block_hash_index.cc"
        "${ROCKSDB_SOURCE_DIR}/table/block_based/data_block_footer.cc"
        "${ROCKSDB_SOURCE_DIR}/table/block_based/filter_block_reader_common.cc"
        "${ROCKSDB_SOURCE_DIR}/table/block_based/filter_policy.cc"
        "${ROCKSDB_SOURCE_DIR}/table/block_based/flush_block_policy.cc"
        "${ROCKSDB_SOURCE_DIR}/table/block_based/full_filter_block.cc"
        "${ROCKSDB_SOURCE_DIR}/table/block_based/hash_index_reader.cc"
        "${ROCKSDB_SOURCE_DIR}/table/block_based/index_builder.cc"
        "${ROCKSDB_SOURCE_DIR}/table/block_based/index_reader_common.cc"
        "${ROCKSDB_SOURCE_DIR}/table/block_based/parsed_full_filter_block.cc"
        "${ROCKSDB_SOURCE_DIR}/table/block_based/partitioned_filter_block.cc"
        "${ROCKSDB_SOURCE_DIR}/table/block_based/partitioned_index_iterator.cc"
        "${ROCKSDB_SOURCE_DIR}/table/block_based/partitioned_index_reader.cc"
        "${ROCKSDB_SOURCE_DIR}/table/block_based/reader_common.cc"
        "${ROCKSDB_SOURCE_DIR}/table/block_based/uncompression_dict_reader.cc"
        "${ROCKSDB_SOURCE_DIR}/table/block_fetcher.cc"
        "${ROCKSDB_SOURCE_DIR}/table/cuckoo/cuckoo_table_builder.cc"
        "${ROCKSDB_SOURCE_DIR}/table/cuckoo/cuckoo_table_factory.cc"
        "${ROCKSDB_SOURCE_DIR}/table/cuckoo/cuckoo_table_reader.cc"
        "${ROCKSDB_SOURCE_DIR}/table/format.cc"
        "${ROCKSDB_SOURCE_DIR}/table/get_context.cc"
        "${ROCKSDB_SOURCE_DIR}/table/iterator.cc"
        "${ROCKSDB_SOURCE_DIR}/table/merging_iterator.cc"
        "${ROCKSDB_SOURCE_DIR}/table/meta_blocks.cc"
        "${ROCKSDB_SOURCE_DIR}/table/persistent_cache_helper.cc"
        "${ROCKSDB_SOURCE_DIR}/table/plain/plain_table_bloom.cc"
        "${ROCKSDB_SOURCE_DIR}/table/plain/plain_table_builder.cc"
        "${ROCKSDB_SOURCE_DIR}/table/plain/plain_table_factory.cc"
        "${ROCKSDB_SOURCE_DIR}/table/plain/plain_table_index.cc"
        "${ROCKSDB_SOURCE_DIR}/table/plain/plain_table_key_coding.cc"
        "${ROCKSDB_SOURCE_DIR}/table/plain/plain_table_reader.cc"
        "${ROCKSDB_SOURCE_DIR}/table/sst_file_dumper.cc"
        "${ROCKSDB_SOURCE_DIR}/table/sst_file_reader.cc"
        "${ROCKSDB_SOURCE_DIR}/table/sst_file_writer.cc"
        "${ROCKSDB_SOURCE_DIR}/table/table_factory.cc"
        "${ROCKSDB_SOURCE_DIR}/table/table_properties.cc"
        "${ROCKSDB_SOURCE_DIR}/table/two_level_iterator.cc"
        "${ROCKSDB_SOURCE_DIR}/test_util/sync_point.cc"
        "${ROCKSDB_SOURCE_DIR}/test_util/sync_point_impl.cc"
        "${ROCKSDB_SOURCE_DIR}/test_util/testutil.cc"
        "${ROCKSDB_SOURCE_DIR}/test_util/transaction_test_util.cc"
        "${ROCKSDB_SOURCE_DIR}/tools/block_cache_analyzer/block_cache_trace_analyzer.cc"
        "${ROCKSDB_SOURCE_DIR}/tools/dump/db_dump_tool.cc"
        "${ROCKSDB_SOURCE_DIR}/tools/io_tracer_parser_tool.cc"
        "${ROCKSDB_SOURCE_DIR}/tools/ldb_cmd.cc"
        "${ROCKSDB_SOURCE_DIR}/tools/ldb_tool.cc"
        "${ROCKSDB_SOURCE_DIR}/tools/sst_dump_tool.cc"
        "${ROCKSDB_SOURCE_DIR}/tools/trace_analyzer_tool.cc"
        "${ROCKSDB_SOURCE_DIR}/trace_replay/trace_replay.cc"
        "${ROCKSDB_SOURCE_DIR}/trace_replay/block_cache_tracer.cc"
        "${ROCKSDB_SOURCE_DIR}/trace_replay/io_tracer.cc"
        "${ROCKSDB_SOURCE_DIR}/util/coding.cc"
        "${ROCKSDB_SOURCE_DIR}/util/compaction_job_stats_impl.cc"
        "${ROCKSDB_SOURCE_DIR}/util/comparator.cc"
        "${ROCKSDB_SOURCE_DIR}/util/compression_context_cache.cc"
        "${ROCKSDB_SOURCE_DIR}/util/concurrent_task_limiter_impl.cc"
        "${ROCKSDB_SOURCE_DIR}/util/crc32c.cc"
        "${ROCKSDB_SOURCE_DIR}/util/dynamic_bloom.cc"
        "${ROCKSDB_SOURCE_DIR}/util/hash.cc"
        "${ROCKSDB_SOURCE_DIR}/util/murmurhash.cc"
        "${ROCKSDB_SOURCE_DIR}/util/random.cc"
        "${ROCKSDB_SOURCE_DIR}/util/rate_limiter.cc"
        "${ROCKSDB_SOURCE_DIR}/util/slice.cc"
        "${ROCKSDB_SOURCE_DIR}/util/file_checksum_helper.cc"
        "${ROCKSDB_SOURCE_DIR}/util/status.cc"
        "${ROCKSDB_SOURCE_DIR}/util/string_util.cc"
        "${ROCKSDB_SOURCE_DIR}/util/thread_local.cc"
        "${ROCKSDB_SOURCE_DIR}/util/threadpool_imp.cc"
        "${ROCKSDB_SOURCE_DIR}/util/xxhash.cc"
        "${ROCKSDB_SOURCE_DIR}/utilities/backupable/backupable_db.cc"
        "${ROCKSDB_SOURCE_DIR}/utilities/blob_db/blob_compaction_filter.cc"
        "${ROCKSDB_SOURCE_DIR}/utilities/blob_db/blob_db.cc"
        "${ROCKSDB_SOURCE_DIR}/utilities/blob_db/blob_db_impl.cc"
        "${ROCKSDB_SOURCE_DIR}/utilities/blob_db/blob_db_impl_filesnapshot.cc"
        "${ROCKSDB_SOURCE_DIR}/utilities/blob_db/blob_dump_tool.cc"
        "${ROCKSDB_SOURCE_DIR}/utilities/blob_db/blob_file.cc"
        "${ROCKSDB_SOURCE_DIR}/utilities/cassandra/cassandra_compaction_filter.cc"
        "${ROCKSDB_SOURCE_DIR}/utilities/cassandra/format.cc"
        "${ROCKSDB_SOURCE_DIR}/utilities/cassandra/merge_operator.cc"
        "${ROCKSDB_SOURCE_DIR}/utilities/checkpoint/checkpoint_impl.cc"
        "${ROCKSDB_SOURCE_DIR}/utilities/compaction_filters/remove_emptyvalue_compactionfilter.cc"
        "${ROCKSDB_SOURCE_DIR}/utilities/debug.cc"
        "${ROCKSDB_SOURCE_DIR}/utilities/env_mirror.cc"
        "${ROCKSDB_SOURCE_DIR}/utilities/env_timed.cc"
        "${ROCKSDB_SOURCE_DIR}/utilities/fault_injection_env.cc"
        "${ROCKSDB_SOURCE_DIR}/utilities/fault_injection_fs.cc"
        "${ROCKSDB_SOURCE_DIR}/utilities/leveldb_options/leveldb_options.cc"
        "${ROCKSDB_SOURCE_DIR}/utilities/memory/memory_util.cc"
        "${ROCKSDB_SOURCE_DIR}/utilities/merge_operators/bytesxor.cc"
        "${ROCKSDB_SOURCE_DIR}/utilities/merge_operators/max.cc"
        "${ROCKSDB_SOURCE_DIR}/utilities/merge_operators/put.cc"
        "${ROCKSDB_SOURCE_DIR}/utilities/merge_operators/sortlist.cc"
        "${ROCKSDB_SOURCE_DIR}/utilities/merge_operators/string_append/stringappend.cc"
        "${ROCKSDB_SOURCE_DIR}/utilities/merge_operators/string_append/stringappend2.cc"
        "${ROCKSDB_SOURCE_DIR}/utilities/merge_operators/uint64add.cc"
        "${ROCKSDB_SOURCE_DIR}/utilities/object_registry.cc"
        "${ROCKSDB_SOURCE_DIR}/utilities/option_change_migration/option_change_migration.cc"
        "${ROCKSDB_SOURCE_DIR}/utilities/options/options_util.cc"
        "${ROCKSDB_SOURCE_DIR}/utilities/persistent_cache/block_cache_tier.cc"
        "${ROCKSDB_SOURCE_DIR}/utilities/persistent_cache/block_cache_tier_file.cc"
        "${ROCKSDB_SOURCE_DIR}/utilities/persistent_cache/block_cache_tier_metadata.cc"
        "${ROCKSDB_SOURCE_DIR}/utilities/persistent_cache/persistent_cache_tier.cc"
        "${ROCKSDB_SOURCE_DIR}/utilities/persistent_cache/volatile_tier_impl.cc"
        "${ROCKSDB_SOURCE_DIR}/utilities/simulator_cache/cache_simulator.cc"
        "${ROCKSDB_SOURCE_DIR}/utilities/simulator_cache/sim_cache.cc"
        "${ROCKSDB_SOURCE_DIR}/utilities/table_properties_collectors/compact_on_deletion_collector.cc"
        "${ROCKSDB_SOURCE_DIR}/utilities/trace/file_trace_reader_writer.cc"
        "${ROCKSDB_SOURCE_DIR}/utilities/transactions/lock/lock_manager.cc"
        "${ROCKSDB_SOURCE_DIR}/utilities/transactions/lock/point/point_lock_tracker.cc"
        "${ROCKSDB_SOURCE_DIR}/utilities/transactions/lock/point/point_lock_manager.cc"
        "${ROCKSDB_SOURCE_DIR}/utilities/transactions/optimistic_transaction_db_impl.cc"
        "${ROCKSDB_SOURCE_DIR}/utilities/transactions/optimistic_transaction.cc"
        "${ROCKSDB_SOURCE_DIR}/utilities/transactions/pessimistic_transaction.cc"
        "${ROCKSDB_SOURCE_DIR}/utilities/transactions/pessimistic_transaction_db.cc"
        "${ROCKSDB_SOURCE_DIR}/utilities/transactions/snapshot_checker.cc"
        "${ROCKSDB_SOURCE_DIR}/utilities/transactions/transaction_base.cc"
        "${ROCKSDB_SOURCE_DIR}/utilities/transactions/transaction_db_mutex_impl.cc"
        "${ROCKSDB_SOURCE_DIR}/utilities/transactions/transaction_util.cc"
        "${ROCKSDB_SOURCE_DIR}/utilities/transactions/write_prepared_txn.cc"
        "${ROCKSDB_SOURCE_DIR}/utilities/transactions/write_prepared_txn_db.cc"
        "${ROCKSDB_SOURCE_DIR}/utilities/transactions/write_unprepared_txn.cc"
        "${ROCKSDB_SOURCE_DIR}/utilities/transactions/write_unprepared_txn_db.cc"
        "${ROCKSDB_SOURCE_DIR}/utilities/ttl/db_ttl_impl.cc"
        "${ROCKSDB_SOURCE_DIR}/utilities/write_batch_with_index/write_batch_with_index.cc"
        "${ROCKSDB_SOURCE_DIR}/utilities/write_batch_with_index/write_batch_with_index_internal.cc"
        $<TARGET_OBJECTS:rocksdb_build_version>)

if(HAVE_SSE42 AND NOT MSVC)
  set_source_files_properties(
    "${ROCKSDB_SOURCE_DIR}/util/crc32c.cc"
    PROPERTIES COMPILE_FLAGS "-msse4.2 -mpclmul")
endif()

if(CMAKE_SYSTEM_PROCESSOR MATCHES "^(powerpc|ppc)64")
  list(APPEND SOURCES
    "${ROCKSDB_SOURCE_DIR}/util/crc32c_ppc.c"
    "${ROCKSDB_SOURCE_DIR}/util/crc32c_ppc_asm.S")
endif(CMAKE_SYSTEM_PROCESSOR MATCHES "^(powerpc|ppc)64")

if(HAS_ARMV8_CRC)
  list(APPEND SOURCES
    "${ROCKSDB_SOURCE_DIR}/util/crc32c_arm64.cc")
endif(HAS_ARMV8_CRC)

<<<<<<< HEAD
list(APPEND SOURCES
    ${ROCKSDB_SOURCE_DIR}/port/port_posix.cc
    ${ROCKSDB_SOURCE_DIR}/env/env_posix.cc
    ${ROCKSDB_SOURCE_DIR}/env/fs_posix.cc
    ${ROCKSDB_SOURCE_DIR}/env/io_posix.cc)
=======
if(WIN32)
  list(APPEND SOURCES
    "${ROCKSDB_SOURCE_DIR}/port/win/io_win.cc"
    "${ROCKSDB_SOURCE_DIR}/port/win/env_win.cc"
    "${ROCKSDB_SOURCE_DIR}/port/win/env_default.cc"
    "${ROCKSDB_SOURCE_DIR}/port/win/port_win.cc"
    "${ROCKSDB_SOURCE_DIR}/port/win/win_logger.cc")
  if(NOT MINGW)
    # Mingw only supports std::thread when using
    # posix threads.
    list(APPEND SOURCES
      "${ROCKSDB_SOURCE_DIR}/port/win/win_thread.cc")
  endif()
if(WITH_XPRESS)
  list(APPEND SOURCES
    "${ROCKSDB_SOURCE_DIR}/port/win/xpress_win.cc")
endif()

if(WITH_JEMALLOC)
  list(APPEND SOURCES
    "${ROCKSDB_SOURCE_DIR}/port/win/win_jemalloc.cc")
endif()

else()
  list(APPEND SOURCES
    "${ROCKSDB_SOURCE_DIR}/port/port_posix.cc"
    "${ROCKSDB_SOURCE_DIR}/env/env_posix.cc"
    "${ROCKSDB_SOURCE_DIR}/env/fs_posix.cc"
    "${ROCKSDB_SOURCE_DIR}/env/io_posix.cc")
endif()
>>>>>>> 1c472b01

if(WITH_FOLLY_DISTRIBUTED_MUTEX)
  list(APPEND SOURCES
    "${ROCKSDB_SOURCE_DIR}/third-party/folly/folly/detail/Futex.cpp"
    "${ROCKSDB_SOURCE_DIR}/third-party/folly/folly/synchronization/AtomicNotification.cpp"
    "${ROCKSDB_SOURCE_DIR}/third-party/folly/folly/synchronization/DistributedMutex.cpp"
    "${ROCKSDB_SOURCE_DIR}/third-party/folly/folly/synchronization/ParkingLot.cpp"
    "${ROCKSDB_SOURCE_DIR}/third-party/folly/folly/synchronization/WaitOptions.cpp")
endif()

set(ROCKSDB_STATIC_LIB rocksdb)

add_library(${ROCKSDB_STATIC_LIB} STATIC ${SOURCES})
target_link_libraries(${ROCKSDB_STATIC_LIB} PRIVATE
  ${THIRDPARTY_LIBS} ${SYSTEM_LIBS})<|MERGE_RESOLUTION|>--- conflicted
+++ resolved
@@ -73,31 +73,7 @@
 set(BUILD_VERSION_CC rocksdb_build_version.cc)
 add_library(rocksdb_build_version OBJECT ${BUILD_VERSION_CC})
 
-<<<<<<< HEAD
-target_include_directories(rocksdb_build_version PRIVATE ${ROCKSDB_SOURCE_DIR}/util)
-=======
-target_include_directories(rocksdb_build_version PRIVATE
-  "${ROCKSDB_SOURCE_DIR}/util")
-if(MSVC)
-  set(CMAKE_CXX_FLAGS "${CMAKE_CXX_FLAGS} /Zi /nologo /EHsc /GS /Gd /GR /GF /fp:precise /Zc:wchar_t /Zc:forScope /errorReport:queue")
-  set(CMAKE_CXX_FLAGS "${CMAKE_CXX_FLAGS} /FC /d2Zi+ /W4 /wd4127 /wd4800 /wd4996 /wd4351 /wd4100 /wd4204 /wd4324")
-else()
-  set(CMAKE_CXX_FLAGS "${CMAKE_CXX_FLAGS} -W -Wextra -Wall")
-  set(CMAKE_CXX_FLAGS "${CMAKE_CXX_FLAGS} -Wsign-compare -Wshadow -Wno-unused-parameter -Wno-unused-variable -Woverloaded-virtual -Wnon-virtual-dtor -Wno-missing-field-initializers -Wno-strict-aliasing")
-  if(MINGW)
-    set(CMAKE_CXX_FLAGS "${CMAKE_CXX_FLAGS} -Wno-format -fno-asynchronous-unwind-tables")
-    add_definitions(-D_POSIX_C_SOURCE=1)
-  endif()
-  if(NOT CMAKE_BUILD_TYPE STREQUAL "Debug")
-    set(CMAKE_CXX_FLAGS "${CMAKE_CXX_FLAGS} -fno-omit-frame-pointer")
-    include(CheckCXXCompilerFlag)
-    CHECK_CXX_COMPILER_FLAG("-momit-leaf-frame-pointer" HAVE_OMIT_LEAF_FRAME_POINTER)
-    if(HAVE_OMIT_LEAF_FRAME_POINTER)
-      set(CMAKE_CXX_FLAGS "${CMAKE_CXX_FLAGS} -momit-leaf-frame-pointer")
-    endif()
-  endif()
-endif()
->>>>>>> 1c472b01
+target_include_directories(rocksdb_build_version PRIVATE "${ROCKSDB_SOURCE_DIR}/util")
 
 include(CheckCCompilerFlag)
 if(CMAKE_SYSTEM_PROCESSOR MATCHES "^(powerpc|ppc)64")
@@ -551,44 +527,11 @@
     "${ROCKSDB_SOURCE_DIR}/util/crc32c_arm64.cc")
 endif(HAS_ARMV8_CRC)
 
-<<<<<<< HEAD
 list(APPEND SOURCES
-    ${ROCKSDB_SOURCE_DIR}/port/port_posix.cc
-    ${ROCKSDB_SOURCE_DIR}/env/env_posix.cc
-    ${ROCKSDB_SOURCE_DIR}/env/fs_posix.cc
-    ${ROCKSDB_SOURCE_DIR}/env/io_posix.cc)
-=======
-if(WIN32)
-  list(APPEND SOURCES
-    "${ROCKSDB_SOURCE_DIR}/port/win/io_win.cc"
-    "${ROCKSDB_SOURCE_DIR}/port/win/env_win.cc"
-    "${ROCKSDB_SOURCE_DIR}/port/win/env_default.cc"
-    "${ROCKSDB_SOURCE_DIR}/port/win/port_win.cc"
-    "${ROCKSDB_SOURCE_DIR}/port/win/win_logger.cc")
-  if(NOT MINGW)
-    # Mingw only supports std::thread when using
-    # posix threads.
-    list(APPEND SOURCES
-      "${ROCKSDB_SOURCE_DIR}/port/win/win_thread.cc")
-  endif()
-if(WITH_XPRESS)
-  list(APPEND SOURCES
-    "${ROCKSDB_SOURCE_DIR}/port/win/xpress_win.cc")
-endif()
-
-if(WITH_JEMALLOC)
-  list(APPEND SOURCES
-    "${ROCKSDB_SOURCE_DIR}/port/win/win_jemalloc.cc")
-endif()
-
-else()
-  list(APPEND SOURCES
     "${ROCKSDB_SOURCE_DIR}/port/port_posix.cc"
     "${ROCKSDB_SOURCE_DIR}/env/env_posix.cc"
     "${ROCKSDB_SOURCE_DIR}/env/fs_posix.cc"
     "${ROCKSDB_SOURCE_DIR}/env/io_posix.cc")
-endif()
->>>>>>> 1c472b01
 
 if(WITH_FOLLY_DISTRIBUTED_MUTEX)
   list(APPEND SOURCES
