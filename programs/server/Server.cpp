--- conflicted
+++ resolved
@@ -1228,11 +1228,9 @@
             total_memory_tracker.setDescription("(total)");
             total_memory_tracker.setMetric(CurrentMetrics::MemoryTracking);
 
-<<<<<<< HEAD
-            size_t merges_mutations_memory_usage_soft_limit = config->getUInt64("merges_mutations_memory_usage_soft_limit", 0);
-            double merges_mutations_memory_usage_to_ram_ratio = config->getDouble("merges_mutations_memory_usage_to_ram_ratio", 0.5);
-
-            size_t default_merges_mutations_server_memory_usage = static_cast<size_t>(memory_amount * merges_mutations_memory_usage_to_ram_ratio);
+            size_t merges_mutations_memory_usage_soft_limit = server_settings.merges_mutations_memory_usage_soft_limit;
+
+            size_t default_merges_mutations_server_memory_usage = static_cast<size_t>(memory_amount * server_settings.merges_mutations_memory_usage_to_ram_ratio);
             if (merges_mutations_memory_usage_soft_limit == 0 || merges_mutations_memory_usage_soft_limit > default_merges_mutations_server_memory_usage)
             {
                 merges_mutations_memory_usage_soft_limit = default_merges_mutations_server_memory_usage;
@@ -1240,7 +1238,7 @@
                     " ({} available * {:.2f} merges_mutations_memory_usage_to_ram_ratio)",
                     formatReadableSizeWithBinarySuffix(merges_mutations_memory_usage_soft_limit),
                     formatReadableSizeWithBinarySuffix(memory_amount),
-                    merges_mutations_memory_usage_to_ram_ratio);
+                    server_settings.merges_mutations_memory_usage_to_ram_ratio);
             }
 
             LOG_INFO(log, "Merges and mutations memory limit is set to {}",
@@ -1249,11 +1247,7 @@
             background_memory_tracker.setDescription("(background)");
             background_memory_tracker.setMetric(CurrentMetrics::MergesMutationsMemoryTracking);
 
-            bool allow_use_jemalloc_memory = config->getBool("allow_use_jemalloc_memory", true);
-            total_memory_tracker.setAllowUseJemallocMemory(allow_use_jemalloc_memory);
-=======
             total_memory_tracker.setAllowUseJemallocMemory(server_settings.allow_use_jemalloc_memory);
->>>>>>> 12480f60
 
             auto * global_overcommit_tracker = global_context->getGlobalOvercommitTracker();
             total_memory_tracker.setOvercommitTracker(global_overcommit_tracker);
