#include "getStructureOfRemoteTable.h"
#include <Interpreters/Cluster.h>
#include <Interpreters/Context.h>
#include <Interpreters/ClusterProxy/executeQuery.h>
#include <Interpreters/InterpreterDescribeQuery.h>
#include <DataStreams/RemoteBlockInputStream.h>
#include <DataTypes/DataTypeFactory.h>
#include <DataTypes/DataTypeString.h>
#include <Columns/ColumnString.h>
#include <Storages/IStorage.h>
#include <Parsers/ExpressionListParsers.h>
#include <Parsers/parseQuery.h>
#include <Parsers/ASTFunction.h>
#include <Common/quoteString.h>
#include <TableFunctions/TableFunctionFactory.h>


namespace DB
{

namespace ErrorCodes
{
<<<<<<< HEAD
    extern const int NO_REMOTE_SHARD_FOUND;
    extern const int NO_REMOTE_SHARD_AVAILABLE;
=======
>>>>>>> 621bcaf2
}


ColumnsDescription getStructureOfRemoteTable(
    const Cluster & cluster,
    const StorageID & table_id,
    const Context & context,
    const ASTPtr & table_func_ptr)
{
    const auto & shards_info = cluster.getShardsInfo();

    std::string fail_messages;

    for (auto & shard_info : shards_info)
    {
        try {
            const auto & res = getStructureOfRemoteTableInShard(shard_info, database, table, context, table_func_ptr);
            /// Expect at least some columns.
            /// This is a hack to handle the empty block case returned by Connection when skip_unavailable_shards is set.
            if (res.size() == 0)
            {
                continue;
            }

            return res;
        }
        catch (const DB::NetException &)
        {
            if (context.getSettingsRef().skip_unavailable_shards)
            {
                std::string fail_message = getCurrentExceptionMessage(false);
                fail_messages += fail_message + '\n';

                continue;
            }
            throw;
        }
    }

    throw DB::NetException(
        "All attempts to get table structure failed. Log: \n\n" + fail_messages + "\n",
        DB::ErrorCodes::NO_REMOTE_SHARD_AVAILABLE);
}

ColumnsDescription getStructureOfRemoteTableInShard(
    const Cluster::ShardInfo & shard_info,
    const std::string & database,
    const std::string & table,
    const Context & context,
    const ASTPtr & table_func_ptr)
{
    String query;

    if (table_func_ptr)
    {
        if (shard_info.isLocal())
        {
            const auto * table_function = table_func_ptr->as<ASTFunction>();
            TableFunctionPtr table_function_ptr = TableFunctionFactory::instance().get(table_function->name, context);
            return table_function_ptr->execute(table_func_ptr, context, table_function_ptr->getName())->getColumns();
        }

        auto table_func_name = queryToString(table_func_ptr);
        query = "DESC TABLE " + table_func_name;
    }
    else
    {
        if (shard_info.isLocal())
            return DatabaseCatalog::instance().getTable(table_id)->getColumns();

        /// Request for a table description
        query = "DESC TABLE " + table_id.getFullTableName();
    }

    ColumnsDescription res;

    auto new_context = ClusterProxy::removeUserRestrictionsFromSettings(context, context.getSettingsRef());

    /// Expect only needed columns from the result of DESC TABLE. NOTE 'comment' column is ignored for compatibility reasons.
    Block sample_block
    {
        { ColumnString::create(), std::make_shared<DataTypeString>(), "name" },
        { ColumnString::create(), std::make_shared<DataTypeString>(), "type" },
        { ColumnString::create(), std::make_shared<DataTypeString>(), "default_type" },
        { ColumnString::create(), std::make_shared<DataTypeString>(), "default_expression" },
    };

    /// Execute remote query without restrictions (because it's not real user query, but part of implementation)
    auto input = std::make_shared<RemoteBlockInputStream>(shard_info.pool, query, sample_block, new_context);
    input->setPoolMode(PoolMode::GET_ONE);
    if (!table_func_ptr)
        input->setMainTable(table_id);
    input->readPrefix();

    const DataTypeFactory & data_type_factory = DataTypeFactory::instance();

    ParserExpression expr_parser;

    while (Block current = input->read())
    {
        ColumnPtr name = current.getByName("name").column;
        ColumnPtr type = current.getByName("type").column;
        ColumnPtr default_kind = current.getByName("default_type").column;
        ColumnPtr default_expr = current.getByName("default_expression").column;
        size_t size = name->size();

        for (size_t i = 0; i < size; ++i)
        {
            ColumnDescription column;

            column.name = (*name)[i].get<const String &>();

            String data_type_name = (*type)[i].get<const String &>();
            column.type = data_type_factory.get(data_type_name);

            String kind_name = (*default_kind)[i].get<const String &>();
            if (!kind_name.empty())
            {
                column.default_desc.kind = columnDefaultKindFromString(kind_name);
                String expr_str = (*default_expr)[i].get<const String &>();
                column.default_desc.expression = parseQuery(
                    expr_parser, expr_str.data(), expr_str.data() + expr_str.size(), "default expression", 0);
            }

            res.add(column);
        }
    }

    return res;
}

}<|MERGE_RESOLUTION|>--- conflicted
+++ resolved
@@ -20,11 +20,7 @@
 
 namespace ErrorCodes
 {
-<<<<<<< HEAD
-    extern const int NO_REMOTE_SHARD_FOUND;
     extern const int NO_REMOTE_SHARD_AVAILABLE;
-=======
->>>>>>> 621bcaf2
 }
 
 
@@ -40,18 +36,18 @@
 
     for (auto & shard_info : shards_info)
     {
-        try {
+        try
+        {
             const auto & res = getStructureOfRemoteTableInShard(shard_info, database, table, context, table_func_ptr);
+
             /// Expect at least some columns.
             /// This is a hack to handle the empty block case returned by Connection when skip_unavailable_shards is set.
             if (res.size() == 0)
-            {
                 continue;
-            }
 
             return res;
         }
-        catch (const DB::NetException &)
+        catch (const NetException &)
         {
             if (context.getSettingsRef().skip_unavailable_shards)
             {
@@ -64,9 +60,9 @@
         }
     }
 
-    throw DB::NetException(
+    throw NetException(
         "All attempts to get table structure failed. Log: \n\n" + fail_messages + "\n",
-        DB::ErrorCodes::NO_REMOTE_SHARD_AVAILABLE);
+        ErrorCodes::NO_REMOTE_SHARD_AVAILABLE);
 }
 
 ColumnsDescription getStructureOfRemoteTableInShard(
