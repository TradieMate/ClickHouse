#pragma once

#include <optional>

#include <Common/ActionBlocker.h>
#include <Storages/MergeTree/ReplicatedMergeTreeLogEntry.h>
#include <Storages/MergeTree/ReplicatedMergeTreeMutationEntry.h>
#include <Storages/MergeTree/ActiveDataPartSet.h>
#include <Storages/MergeTree/MergeTreeData.h>

#include <Common/ZooKeeper/ZooKeeper.h>
#include <Common/BackgroundSchedulePool.h>


namespace DB
{

class StorageReplicatedMergeTree;
class MergeTreeDataMergerMutator;

class ReplicatedMergeTreeMergePredicate;


class ReplicatedMergeTreeQueue
{
private:
    friend class CurrentlyExecuting;
    friend class ReplicatedMergeTreeMergePredicate;

    using StringSet = std::set<String>;

    using LogEntry = ReplicatedMergeTreeLogEntry;
    using LogEntryPtr = LogEntry::Ptr;

    using Queue = std::list<LogEntryPtr>;

    struct ByTime
    {
        bool operator()(const LogEntryPtr & lhs, const LogEntryPtr & rhs) const
        {
            return std::forward_as_tuple(lhs->create_time, lhs.get())
                 < std::forward_as_tuple(rhs->create_time, rhs.get());
        }
    };

    /// To calculate min_unprocessed_insert_time, max_processed_insert_time, for which the replica lag is calculated.
    using InsertsByTime = std::set<LogEntryPtr, ByTime>;


    StorageReplicatedMergeTree & storage;
    MergeTreeDataFormatVersion format_version;

    String zookeeper_path;
    String replica_path;
    String logger_name;
    Logger * log = nullptr;

    /// Protects the queue, future_parts and other queue state variables.
    mutable std::mutex queue_mutex;

    /** The queue of what you need to do on this line to catch up. It is taken from ZooKeeper (/replicas/me/queue/).
      * In ZK records in chronological order. Here it is not necessary.
      */
    Queue queue;

    InsertsByTime inserts_by_time;
    time_t min_unprocessed_insert_time = 0;
    time_t max_processed_insert_time = 0;

    time_t last_queue_update = 0;

    /// parts that will appear as a result of actions performed right now by background threads (these actions are not in the queue).
    /// Used to not perform other actions at the same time with these parts.
    StringSet future_parts;

    /// Protects virtual_parts, log_pointer, mutations.
    /// If you intend to lock both target_state_mutex and queue_mutex, lock target_state_mutex first.
    mutable std::mutex target_state_mutex;

    /// Index of the first log entry that we didn't see yet.
    Int64 log_pointer = 0;

    /** What will be the set of active parts after executing all log entries up to log_pointer.
      * Used to determine which merges can be assigned (see ReplicatedMergeTreeMergePredicate)
      */
    ActiveDataPartSet virtual_parts;

<<<<<<< HEAD
    /// A set of mutations loaded from ZooKeeper.
    /// mutations_by_partition is an index partition ID -> block ID -> mutation into this list.
    /// Note that mutations are updated in such a way that they are always more recent than
    /// log_pointer (see pullLogsToQueue()).
    std::map<String, ReplicatedMergeTreeMutationEntry> mutations_by_znode;
    std::unordered_map<String, std::map<Int64, const ReplicatedMergeTreeMutationEntry *>> mutations_by_partition;

    /// Provides only one simultaneous call to pullLogsToQueue.
    std::mutex pull_logs_to_queue_mutex;
=======
    /// List of subscribers
    /// A subscriber callback is called when an entry queue is deleted
    mutable std::mutex subscribers_mutex;

    using SubscriberCallBack = std::function<void(size_t /* queue_size */)>;
    using Subscribers = std::list<SubscriberCallBack>;
    using SubscriberIterator = Subscribers::iterator;

    friend class SubscriberHandler;
    struct SubscriberHandler : public boost::noncopyable
    {
        SubscriberHandler(SubscriberIterator it, ReplicatedMergeTreeQueue & queue) : it(it), queue(queue) {}
        ~SubscriberHandler();

    private:
        SubscriberIterator it;
        ReplicatedMergeTreeQueue & queue;
    };

    Subscribers subscribers;

    /// Notify subscribers about queue change
    void notifySubscribers(size_t new_queue_size);


    Logger * log = nullptr;
>>>>>>> d4b861df

    /// Ensures that only one thread is simultaneously updating mutations.
    std::mutex update_mutations_mutex;

    /// Put a set of (already existing) parts in virtual_parts.
    void addVirtualParts(const MergeTreeData::DataParts & parts);

    /// Load (initialize) a queue from ZooKeeper (/replicas/me/queue/).
    bool load(zkutil::ZooKeeperPtr zookeeper);

    void insertUnlocked(
        const LogEntryPtr & entry, std::optional<time_t> & min_unprocessed_insert_time_changed,
        std::lock_guard<std::mutex> & target_state_lock,
        std::lock_guard<std::mutex> & queue_lock);

    void remove(zkutil::ZooKeeperPtr zookeeper, LogEntryPtr & entry);

    /** Can I now try this action. If not, you need to leave it in the queue and try another one.
      * Called under the queue_mutex.
      */
    bool shouldExecuteLogEntry(
        const LogEntry & entry, String & out_postpone_reason,
        MergeTreeDataMergerMutator & merger_mutator, MergeTreeData & data,
        std::lock_guard<std::mutex> & queue_lock) const;

    Int64 getCurrentMutationVersionImpl(const String & partition_id, Int64 data_version, std::lock_guard<std::mutex> & /* target_state_lock */) const;

    /** Check that part isn't in currently generating parts and isn't covered by them.
      * Should be called under queue_mutex.
      */
    bool isNotCoveredByFuturePartsImpl(
        const String & new_part_name, String & out_reason,
        std::lock_guard<std::mutex> & queue_lock) const;

    /// After removing the queue element, update the insertion times in the RAM. Running under mutex.
    /// Returns information about what times have changed - this information can be passed to updateTimesInZooKeeper.
    void updateTimesOnRemoval(const LogEntryPtr & entry,
        std::optional<time_t> & min_unprocessed_insert_time_changed,
        std::optional<time_t> & max_processed_insert_time_changed,
        std::unique_lock<std::mutex> & queue_lock);

    /// Update the insertion times in ZooKeeper.
    void updateTimesInZooKeeper(zkutil::ZooKeeperPtr zookeeper,
        std::optional<time_t> min_unprocessed_insert_time_changed,
        std::optional<time_t> max_processed_insert_time_changed) const;

<<<<<<< HEAD
    /// Returns list of currently executing entries blocking execution of specified CLEAR_COLUMN command
    Queue getConflictsForClearColumnCommand(const LogEntry & entry, String * out_conflicts_description, std::lock_guard<std::mutex> & queue_lock) const;
=======
    /// Returns list of currently executing entries blocking execution a command modifying specified range
    size_t getConflictsCountForRange(const MergeTreePartInfo & range, const String & range_znode, String * out_conflicts_description,
                               std::lock_guard<std::mutex> &) const;
>>>>>>> d4b861df

    /// Marks the element of the queue as running.
    class CurrentlyExecuting
    {
    private:
        ReplicatedMergeTreeQueue::LogEntryPtr entry;
        ReplicatedMergeTreeQueue & queue;

        friend class ReplicatedMergeTreeQueue;

        /// Created only in the selectEntryToProcess function. It is called under mutex.
        CurrentlyExecuting(ReplicatedMergeTreeQueue::LogEntryPtr & entry, ReplicatedMergeTreeQueue & queue);

        /// In case of fetch, we determine actual part during the execution, so we need to update entry. It is called under queue_mutex.
        static void setActualPartName(const ReplicatedMergeTreeLogEntry & entry, const String & actual_part_name,
            ReplicatedMergeTreeQueue & queue);
    public:
        ~CurrentlyExecuting();
    };

public:
<<<<<<< HEAD
    ReplicatedMergeTreeQueue(StorageReplicatedMergeTree & storage_);
=======
    ReplicatedMergeTreeQueue(MergeTreeDataFormatVersion format_version_)
        : format_version(format_version_)
        , virtual_parts(format_version_)
    {
    }
>>>>>>> d4b861df

    ~ReplicatedMergeTreeQueue();

    void initialize(const String & zookeeper_path_, const String & replica_path_, const String & logger_name_,
        const MergeTreeData::DataParts & parts, zkutil::ZooKeeperPtr zookeeper);

    /** Inserts an action to the end of the queue.
      * To restore broken parts during operation.
      * Do not insert the action itself into ZK (do it yourself).
      */
    void insert(zkutil::ZooKeeperPtr zookeeper, LogEntryPtr & entry);

    /** Delete the action with the specified part (as new_part_name) from the queue.
      * Called for unreachable actions in the queue - old lost parts.
      */
    bool remove(zkutil::ZooKeeperPtr zookeeper, const String & part_name);

    bool removeFromVirtualParts(const MergeTreePartInfo & part_info);

    /** Copy the new entries from the shared log to the queue of this replica. Set the log_pointer to the appropriate value.
<<<<<<< HEAD
      * If next_update_event != nullptr, will call this event when new entries appear in the log.
      * If there were new entries, notifies storage.queue_task_handle.
      * Additionally loads mutations (so that the set of mutations is always more recent than the queue).
      */
    void pullLogsToQueue(zkutil::ZooKeeperPtr zookeeper, zkutil::EventPtr next_update_event);

    /// Load new mutation entries. If something new is loaded, notify storage.merge_selecting_event.
    void updateMutations(zkutil::ZooKeeperPtr zookeeper, zkutil::EventPtr next_update_event);
=======
      * If next_update_task_handle != nullptr, will schedule this task when new entries appear in the log.
      * Returns true if new entries have been.
      */
    bool pullLogsToQueue(zkutil::ZooKeeperPtr zookeeper, BackgroundSchedulePool::TaskHandle next_update_task_handle);
>>>>>>> d4b861df

    /** Remove the action from the queue with the parts covered by part_name (from ZK and from the RAM).
      * And also wait for the completion of their execution, if they are now being executed.
      */
<<<<<<< HEAD
    void removePartProducingOpsInRange(zkutil::ZooKeeperPtr zookeeper, const String & part_name);
=======
    void removeGetsAndMergesInRange(zkutil::ZooKeeperPtr zookeeper, const MergeTreePartInfo & part_info);
>>>>>>> d4b861df

    /** Throws and exception if there are currently executing entries in the range .
     */
    void checkThereAreNoConflictsInRange(const MergeTreePartInfo & range, const String & range_znode_name);

    /** In the case where there are not enough parts to perform the merge in part_name
      * - move actions with merged parts to the end of the queue
      * (in order to download a already merged part from another replica).
      */
    StringSet moveSiblingPartsForMergeToEndOfQueue(const String & part_name);

    /** Select the next action to process.
      * merger_mutator is used only to check if the merges is not suspended.
      */
    using SelectedEntry = std::pair<ReplicatedMergeTreeQueue::LogEntryPtr, std::unique_ptr<CurrentlyExecuting>>;
    SelectedEntry selectEntryToProcess(MergeTreeDataMergerMutator & merger_mutator, MergeTreeData & data);

    /** Execute `func` function to handle the action.
      * In this case, at runtime, mark the queue element as running
      *  (add into future_parts and more).
      * If there was an exception during processing, it saves it in `entry`.
      * Returns true if there were no exceptions during the processing.
      */
    bool processEntry(std::function<zkutil::ZooKeeperPtr()> get_zookeeper, LogEntryPtr & entry, const std::function<bool(LogEntryPtr &)> func);

<<<<<<< HEAD
    ReplicatedMergeTreeMergePredicate getMergePredicate(zkutil::ZooKeeperPtr & zookeeper);

    /// Return the version (block number) of the last mutation that we don't need to apply to the part
    /// with getDataVersion() == data_version. (Either this mutation was already applied or the part
    /// was created after the mutation).
    /// If there is no such mutation or it has already been executed and deleted, return 0.
    Int64 getCurrentMutationVersion(const String & partition_id, Int64 data_version) const;

    MutationCommands getMutationCommands(const MergeTreeData::DataPartPtr & part, Int64 desired_mutation_version) const;
=======
    /// Will a part in the future be merged into a larger part (or merges of parts in this range are prohibited)?
    bool partWillBeMergedOrMergesDisabled(const String & part_name, String * out_covering_part = nullptr) const;
>>>>>>> d4b861df

    /// Prohibit merges in the specified range.
    void disableMergesInRange(const String & part_name);

    /** Check that part isn't in currently generating parts and isn't covered by them and add it to future_parts.
      * Locks queue's mutex.
      */
    bool addFuturePartIfNotCoveredByThem(const String & part_name, const LogEntry & entry, String & reject_reason);

<<<<<<< HEAD
=======
    /// Count the number of merges in the queue.
    size_t countMerges() const;

    Strings getVirtualParts() const
    {
        return virtual_parts.getParts();
    }

    /// A blocker that stops selects from the queue
    ActionBlocker block;

    /// Adds a subscriber
    SubscriberHandler addSubscriber(SubscriberCallBack && callback);

>>>>>>> d4b861df
    struct Status
    {
        UInt32 future_parts;
        UInt32 queue_size;
        UInt32 inserts_in_queue;
        UInt32 merges_in_queue;
        UInt32 mutations_in_queue;
        UInt32 queue_oldest_time;
        UInt32 inserts_oldest_time;
        UInt32 merges_oldest_time;
        UInt32 mutations_oldest_time;
        String oldest_part_to_get;
        String oldest_part_to_merge_to;
        String oldest_part_to_mutate_to;
        UInt32 last_queue_update;
    };

    /// Get information about the queue.
    Status getStatus() const;

    /// Get the data of the queue elements.
    using LogEntriesData = std::vector<ReplicatedMergeTreeLogEntryData>;
    void getEntries(LogEntriesData & res) const;

    /// Get information about the insertion times.
    void getInsertTimes(time_t & out_min_unprocessed_insert_time, time_t & out_max_processed_insert_time) const;
};

class ReplicatedMergeTreeMergePredicate
{
public:
    ReplicatedMergeTreeMergePredicate(ReplicatedMergeTreeQueue & queue_, zkutil::ZooKeeperPtr & zookeeper);

    /// Can we assign a merge with these two parts?
    /// (assuming that no merge was assigned after the predicate was constructed)
    /// If we can't and out_reason is not nullptr, set it to the reason why we can't merge.
    bool operator()(
        const MergeTreeData::DataPartPtr & left, const MergeTreeData::DataPartPtr & right,
        String * out_reason = nullptr) const;

    /// Count the number of merges and mutations of single parts in the queue.
    size_t countMergesAndPartMutations() const;

    /// Count the total number of active mutations.
    size_t countMutations() const;

    /// Return nonempty optional if the part can and should be mutated.
    /// Returned mutation version number is always the biggest possible.
    std::optional<Int64> getDesiredMutationVersion(const MergeTreeData::DataPartPtr & part) const;

private:
    const ReplicatedMergeTreeQueue & queue;

    /// A snapshot of active parts that would appear if the replica executes all log entries in its queue.
    ActiveDataPartSet prev_virtual_parts;
    /// partition ID -> block numbers of the inserts and mutations that are about to commit
    /// (loaded at some later time than prev_virtual_parts).
    std::unordered_map<String, std::set<Int64>> committing_blocks;

    /// Quorum state taken at some later time than prev_virtual_parts.
    String last_quorum_part;
    String inprogress_quorum_part;
};


/** Convert a number to a string in the format of the suffixes of auto-incremental nodes in ZooKeeper.
  * Negative numbers are also supported - for them the name of the node looks somewhat silly
  *  and does not match any auto-incremented node in ZK.
  */
String padIndex(Int64 index);

}<|MERGE_RESOLUTION|>--- conflicted
+++ resolved
@@ -73,6 +73,7 @@
     /// Used to not perform other actions at the same time with these parts.
     StringSet future_parts;
 
+
     /// Protects virtual_parts, log_pointer, mutations.
     /// If you intend to lock both target_state_mutex and queue_mutex, lock target_state_mutex first.
     mutable std::mutex target_state_mutex;
@@ -85,7 +86,6 @@
       */
     ActiveDataPartSet virtual_parts;
 
-<<<<<<< HEAD
     /// A set of mutations loaded from ZooKeeper.
     /// mutations_by_partition is an index partition ID -> block ID -> mutation into this list.
     /// Note that mutations are updated in such a way that they are always more recent than
@@ -93,9 +93,11 @@
     std::map<String, ReplicatedMergeTreeMutationEntry> mutations_by_znode;
     std::unordered_map<String, std::map<Int64, const ReplicatedMergeTreeMutationEntry *>> mutations_by_partition;
 
+
     /// Provides only one simultaneous call to pullLogsToQueue.
     std::mutex pull_logs_to_queue_mutex;
-=======
+
+
     /// List of subscribers
     /// A subscriber callback is called when an entry queue is deleted
     mutable std::mutex subscribers_mutex;
@@ -120,9 +122,6 @@
     /// Notify subscribers about queue change
     void notifySubscribers(size_t new_queue_size);
 
-
-    Logger * log = nullptr;
->>>>>>> d4b861df
 
     /// Ensures that only one thread is simultaneously updating mutations.
     std::mutex update_mutations_mutex;
@@ -169,14 +168,10 @@
         std::optional<time_t> min_unprocessed_insert_time_changed,
         std::optional<time_t> max_processed_insert_time_changed) const;
 
-<<<<<<< HEAD
-    /// Returns list of currently executing entries blocking execution of specified CLEAR_COLUMN command
-    Queue getConflictsForClearColumnCommand(const LogEntry & entry, String * out_conflicts_description, std::lock_guard<std::mutex> & queue_lock) const;
-=======
     /// Returns list of currently executing entries blocking execution a command modifying specified range
-    size_t getConflictsCountForRange(const MergeTreePartInfo & range, const String & range_znode, String * out_conflicts_description,
-                               std::lock_guard<std::mutex> &) const;
->>>>>>> d4b861df
+    size_t getConflictsCountForRange(
+        const MergeTreePartInfo & range, const String & range_znode, String * out_conflicts_description,
+        std::lock_guard<std::mutex> & queue_lock) const;
 
     /// Marks the element of the queue as running.
     class CurrentlyExecuting
@@ -198,15 +193,7 @@
     };
 
 public:
-<<<<<<< HEAD
     ReplicatedMergeTreeQueue(StorageReplicatedMergeTree & storage_);
-=======
-    ReplicatedMergeTreeQueue(MergeTreeDataFormatVersion format_version_)
-        : format_version(format_version_)
-        , virtual_parts(format_version_)
-    {
-    }
->>>>>>> d4b861df
 
     ~ReplicatedMergeTreeQueue();
 
@@ -227,30 +214,20 @@
     bool removeFromVirtualParts(const MergeTreePartInfo & part_info);
 
     /** Copy the new entries from the shared log to the queue of this replica. Set the log_pointer to the appropriate value.
-<<<<<<< HEAD
-      * If next_update_event != nullptr, will call this event when new entries appear in the log.
+      * If update_task_handle != nullptr, will schedule this task when new entries appear in the log.
       * If there were new entries, notifies storage.queue_task_handle.
       * Additionally loads mutations (so that the set of mutations is always more recent than the queue).
       */
-    void pullLogsToQueue(zkutil::ZooKeeperPtr zookeeper, zkutil::EventPtr next_update_event);
-
-    /// Load new mutation entries. If something new is loaded, notify storage.merge_selecting_event.
-    void updateMutations(zkutil::ZooKeeperPtr zookeeper, zkutil::EventPtr next_update_event);
-=======
-      * If next_update_task_handle != nullptr, will schedule this task when new entries appear in the log.
-      * Returns true if new entries have been.
-      */
-    bool pullLogsToQueue(zkutil::ZooKeeperPtr zookeeper, BackgroundSchedulePool::TaskHandle next_update_task_handle);
->>>>>>> d4b861df
+    void pullLogsToQueue(zkutil::ZooKeeperPtr zookeeper, BackgroundSchedulePool::TaskHandle update_task_handle);
+
+    /// Load new mutation entries. If something new is loaded, schedule storage.merge_selecting_task_handle.
+    /// If update_task_handle != nullptr, will schedule this task when new mutations appear in ZK.
+    void updateMutations(zkutil::ZooKeeperPtr zookeeper, BackgroundSchedulePool::TaskHandle update_task_handle);
 
     /** Remove the action from the queue with the parts covered by part_name (from ZK and from the RAM).
       * And also wait for the completion of their execution, if they are now being executed.
       */
-<<<<<<< HEAD
-    void removePartProducingOpsInRange(zkutil::ZooKeeperPtr zookeeper, const String & part_name);
-=======
-    void removeGetsAndMergesInRange(zkutil::ZooKeeperPtr zookeeper, const MergeTreePartInfo & part_info);
->>>>>>> d4b861df
+    void removePartProducingOpsInRange(zkutil::ZooKeeperPtr zookeeper, const MergeTreePartInfo & part_info);
 
     /** Throws and exception if there are currently executing entries in the range .
      */
@@ -276,7 +253,6 @@
       */
     bool processEntry(std::function<zkutil::ZooKeeperPtr()> get_zookeeper, LogEntryPtr & entry, const std::function<bool(LogEntryPtr &)> func);
 
-<<<<<<< HEAD
     ReplicatedMergeTreeMergePredicate getMergePredicate(zkutil::ZooKeeperPtr & zookeeper);
 
     /// Return the version (block number) of the last mutation that we don't need to apply to the part
@@ -286,10 +262,6 @@
     Int64 getCurrentMutationVersion(const String & partition_id, Int64 data_version) const;
 
     MutationCommands getMutationCommands(const MergeTreeData::DataPartPtr & part, Int64 desired_mutation_version) const;
-=======
-    /// Will a part in the future be merged into a larger part (or merges of parts in this range are prohibited)?
-    bool partWillBeMergedOrMergesDisabled(const String & part_name, String * out_covering_part = nullptr) const;
->>>>>>> d4b861df
 
     /// Prohibit merges in the specified range.
     void disableMergesInRange(const String & part_name);
@@ -299,23 +271,12 @@
       */
     bool addFuturePartIfNotCoveredByThem(const String & part_name, const LogEntry & entry, String & reject_reason);
 
-<<<<<<< HEAD
-=======
-    /// Count the number of merges in the queue.
-    size_t countMerges() const;
-
-    Strings getVirtualParts() const
-    {
-        return virtual_parts.getParts();
-    }
-
     /// A blocker that stops selects from the queue
-    ActionBlocker block;
+    ActionBlocker actions_blocker;
 
     /// Adds a subscriber
     SubscriberHandler addSubscriber(SubscriberCallBack && callback);
 
->>>>>>> d4b861df
     struct Status
     {
         UInt32 future_parts;
