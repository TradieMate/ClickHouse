--- conflicted
+++ resolved
@@ -28,10 +28,6 @@
 #include <IO/WriteBufferFromString.h>
 
 #include <Formats/FormatSettings.h>
-
-#include <DataTypes/DataTypeDateTime.h>
-#include <DataTypes/DataTypeDateTime64.h>
-
 
 namespace DB
 {
@@ -570,42 +566,6 @@
     buf.write(s, sizeof(s));
 }
 
-/// Methods for output in binary format.
-template <typename T>
-inline std::enable_if_t<std::is_arithmetic_v<T>, void>
-writeBinary(const T & x, WriteBuffer & buf) { writePODBinary(x, buf); }
-
-inline void writeBinary(const String & x, WriteBuffer & buf) { writeStringBinary(x, buf); }
-inline void writeBinary(const StringRef & x, WriteBuffer & buf) { writeStringBinary(x, buf); }
-inline void writeBinary(const Int128 & x, WriteBuffer & buf) { writePODBinary(x, buf); }
-inline void writeBinary(const UInt128 & x, WriteBuffer & buf) { writePODBinary(x, buf); }
-inline void writeBinary(const UInt256 & x, WriteBuffer & buf) { writePODBinary(x, buf); }
-inline void writeBinary(const Decimal32 & x, WriteBuffer & buf) { writePODBinary(x, buf); }
-inline void writeBinary(const Decimal64 & x, WriteBuffer & buf) { writePODBinary(x, buf); }
-inline void writeBinary(const Decimal128 & x, WriteBuffer & buf) { writePODBinary(x, buf); }
-inline void writeBinary(const LocalDate & x, WriteBuffer & buf) { writePODBinary(x, buf); }
-inline void writeBinary(const LocalDateTime & x, WriteBuffer & buf) { writePODBinary(x, buf); }
-
-
-/// Methods for outputting the value in text form for a tab-separated format.
-template <typename T>
-inline std::enable_if_t<std::is_integral_v<T>, void>
-writeText(const T & x, WriteBuffer & buf) { writeIntText(x, buf); }
-
-template <typename T>
-inline std::enable_if_t<std::is_floating_point_v<T>, void>
-writeText(const T & x, WriteBuffer & buf) { writeFloatText(x, buf); }
-
-inline void writeText(const String & x, WriteBuffer & buf) { writeEscapedString(x, buf); }
-
-/// Implemented as template specialization (not function overload) to avoid preference over templates on arithmetic types above.
-template <> inline void writeText<bool>(const bool & x, WriteBuffer & buf) { writeBoolText(x, buf); }
-
-/// unlike the method for std::string
-/// assumes here that `x` is a null-terminated string.
-inline void writeText(const char * x, WriteBuffer & buf) { writeEscapedString(x, strlen(x), buf); }
-inline void writeText(const char * x, size_t size, WriteBuffer & buf) { writeEscapedString(x, size, buf); }
-
 /// in YYYY-MM-DD format
 template <char delimiter = '-'>
 inline void writeDateText(const LocalDate & date, WriteBuffer & buf)
@@ -750,8 +710,6 @@
 {
     static constexpr UInt32 MaxScale = maxDecimalPrecision<DateTime64>();
     scale = scale > MaxScale ? MaxScale : scale;
-
-<<<<<<< HEAD
     if (unlikely(!datetime64))
     {
         static const char s[] =
@@ -766,7 +724,24 @@
         buf.write(s, sizeof(s) - (MaxScale - scale));
         return;
     }
-=======
+    auto c = decimalSplit(datetime64, scale);
+    const auto & values = date_lut.getValues(c.whole);
+    writeDateTimeText<date_delimeter, time_delimeter, between_date_time_delimiter>(
+        LocalDateTime(values.year, values.month, values.day_of_month,
+                      date_lut.toHour(c.whole), date_lut.toMinute(c.whole), date_lut.toSecond(c.whole)), buf);
+
+    if (scale > 0)
+    {
+        buf.write(fractional_time_delimiter);
+
+        // trenary to fix GCC-9 build error:
+        // error: '%0*ld' directive writing between 1 and 20 bytes into a region of size 18 [-Werror=format-overflow=]
+        char data[MaxScale > 20 ? MaxScale : 20];
+        int written = sprintf(data, "%0*ld", scale, c.fractional); // TODO(nemkov): can it be negative ? if yes, do abs() on it.
+        writeString(&data[0], static_cast<size_t>(written), buf);
+    }
+}
+
 /// Methods for output in binary format.
 template <typename T>
 inline std::enable_if_t<is_arithmetic_v<T>, void>
@@ -788,23 +763,20 @@
 template <typename T>
 inline std::enable_if_t<is_integral_v<T>, void>
 writeText(const T & x, WriteBuffer & buf) { writeIntText(x, buf); }
->>>>>>> 81e33ca8
-
-    auto c = decimalSplit(datetime64, scale);
-    const auto & values = date_lut.getValues(c.whole);
-    writeDateTimeText<date_delimeter, time_delimeter, between_date_time_delimiter>(
-        LocalDateTime(values.year, values.month, values.day_of_month,
-                      date_lut.toHour(c.whole), date_lut.toMinute(c.whole), date_lut.toSecond(c.whole)), buf);
-
-    buf.write(fractional_time_delimiter);
-
-    // trenary to fix GCC-9 build error:
-    // error: '%0*ld' directive writing between 1 and 20 bytes into a region of size 18 [-Werror=format-overflow=]
-    char data[MaxScale > 20 ? MaxScale : 20];
-    int written = sprintf(data, "%0*ld", scale, c.fractional); // TODO(nemkov): can it be negative ? if yes, do abs() on it.
-    writeText(&data[0], static_cast<size_t>(written), buf);
-}
-
+
+template <typename T>
+inline std::enable_if_t<std::is_floating_point_v<T>, void>
+writeText(const T & x, WriteBuffer & buf) { writeFloatText(x, buf); }
+
+inline void writeText(const String & x, WriteBuffer & buf) { writeEscapedString(x, buf); }
+
+/// Implemented as template specialization (not function overload) to avoid preference over templates on arithmetic types above.
+template <> inline void writeText<bool>(const bool & x, WriteBuffer & buf) { writeBoolText(x, buf); }
+
+/// unlike the method for std::string
+/// assumes here that `x` is a null-terminated string.
+inline void writeText(const char * x, WriteBuffer & buf) { writeEscapedString(x, strlen(x), buf); }
+inline void writeText(const char * x, size_t size, WriteBuffer & buf) { writeEscapedString(x, size, buf); }
 
 inline void writeText(const LocalDate & x, WriteBuffer & buf) { writeDateText(x, buf); }
 inline void writeText(const LocalDateTime & x, WriteBuffer & buf) { writeDateTimeText(x, buf); }
