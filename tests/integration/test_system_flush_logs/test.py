--- conflicted
+++ resolved
@@ -12,22 +12,7 @@
     stay_alive=True,
 )
 
-<<<<<<< HEAD
-system_logs = [
-    # disabled by default
-    ("system.text_log", 0),
-    # enabled by default
-    ("system.query_log", 1),
     ("system.query_metric_log", 1),
-    ("system.query_thread_log", 1),
-    ("system.part_log", 1),
-    ("system.trace_log", 1),
-    ("system.metric_log", 1),
-    ("system.error_log", 1),
-]
-
-=======
->>>>>>> 71905c4a
 
 @pytest.fixture(scope="module", autouse=True)
 def start_cluster():
