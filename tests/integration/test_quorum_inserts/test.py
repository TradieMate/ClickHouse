import concurrent
import time

import pytest
import uuid

from helpers.cluster import ClickHouseCluster
from helpers.network import PartitionManager
from helpers.test_tools import TSV

cluster = ClickHouseCluster(__file__)

zero = cluster.add_instance(
    "zero",
    user_configs=["configs/users.d/settings.xml"],
    main_configs=["configs/config.d/remote_servers.xml"],
    macros={"cluster": "anime", "shard": "0", "replica": "zero"},
    with_zookeeper=True,
)

first = cluster.add_instance(
    "first",
    user_configs=["configs/users.d/settings.xml"],
    main_configs=["configs/config.d/remote_servers.xml"],
    macros={"cluster": "anime", "shard": "0", "replica": "first"},
    with_zookeeper=True,
)

second = cluster.add_instance(
    "second",
    user_configs=["configs/users.d/settings.xml"],
    main_configs=["configs/config.d/remote_servers.xml"],
    macros={"cluster": "anime", "shard": "0", "replica": "second"},
    with_zookeeper=True,
)


@pytest.fixture(scope="module")
def started_cluster():
    global cluster
    try:
        cluster.start()
        yield cluster

    finally:
        cluster.shutdown()


def test_simple_add_replica(started_cluster):
    table_name = "test_simple_" + uuid.uuid4().hex
    zero.query(f"DROP TABLE IF EXISTS {table_name} ON CLUSTER cluster")

    create_query = (
        f"CREATE TABLE {table_name} "
        "(a Int8, d Date) "
        "Engine = ReplicatedMergeTree('/clickhouse/tables/{shard}/{table}', '{replica}') "
        "PARTITION BY d ORDER BY a"
    )

    zero.query(create_query)
    first.query(create_query)

    first.query(f"SYSTEM STOP FETCHES {table_name}")

    zero.query(
        f"INSERT INTO {table_name} VALUES (1, '2011-01-01')",
        settings={"insert_quorum": 1},
    )

    assert "1\t2011-01-01\n" == zero.query(f"SELECT * from {table_name}")
    assert "" == first.query(f"SELECT * from {table_name}")

    first.query(f"SYSTEM START FETCHES {table_name}")

    first.query(f"SYSTEM SYNC REPLICA {table_name}", timeout=20)

    assert "1\t2011-01-01\n" == zero.query(f"SELECT * from {table_name}")
    assert "1\t2011-01-01\n" == first.query(f"SELECT * from {table_name}")

    second.query(create_query)
    second.query(f"SYSTEM SYNC REPLICA {table_name}", timeout=20)

    assert "1\t2011-01-01\n" == zero.query(f"SELECT * from {table_name}")
    assert "1\t2011-01-01\n" == first.query(f"SELECT * from {table_name}")
    assert "1\t2011-01-01\n" == second.query(f"SELECT * from {table_name}")

    zero.query(f"DROP TABLE IF EXISTS {table_name} ON CLUSTER cluster")


def test_drop_replica_and_achieve_quorum(started_cluster):
    table_name = "test_drop_replica_and_achieve_quorum_" + uuid.uuid4().hex    
    zero.query(
        f"DROP TABLE IF EXISTS {table_name} ON CLUSTER cluster"
    )
    create_query = (
        f"CREATE TABLE {table_name} "
        "(a Int8, d Date) "
        "Engine = ReplicatedMergeTree('/clickhouse/tables/{shard}/{table}', '{replica}') "
        "PARTITION BY d ORDER BY a"
    )
    print("Create Replicated table with two replicas")
    zero.query(create_query)
    first.query(create_query)
    print("Stop fetches on one replica. Since that, it will be isolated.")
    first.query(f"SYSTEM STOP FETCHES {table_name}")
    print("Insert to other replica. This query will fail.")
    quorum_timeout = zero.query_and_get_error(
        f"INSERT INTO {table_name}(a,d) VALUES (1, '2011-01-01')",
        settings={"insert_quorum_timeout": 5000},
    )
    assert "Timeout while waiting for quorum" in quorum_timeout, "Query must fail."
    assert TSV("1\t2011-01-01\n") == TSV(
        zero.query(
            f"SELECT * FROM {table_name}",
            settings={"select_sequential_consistency": 0},
        )
    )
    assert TSV("") == TSV(
        zero.query(
            f"SELECT * FROM {table_name}",
            settings={"select_sequential_consistency": 1},
        )
    )
    # TODO:(Mikhaylov) begin; maybe delete this lines. I want clickhouse to fetch parts and update quorum.
    print("START FETCHES first replica")
    first.query(f"SYSTEM START FETCHES {table_name}")
    print("SYNC first replica")
    first.query(f"SYSTEM SYNC REPLICA {table_name}", timeout=20)
    # TODO:(Mikhaylov) end
    print("Add second replica")
    second.query(create_query)
    print("SYNC second replica")
    second.query(f"SYSTEM SYNC REPLICA {table_name}", timeout=20)
    print("Quorum for previous insert achieved.")
    assert TSV("1\t2011-01-01\n") == TSV(
        second.query(
            f"SELECT * FROM {table_name}",
            settings={"select_sequential_consistency": 1},
        )
    )


@pytest.mark.parametrize(("add_new_data"), [False, True])
def test_insert_quorum_with_drop_partition(started_cluster, add_new_data):
    # use different table names for easier disambiguation in logs between runs (you may also check uuid though, but not always convenient)
    table_name = (
        "test_quorum_insert_with_drop_partition_new_data"
        if add_new_data
        else "test_quorum_insert_with_drop_partition"
    )
    zero.query(f"DROP TABLE IF EXISTS {table_name} ON CLUSTER cluster")

    create_query = (
        f"CREATE TABLE {table_name} ON CLUSTER cluster "
        "(a Int8, d Date) "
        "Engine = ReplicatedMergeTree "
        "PARTITION BY d ORDER BY a "
    )

    print("Create Replicated table with three replicas")
    zero.query(create_query)

    print(f"Stop fetches for {table_name} at first replica.")
    first.query(f"SYSTEM STOP FETCHES {table_name}")

    print("Insert with quorum. (zero and second)")
    zero.query(f"INSERT INTO {table_name}(a,d) VALUES(1, '2011-01-01')")

    print("Drop partition.")
    zero.query(f"ALTER TABLE {table_name} DROP PARTITION '2011-01-01'")

    if add_new_data:
        print("Insert to deleted partition")
        zero.query(f"INSERT INTO {table_name}(a,d) VALUES(2, '2011-01-01')")

    print(f"Resume fetches for {table_name} at first replica.")
    first.query(f"SYSTEM START FETCHES {table_name}")

    print("Sync first replica with others.")
    first.query(f"SYSTEM SYNC REPLICA {table_name}")

    assert "20110101" not in first.query(
        f"""
    WITH (SELECT toString(uuid) FROM system.tables WHERE name = '{table_name}') AS uuid,
         '/clickhouse/tables/' || uuid || '/0/quorum/last_part' AS p
    SELECT * FROM system.zookeeper WHERE path = p FORMAT Vertical
    """
    )

    # Sync second replica not to have `REPLICA_IS_NOT_IN_QUORUM` error
    second.query(f"SYSTEM SYNC REPLICA {table_name}")

    print("Select from updated partition.")
    if add_new_data:
        assert TSV("2\t2011-01-01\n") == TSV(zero.query(f"SELECT * FROM {table_name}"))
        assert TSV("2\t2011-01-01\n") == TSV(
            second.query(f"SELECT * FROM {table_name}")
        )
    else:
        assert TSV("") == TSV(zero.query(f"SELECT * FROM {table_name}"))
        assert TSV("") == TSV(second.query(f"SELECT * FROM {table_name}"))

    zero.query(f"DROP TABLE IF EXISTS {table_name} ON CLUSTER cluster")


@pytest.mark.parametrize(("add_new_data"), [False, True])
def test_insert_quorum_with_move_partition(started_cluster, add_new_data):
    # use different table names for easier disambiguation in logs between runs (you may also check uuid though, but not always convenient)
    source_table_name = (
        "test_insert_quorum_with_move_partition_source_new_data"
        if add_new_data
        else "test_insert_quorum_with_move_partition_source"
    )
    destination_table_name = (
        "test_insert_quorum_with_move_partition_destination_new_data"
        if add_new_data
        else "test_insert_quorum_with_move_partition_destination"
    )
    zero.query(f"DROP TABLE IF EXISTS {source_table_name} ON CLUSTER cluster")
    zero.query(f"DROP TABLE IF EXISTS {destination_table_name} ON CLUSTER cluster")

    create_source = (
        f"CREATE TABLE {source_table_name} ON CLUSTER cluster "
        "(a Int8, d Date) "
        "Engine = ReplicatedMergeTree "
        "PARTITION BY d ORDER BY a "
    )

    create_destination = (
        f"CREATE TABLE {destination_table_name} ON CLUSTER cluster "
        "(a Int8, d Date) "
        "Engine = ReplicatedMergeTree "
        "PARTITION BY d ORDER BY a "
    )

    print("Create source Replicated table with three replicas")
    zero.query(create_source)

    print("Create destination Replicated table with three replicas")
    zero.query(create_destination)

    print(f"Stop fetches for {source_table_name} at first replica.")
    first.query(f"SYSTEM STOP FETCHES {source_table_name}")

    print("Insert with quorum. (zero and second)")
    zero.query(f"INSERT INTO {source_table_name}(a,d) VALUES(1, '2011-01-01')")

    print("Drop partition.")
    zero.query(
        f"ALTER TABLE {source_table_name} MOVE PARTITION '2011-01-01' TO TABLE {destination_table_name}"
    )

    if add_new_data:
        print("Insert to deleted partition")
        zero.query(f"INSERT INTO {source_table_name}(a,d) VALUES(2, '2011-01-01')")

    print(f"Resume fetches for {source_table_name} at first replica.")
    first.query(f"SYSTEM START FETCHES {source_table_name}")

    print("Sync first replica with others.")
    first.query(f"SYSTEM SYNC REPLICA {source_table_name}")

    assert "20110101" not in first.query(
        f"""
    WITH (SELECT toString(uuid) FROM system.tables WHERE name = '{source_table_name}') AS uuid,
         '/clickhouse/tables/' || uuid || '/0/quorum/last_part' AS p
    SELECT * FROM system.zookeeper WHERE path = p FORMAT Vertical
    """
    )

    # Sync second replica not to have `REPLICA_IS_NOT_IN_QUORUM` error
    second.query(f"SYSTEM SYNC REPLICA {source_table_name}")

    print("Select from updated partition.")
    if add_new_data:
        assert TSV("2\t2011-01-01\n") == TSV(
            zero.query(f"SELECT * FROM {source_table_name}")
        )
        assert TSV("2\t2011-01-01\n") == TSV(
            second.query(f"SELECT * FROM {source_table_name}")
        )
    else:
        assert TSV("") == TSV(zero.query(f"SELECT * FROM {source_table_name}"))
        assert TSV("") == TSV(second.query(f"SELECT * FROM {source_table_name}"))

    zero.query(f"DROP TABLE IF EXISTS {source_table_name} ON CLUSTER cluster")
    zero.query(f"DROP TABLE IF EXISTS {destination_table_name} ON CLUSTER cluster")


def test_insert_quorum_with_ttl(started_cluster):
    table_name = "test_insert_quorum_with_ttl_" + uuid.uuid4().hex
    zero.query(f"DROP TABLE IF EXISTS {table_name} ON CLUSTER cluster")

    create_query = (
        f"CREATE TABLE {table_name} "
        "(a Int8, d Date) "
        "Engine = ReplicatedMergeTree('/clickhouse/tables/{table}', '{replica}') "
        "PARTITION BY d ORDER BY a "
        "TTL d + INTERVAL 5 second DELETE WHERE toYear(d) = 2011 "
        "SETTINGS merge_with_ttl_timeout=2 "
    )

    print("Create Replicated table with two replicas")
    zero.query(create_query)
    first.query(create_query)

    print(f"Stop fetches for {table_name} at first replica.")
    first.query(f"SYSTEM STOP FETCHES {table_name}")

    print("Insert should fail since it can not reach the quorum.")
    quorum_timeout = zero.query_and_get_error(
        f"INSERT INTO {table_name}(a,d) VALUES(1, '2011-01-01')",
        settings={"insert_quorum_timeout": 5000},
    )
    assert "Timeout while waiting for quorum" in quorum_timeout, "Query must fail."

    print(
        "Wait 10 seconds and TTL merge have to be executed. But it won't delete data."
    )
    time.sleep(10)
    assert TSV("1\t2011-01-01\n") == TSV(
        zero.query(
            f"SELECT * FROM {table_name}",
            settings={"select_sequential_consistency": 0},
        )
    )

    print(f"Resume fetches for {table_name} at first replica.")
    first.query(f"SYSTEM START FETCHES {table_name}")

    print("Sync first replica.")
    first.query(f"SYSTEM SYNC REPLICA {table_name}")

    zero.query(
        f"INSERT INTO {table_name}(a,d) VALUES(1, '2011-01-01')",
        settings={"insert_quorum_timeout": 5000},
    )

    print("Inserts should resume.")
    zero.query(f"INSERT INTO {table_name}(a, d) VALUES(2, '2012-02-02')")

    first.query(f"OPTIMIZE TABLE {table_name}")
    first.query(f"SYSTEM SYNC REPLICA {table_name}")
    zero.query(f"SYSTEM SYNC REPLICA {table_name}")

    assert TSV("2\t2012-02-02\n") == TSV(
        first.query(
            f"SELECT * FROM {table_name}",
            settings={"select_sequential_consistency": 0},
        )
    )
    assert TSV("2\t2012-02-02\n") == TSV(
        first.query(
            f"SELECT * FROM {table_name}",
            settings={"select_sequential_consistency": 1},
        )
    )

    zero.query(f"DROP TABLE IF EXISTS {table_name} ON CLUSTER cluster")


def test_insert_quorum_with_keeper_loss_connection(started_cluster):
<<<<<<< HEAD
=======
    table_name = "test_insert_quorum_with_keeper_loss_" + uuid.uuid4().hex
>>>>>>> 6ecc673f
    zero.query(
        f"DROP TABLE IF EXISTS {table_name} ON CLUSTER cluster"
    )
    create_query = (
        f"CREATE TABLE {table_name} "
        "(a Int8, d Date) "
        "Engine = ReplicatedMergeTree('/clickhouse/tables/{table}', '{replica}') "
        "ORDER BY a "
    )

    zero.query(create_query)
    first.query(create_query)

    first.query(f"SYSTEM STOP FETCHES {table_name}")

    zero.query("SYSTEM ENABLE FAILPOINT replicated_merge_tree_commit_zk_fail_after_op")
    zero.query("SYSTEM ENABLE FAILPOINT replicated_merge_tree_insert_retry_pause")

    with concurrent.futures.ThreadPoolExecutor(max_workers=5) as executor:
        insert_future = executor.submit(
            lambda: zero.query(
                f"INSERT INTO {table_name}(a,d) VALUES(1, '2011-01-01')",
                settings={"insert_quorum_timeout": 150000},
            )
        )

        pm = PartitionManager()
        pm.drop_instance_zk_connections(zero)

        retries = 0
        zk = cluster.get_kazoo_client("zoo1")
        while True:
            if (
                zk.exists(
                    f"/clickhouse/tables/{table_name}/replicas/zero/is_active"
                )
                is None
            ):
                break
            print("replica is still active")
            time.sleep(1)
            retries += 1
            if retries == 120:
                raise Exception("Can not wait cluster replica inactive")

        first.query("SYSTEM ENABLE FAILPOINT finish_set_quorum_failed_parts")
        quorum_fail_future = executor.submit(
            lambda: first.query(
                "SYSTEM WAIT FAILPOINT finish_set_quorum_failed_parts", timeout=300
            )
        )
        first.query(f"SYSTEM START FETCHES {table_name}")

        concurrent.futures.wait([quorum_fail_future])

        assert quorum_fail_future.exception() is None

        zero.query("SYSTEM ENABLE FAILPOINT finish_clean_quorum_failed_parts")
        clean_quorum_fail_parts_future = executor.submit(
            lambda: first.query(
                "SYSTEM WAIT FAILPOINT finish_clean_quorum_failed_parts", timeout=300
            )
        )
        pm.restore_instance_zk_connections(zero)
        concurrent.futures.wait([clean_quorum_fail_parts_future])

        assert clean_quorum_fail_parts_future.exception() is None

        zero.query("SYSTEM DISABLE FAILPOINT replicated_merge_tree_insert_retry_pause")
        concurrent.futures.wait([insert_future])
        assert insert_future.exception() is not None
        assert not zero.contains_in_log("LOGICAL_ERROR")
        assert zero.contains_in_log(
            "fails to commit and will not retry or clean garbage"
        )<|MERGE_RESOLUTION|>--- conflicted
+++ resolved
@@ -360,10 +360,7 @@
 
 
 def test_insert_quorum_with_keeper_loss_connection(started_cluster):
-<<<<<<< HEAD
-=======
     table_name = "test_insert_quorum_with_keeper_loss_" + uuid.uuid4().hex
->>>>>>> 6ecc673f
     zero.query(
         f"DROP TABLE IF EXISTS {table_name} ON CLUSTER cluster"
     )
