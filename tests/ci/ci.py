--- conflicted
+++ resolved
@@ -1291,14 +1291,9 @@
                 except ValueError:
                     pass
             if Utils.is_killed_with_oom():
-<<<<<<< HEAD
-                print("WARNING: OOM while job execution:")
+                print("WARNING: OOM while job execution")
                 print(subprocess.run("sudo dmesg -T", check=False))
-                error = f"Out Of Memory, exit_code {job_report.exit_code}, after {int(job_report.duration)}s"
-=======
-                print("WARNING: OOM while job execution")
                 error_description = f"Out Of Memory, exit_code {job_report.exit_code}"
->>>>>>> b1b5123a
             else:
                 error_description = f"Unknown, exit_code {job_report.exit_code}"
             CIBuddy().post_error(
