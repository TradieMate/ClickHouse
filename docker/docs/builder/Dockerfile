--- conflicted
+++ resolved
@@ -35,8 +35,4 @@
 COPY --from=htmltest-builder /usr/bin/htmltest /usr/bin/htmltest
 
 ENTRYPOINT ["/run.sh"]
-<<<<<<< HEAD
-# Rebuilt Fri 14 Mar 13:33
-=======
-# Rebuilt Fri 14 Mar 08:32 GMT+1
->>>>>>> 09e5f500
+# Rebuilt Fri 14 Mar 13:33 GMT+1