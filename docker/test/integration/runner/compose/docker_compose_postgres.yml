version: '2.3'
services:
    postgres1:
        image: postgres
        command: ["postgres", "-c", "logging_collector=on", "-c", "log_directory=/postgres/logs", "-c", "log_filename=postgresql.log", "-c", "log_statement=all"]
        restart: always
        expose:
            - ${POSTGRES_PORT}
        healthcheck:
            test: ["CMD-SHELL", "pg_isready -U postgres"]
            interval: 10s
            timeout: 5s
            retries: 5
        networks:
          default:
            aliases:
                - postgre-sql.local
        environment:
            POSTGRES_HOST_AUTH_METHOD: "trust"
            POSTGRES_PASSWORD: mysecretpassword
<<<<<<< HEAD
            PGDATA: /postgres/data
        volumes:
            - type: ${POSTGRES_LOGS_FS:-tmpfs}
              source: ${POSTGRES_DIR:-}
              target: /postgres/
    postgres2:
        image: postgres
        command: ["postgres", "-c", "logging_collector=on", "-c", "log_directory=/postgres/logs", "-c", "log_filename=postgresql.log", "-c", "log_statement=all"]
        restart: always
        environment:
            POSTGRES_HOST_AUTH_METHOD: "trust"
            POSTGRES_PASSWORD: mysecretpassword
            PGDATA: /postgres/data
        expose:
            - ${POSTGRES_PORT}
        volumes:
            - type: ${POSTGRES_LOGS_FS:-tmpfs}
              source: ${POSTGRES2_DIR:-}
              target: /postgres/
=======
        ports:
            - 5432:5432
        networks:
            default:
                aliases:
                    - postgre-sql.local
>>>>>>> aa47eb7d
<|MERGE_RESOLUTION|>--- conflicted
+++ resolved
@@ -18,31 +18,8 @@
         environment:
             POSTGRES_HOST_AUTH_METHOD: "trust"
             POSTGRES_PASSWORD: mysecretpassword
-<<<<<<< HEAD
             PGDATA: /postgres/data
         volumes:
             - type: ${POSTGRES_LOGS_FS:-tmpfs}
               source: ${POSTGRES_DIR:-}
-              target: /postgres/
-    postgres2:
-        image: postgres
-        command: ["postgres", "-c", "logging_collector=on", "-c", "log_directory=/postgres/logs", "-c", "log_filename=postgresql.log", "-c", "log_statement=all"]
-        restart: always
-        environment:
-            POSTGRES_HOST_AUTH_METHOD: "trust"
-            POSTGRES_PASSWORD: mysecretpassword
-            PGDATA: /postgres/data
-        expose:
-            - ${POSTGRES_PORT}
-        volumes:
-            - type: ${POSTGRES_LOGS_FS:-tmpfs}
-              source: ${POSTGRES2_DIR:-}
-              target: /postgres/
-=======
-        ports:
-            - 5432:5432
-        networks:
-            default:
-                aliases:
-                    - postgre-sql.local
->>>>>>> aa47eb7d
+              target: /postgres/