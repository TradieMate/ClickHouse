#pragma once

#include "config_formats.h"

#if USE_ARROW || USE_ORC || USE_PARQUET

#include <DataTypes/IDataType.h>
#include <Core/ColumnWithTypeAndName.h>
#include <Core/Block.h>
#include <arrow/table.h>


namespace DB
{

class Block;
class Chunk;

class ArrowColumnToCHColumn
{
public:
    using NameToColumnPtr = std::unordered_map<std::string, std::shared_ptr<arrow::ChunkedArray>>;

    ArrowColumnToCHColumn(
        const Block & header_,
        const std::string & format_name_,
        bool import_nested_,
        bool allow_missing_columns_,
        bool case_insensitive_matching_ = false);

    void arrowTableToCHChunk(Chunk & res, std::shared_ptr<arrow::Table> & table);

    void arrowColumnsToCHChunk(Chunk & res, NameToColumnPtr & name_to_column_ptr);

    /// Get missing columns that exists in header but not in arrow::Schema
    std::vector<size_t> getMissingColumns(const arrow::Schema & schema) const;

    /// Transform arrow schema to ClickHouse header. If hint_header is provided,
    /// we will skip columns in schema that are not in hint_header.
    static Block arrowSchemaToCHHeader(
<<<<<<< HEAD
        const arrow::Schema & schema,
        const std::string & format_name,
        bool skip_columns_with_unsupported_types = false,
        const Block * hint_header = nullptr);
=======
        const arrow::Schema & schema, const std::string & format_name, const Block * hint_header = nullptr, bool ignore_case = false);
>>>>>>> 083f8109

private:
    const Block & header;
    const std::string format_name;
    bool import_nested;
    /// If false, throw exception if some columns in header not exists in arrow table.
    bool allow_missing_columns;
    bool case_insensitive_matching;

    /// Map {column name : dictionary column}.
    /// To avoid converting dictionary from Arrow Dictionary
    /// to LowCardinality every chunk we save it and reuse.
    std::unordered_map<std::string, std::shared_ptr<ColumnWithTypeAndName>> dictionary_values;
};

}

#endif<|MERGE_RESOLUTION|>--- conflicted
+++ resolved
@@ -38,14 +38,11 @@
     /// Transform arrow schema to ClickHouse header. If hint_header is provided,
     /// we will skip columns in schema that are not in hint_header.
     static Block arrowSchemaToCHHeader(
-<<<<<<< HEAD
         const arrow::Schema & schema,
         const std::string & format_name,
         bool skip_columns_with_unsupported_types = false,
-        const Block * hint_header = nullptr);
-=======
-        const arrow::Schema & schema, const std::string & format_name, const Block * hint_header = nullptr, bool ignore_case = false);
->>>>>>> 083f8109
+        const Block * hint_header = nullptr,
+        bool ignore_case = false);
 
 private:
     const Block & header;
