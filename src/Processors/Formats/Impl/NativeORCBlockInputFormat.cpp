#include "NativeORCBlockInputFormat.h"

#if USE_ORC
#    include <Columns/ColumnDecimal.h>
#    include <Columns/ColumnFixedString.h>
#    include <Columns/ColumnMap.h>
#    include <Columns/ColumnNullable.h>
#    include <Columns/ColumnString.h>
#    include <Columns/ColumnsDateTime.h>
#    include <Columns/ColumnsNumber.h>
#    include <DataTypes/DataTypeArray.h>
#    include <DataTypes/DataTypeDate32.h>
#    include <DataTypes/DataTypeDateTime64.h>
#    include <DataTypes/DataTypeFactory.h>
#    include <DataTypes/DataTypeFixedString.h>
#    include <DataTypes/DataTypeIPv4andIPv6.h>
#    include <DataTypes/DataTypeLowCardinality.h>
#    include <DataTypes/DataTypeMap.h>
#    include <DataTypes/DataTypeNested.h>
#    include <DataTypes/DataTypeNullable.h>
#    include <DataTypes/DataTypeString.h>
#    include <DataTypes/DataTypeTuple.h>
#    include <DataTypes/DataTypesDecimal.h>
#    include <DataTypes/DataTypesNumber.h>
#    include <DataTypes/NestedUtils.h>
#    include <Formats/FormatFactory.h>
#    include <Formats/SchemaInferenceUtils.h>
#    include <Formats/insertNullAsDefaultIfNeeded.h>
#    include <IO/ReadBufferFromMemory.h>
#    include <IO/WriteHelpers.h>
#    include <IO/copyData.h>
#    include <Interpreters/castColumn.h>
#    include <Storages/MergeTree/KeyCondition.h>
#    include <orc/MemoryPool.hh>
#    include <Common/Allocator.h>
#    include <Common/FieldVisitorsAccurateComparison.h>
#    include <Common/MemorySanitizer.h>

#    include "ArrowBufferedStreams.h"

#    include <boost/algorithm/string/case_conv.hpp>

namespace
{

class MemoryPool : public orc::MemoryPool
{
public:
    char * malloc(uint64_t size) override
    {
        auto * ptr = ::malloc(size);
        /// For nullable columns some of the values will not be initialized.
        __msan_unpoison(ptr, size);
        return static_cast<char *>(ptr);
    }

    void free(char * p) override { ::free(p); }
};

}

namespace DB
{

namespace ErrorCodes
{
    extern const int LOGICAL_ERROR;
    extern const int UNKNOWN_TYPE;
    extern const int VALUE_IS_OUT_OF_RANGE_OF_DATA_TYPE;
    extern const int THERE_IS_NO_COLUMN;
    extern const int INCORRECT_DATA;
    extern const int ARGUMENT_OUT_OF_BOUND;
}

ORCInputStream::ORCInputStream(SeekableReadBuffer & in_, size_t file_size_) : in(in_), file_size(file_size_)
{
}

UInt64 ORCInputStream::getLength() const
{
    return file_size;
}

UInt64 ORCInputStream::getNaturalReadSize() const
{
    return 128 * 1024;
}

void ORCInputStream::read(void * buf, UInt64 length, UInt64 offset)
{
    if (offset != static_cast<UInt64>(in.getPosition()))
        in.seek(offset, SEEK_SET);

    in.readStrict(reinterpret_cast<char *>(buf), length);
}

std::unique_ptr<orc::InputStream> asORCInputStream(ReadBuffer & in, const FormatSettings & settings, std::atomic<int> & is_cancelled)
{
    bool has_file_size = isBufferWithFileSize(in);
    auto * seekable_in = dynamic_cast<SeekableReadBuffer *>(&in);

    if (has_file_size && seekable_in && settings.seekable_read && seekable_in->checkIfActuallySeekable())
        return std::make_unique<ORCInputStream>(*seekable_in, getFileSizeFromReadBuffer(in));

    /// Fallback to loading the entire file in memory
    return asORCInputStreamLoadIntoMemory(in, is_cancelled);
}

std::unique_ptr<orc::InputStream> asORCInputStreamLoadIntoMemory(ReadBuffer & in, std::atomic<int> & is_cancelled)
{
    size_t magic_size = strlen(ORC_MAGIC_BYTES);
    std::string file_data(magic_size, '\0');

    /// Avoid loading the whole file if it doesn't seem to even be in the correct format.
    size_t bytes_read = in.read(file_data.data(), magic_size);
    if (bytes_read < magic_size || file_data != ORC_MAGIC_BYTES)
        throw Exception(ErrorCodes::INCORRECT_DATA, "Not an ORC file");

    WriteBufferFromString file_buffer(file_data, AppendModeTag{});
    copyData(in, file_buffer, is_cancelled);
    file_buffer.finalize();

    size_t file_size = file_data.size();
    return std::make_unique<ORCInputStreamFromString>(std::move(file_data), file_size);
}

static const orc::Type * getORCTypeByName(const orc::Type & schema, const String & name, bool ignore_case)
{
    for (UInt64 i = 0; i != schema.getSubtypeCount(); ++i)
        if (boost::equals(schema.getFieldName(i), name)
            || (ignore_case && boost::iequals(schema.getFieldName(i), name)))
            return schema.getSubtype(i);
    return nullptr;
}

static DataTypePtr parseORCType(const orc::Type * orc_type, bool skip_columns_with_unsupported_types, bool & skipped)
{
    assert(orc_type != nullptr);

    const int subtype_count = static_cast<int>(orc_type->getSubtypeCount());
    switch (orc_type->getKind())
    {
        case orc::TypeKind::BOOLEAN:
            return DataTypeFactory::instance().get("Bool");
        case orc::TypeKind::BYTE:
            return std::make_shared<DataTypeInt8>();
        case orc::TypeKind::SHORT:
            return std::make_shared<DataTypeInt16>();
        case orc::TypeKind::INT:
            return std::make_shared<DataTypeInt32>();
        case orc::TypeKind::LONG:
            return std::make_shared<DataTypeInt64>();
        case orc::TypeKind::FLOAT:
            return std::make_shared<DataTypeFloat32>();
        case orc::TypeKind::DOUBLE:
            return std::make_shared<DataTypeFloat64>();
        case orc::TypeKind::DATE:
            return std::make_shared<DataTypeDate32>();
        case orc::TypeKind::TIMESTAMP:
            return std::make_shared<DataTypeDateTime64>(9);
        case orc::TypeKind::TIMESTAMP_INSTANT:
            return std::make_shared<DataTypeDateTime64>(9, "UTC");
        case orc::TypeKind::VARCHAR:
        case orc::TypeKind::BINARY:
        case orc::TypeKind::STRING:
            return std::make_shared<DataTypeString>();
        case orc::TypeKind::CHAR:
            return std::make_shared<DataTypeFixedString>(orc_type->getMaximumLength());
        case orc::TypeKind::DECIMAL: {
            UInt64 precision = orc_type->getPrecision();
            UInt64 scale = orc_type->getScale();
            if (precision == 0)
            {
                // In HIVE 0.11/0.12 precision is set as 0, but means max precision
                return createDecimal<DataTypeDecimal>(38, 6);
            }
            return createDecimal<DataTypeDecimal>(precision, scale);
        }
        case orc::TypeKind::LIST: {
            if (subtype_count != 1)
                throw Exception(ErrorCodes::LOGICAL_ERROR, "Invalid Orc List type {}", orc_type->toString());

            DataTypePtr nested_type = parseORCType(orc_type->getSubtype(0), skip_columns_with_unsupported_types, skipped);
            if (skipped)
                return {};

            return std::make_shared<DataTypeArray>(nested_type);
        }
        case orc::TypeKind::MAP: {
            if (subtype_count != 2)
                throw Exception(ErrorCodes::LOGICAL_ERROR, "Invalid Orc Map type {}", orc_type->toString());

            DataTypePtr key_type = parseORCType(orc_type->getSubtype(0), skip_columns_with_unsupported_types, skipped);
            if (skipped)
                return {};

            DataTypePtr value_type = parseORCType(orc_type->getSubtype(1), skip_columns_with_unsupported_types, skipped);
            if (skipped)
                return {};

            return std::make_shared<DataTypeMap>(key_type, value_type);
        }
        case orc::TypeKind::STRUCT: {
            DataTypes nested_types;
            Strings nested_names;
            nested_types.reserve(subtype_count);
            nested_names.reserve(subtype_count);

            for (size_t i = 0; i < orc_type->getSubtypeCount(); ++i)
            {
                auto parsed_type = parseORCType(orc_type->getSubtype(i), skip_columns_with_unsupported_types, skipped);
                if (skipped)
                    return {};

                nested_types.push_back(parsed_type);
                nested_names.push_back(orc_type->getFieldName(i));
            }
            return std::make_shared<DataTypeTuple>(nested_types, nested_names);
        }
        default: {
            if (skip_columns_with_unsupported_types)
            {
                skipped = true;
                return {};
            }

            throw Exception(
                ErrorCodes::UNKNOWN_TYPE,
                "Unsupported ORC type '{}'."
                "If you want to skip columns with unsupported types, "
                "you can enable setting input_format_orc_skip_columns_with_unsupported_types_in_schema_inference",
                orc_type->toString());
        }
    }
}

static std::optional<orc::PredicateDataType> convertORCTypeToPredicateType(const orc::Type & orc_type)
{
    switch (orc_type.getKind())
    {
        case orc::BOOLEAN:
            return orc::PredicateDataType::BOOLEAN;
        case orc::BYTE:
        case orc::SHORT:
        case orc::INT:
        case orc::LONG:
            return orc::PredicateDataType::LONG;
        case orc::FLOAT:
        case orc::DOUBLE:
            return orc::PredicateDataType::FLOAT;
        case orc::VARCHAR:
        case orc::CHAR:
        case orc::STRING:
            return orc::PredicateDataType::STRING;
        case orc::DATE:
            return orc::PredicateDataType::DATE;
        case orc::TIMESTAMP:
            return orc::PredicateDataType::TIMESTAMP;
        case orc::DECIMAL:
            return orc::PredicateDataType::DECIMAL;
        default:
            return {};
    }
}

static String getColumnNameFromKeyCondition(const KeyCondition & key_condition, size_t indice)
{
    const auto & key_columns = key_condition.getKeyColumns();
    for (const auto & [name, i] : key_columns)
    {
        if (i == indice)
            return name;
    }
    throw Exception(ErrorCodes::LOGICAL_ERROR, "Can't get column from KeyCondition with indice {}", indice);
}

static std::optional<orc::Literal>
convertFieldToORCLiteral(const orc::Type & orc_type, const Field & field, DataTypePtr type_hint = nullptr)
{
    try
    {
        /// We always fallback to return null if possible CH type hint not consistent with ORC type
        switch (orc_type.getKind())
        {
            case orc::BOOLEAN: {
                /// May throw exception
                auto val = field.safeGet<UInt64>();
                return orc::Literal(val != 0);
            }
            case orc::BYTE:
            case orc::SHORT:
            case orc::INT:
            case orc::LONG: {
                /// May throw exception.
                ///
                /// In particular, it'll throw if we request the column as unsigned, like this:
                ///   SELECT * FROM file('t.orc', ORC, 'x UInt8') WHERE x > 10
                /// We have to reject this, otherwise it would miss values > 127 (because
                /// they're treated as negative by ORC).
                auto val = field.safeGet<Int64>();
                return orc::Literal(val);
            }
            case orc::FLOAT:
            case orc::DOUBLE: {
                Float64 val;
                if (field.tryGet(val))
                    return orc::Literal(val);
                break;
            }
            case orc::VARCHAR:
            case orc::CHAR:
            case orc::STRING: {
                String str;
                if (field.tryGet(str))
                    return orc::Literal(str.data(), str.size());
                break;
            }
            case orc::DATE: {
                Int64 val;
                if (field.tryGet(val))
                    return orc::Literal(orc::PredicateDataType::DATE, val);
                break;
            }
            case orc::TIMESTAMP: {
                if (type_hint && isDateTime64(type_hint))
                {
                    const auto * datetime64_type = typeid_cast<const DataTypeDateTime64 *>(type_hint.get());
                    if (datetime64_type->getScale() != 9)
                        return std::nullopt;
                }

                DecimalField<Decimal64> ts;
                if (field.tryGet(ts))
                {
                    Int64 secs = (ts.getValue() / ts.getScaleMultiplier()).convertTo<Int64>();
                    Int32 nanos = (ts.getValue() - (ts.getValue() / ts.getScaleMultiplier()) * ts.getScaleMultiplier()).convertTo<Int32>();
                    return orc::Literal(secs, nanos);
                }
                break;
            }
            case orc::DECIMAL: {
                auto precision = orc_type.getPrecision();
                if (precision == 0)
                    precision = 38;

                if (precision <= DecimalUtils::max_precision<Decimal32>)
                {
                    DecimalField<Decimal32> val;
                    if (field.tryGet(val))
                    {
                        Int64 right = val.getValue().convertTo<Int64>();
                        return orc::Literal(
                            orc::Int128(right), static_cast<Int32>(orc_type.getPrecision()), static_cast<Int32>(orc_type.getScale()));
                    }
                }
                else if (precision <= DecimalUtils::max_precision<Decimal64>)
                {
                    DecimalField<Decimal64> val;
                    if (field.tryGet(val))
                    {
                        Int64 right = val.getValue().convertTo<Int64>();
                        return orc::Literal(
                            orc::Int128(right), static_cast<Int32>(orc_type.getPrecision()), static_cast<Int32>(orc_type.getScale()));
                    }
                }
                else if (precision <= DecimalUtils::max_precision<Decimal128>)
                {
                    DecimalField<Decimal128> val;
                    if (field.tryGet(val))
                    {
                        Int64 high = val.getValue().value.items[1];
                        UInt64 low = static_cast<UInt64>(val.getValue().value.items[0]);
                        return orc::Literal(
                            orc::Int128(high, low), static_cast<Int32>(orc_type.getPrecision()), static_cast<Int32>(orc_type.getScale()));
                    }
                }
                break;
            }
            default:
                break;
        }
        return std::nullopt;
    }
    catch (Exception &)
    {
        return std::nullopt;
    }
}

/// Attention: evaluateRPNElement is only invoked in buildORCSearchArgumentImpl.
/// So it is guaranteed that:
///     1. elem has no monotonic_functions_chains.
///     2. if elem function is FUNCTION_IN_RANGE/FUNCTION_NOT_IN_RANGE, `set_index` is not null and `set_index->getOrderedSet().size()` is 1.
///     3. elem function should be FUNCTION_IN_RANGE/FUNCTION_NOT_IN_RANGE/FUNCTION_IN_SET/FUNCTION_NOT_IN_SET/FUNCTION_IS_NULL/FUNCTION_IS_NOT_NULL
static bool evaluateRPNElement(const Field & field, const KeyCondition::RPNElement & elem)
{
    Range key_range(field);
    switch (elem.function)
    {
        case KeyCondition::RPNElement::FUNCTION_IN_RANGE:
        case KeyCondition::RPNElement::FUNCTION_NOT_IN_RANGE: {
            /// Rows with null values should never output when filters like ">=", ">", "<=", "<", '=' are applied
            if (field.isNull())
                return false;

            bool res = elem.range.intersectsRange(key_range);
            if (elem.function == KeyCondition::RPNElement::FUNCTION_NOT_IN_RANGE)
                res = !res;
            return res;
        }
        case KeyCondition::RPNElement::FUNCTION_IN_SET:
        case KeyCondition::RPNElement::FUNCTION_NOT_IN_SET: {
            const auto & set_index = elem.set_index;
            const auto & ordered_set = set_index->getOrderedSet();
            const auto & set_column = ordered_set[0];

            bool res = false;
            for (size_t i = 0; i < set_column->size(); ++i)
            {
                if (Range::equals(field, (*set_column)[i]))
                {
                    res = true;
                    break;
                }
            }

            if (elem.function == KeyCondition::RPNElement::FUNCTION_NOT_IN_SET)
                res = !res;
            return res;
        }
        case KeyCondition::RPNElement::FUNCTION_IS_NULL:
        case KeyCondition::RPNElement::FUNCTION_IS_NOT_NULL: {
            if (field.isNull())
                return elem.function == KeyCondition::RPNElement::FUNCTION_IS_NULL;
            return elem.function == KeyCondition::RPNElement::FUNCTION_IS_NOT_NULL;
        }
        default:
            throw Exception(ErrorCodes::LOGICAL_ERROR, "Unexpected RPNElement Function {}", elem.toString());
    }
}

static void buildORCSearchArgumentImpl(
    const KeyCondition & key_condition,
    const Block & header,
    const orc::Type & schema,
    KeyCondition::RPN & rpn_stack,
    orc::SearchArgumentBuilder & builder,
    const FormatSettings & format_settings)
{
    if (rpn_stack.empty())
        throw Exception(ErrorCodes::LOGICAL_ERROR, "Empty rpn stack in buildORCSearchArgumentImpl");

    const auto & curr = rpn_stack.back();
    switch (curr.function)
    {
        case KeyCondition::RPNElement::FUNCTION_IN_RANGE:
        case KeyCondition::RPNElement::FUNCTION_NOT_IN_RANGE:
        case KeyCondition::RPNElement::FUNCTION_IN_SET:
        case KeyCondition::RPNElement::FUNCTION_NOT_IN_SET:
        case KeyCondition::RPNElement::FUNCTION_IS_NULL:
        case KeyCondition::RPNElement::FUNCTION_IS_NOT_NULL:
        {
            const bool need_wrap_not = curr.function == KeyCondition::RPNElement::FUNCTION_IS_NOT_NULL
                || curr.function == KeyCondition::RPNElement::FUNCTION_NOT_IN_RANGE
                || curr.function == KeyCondition::RPNElement::FUNCTION_NOT_IN_SET;
            const bool contains_is_null = curr.function == KeyCondition::RPNElement::FUNCTION_IS_NULL
                || curr.function == KeyCondition::RPNElement::FUNCTION_IS_NOT_NULL;
            const bool contains_in_set = curr.function == KeyCondition::RPNElement::FUNCTION_IN_SET
                || curr.function == KeyCondition::RPNElement::FUNCTION_NOT_IN_SET;
            const bool contains_in_range = curr.function == KeyCondition::RPNElement::FUNCTION_IN_RANGE
                || curr.function == KeyCondition::RPNElement::FUNCTION_NOT_IN_RANGE;

            SCOPE_EXIT({rpn_stack.pop_back();});


            /// Key filter expressions like "func(col) > 100" are not supported for ORC filter push down
            if (!curr.monotonic_functions_chain.empty())
            {
                builder.literal(orc::TruthValue::YES_NO_NULL);
                break;
            }

            /// key filter expressions like "(a, b, c) in " or "(func(a), b) in " are not supported for ORC filter push down
            /// Only expressions like "a in " are supported currently, maybe we can improve it later.
            auto set_index = curr.set_index;
            if (contains_in_set)
            {
                if (!set_index || set_index->getOrderedSet().size() != 1 || set_index->hasMonotonicFunctionsChain())
                {
                    builder.literal(orc::TruthValue::YES_NO_NULL);
                    break;
                }
            }

            String column_name = getColumnNameFromKeyCondition(key_condition, curr.key_column);
            const auto * orc_type = getORCTypeByName(schema, column_name, format_settings.orc.case_insensitive_column_matching);
            if (!orc_type)
            {
                builder.literal(orc::TruthValue::YES_NO_NULL);
                break;
            }

            /// Make sure key column in header has exactly the same type with key column in ORC file schema
            /// Counter-example 1:
            ///     Column a has type "Nullable(Int64)" in ORC file, but in header column a has type "Int64", which is allowed in CH.
            ///     For queries with where condition like "a is null", if a column contains null value, pushing or not pushing down filters
            ///     would result in different outputs.
            /// Counter-example 2:
            ///     Column a has type "Nullable(Int64)" in ORC file, but in header column a has type "Nullable(UInt64)".
            ///     For queries with where condition like "a > 10", if a column contains negative values such as "-1", pushing or not pushing
            ///     down filters would result in different outputs.
            bool skipped = false;
            auto expect_type = makeNullableRecursively(parseORCType(orc_type, true, skipped));
            const ColumnWithTypeAndName * column = header.findByName(column_name, format_settings.orc.case_insensitive_column_matching);
            if (!expect_type || !column)
            {
                builder.literal(orc::TruthValue::YES_NO_NULL);
                break;
            }

            auto nested_type = removeNullable(recursiveRemoveLowCardinality(column->type));
            auto expect_nested_type = removeNullable(expect_type);
            if (!nested_type->equals(*expect_nested_type))
            {
                builder.literal(orc::TruthValue::YES_NO_NULL);
                break;
            }

            /// If null_as_default is true, the only difference is nullable, and the evaluations of current RPNElement based on default and null field
            /// have the same result, we still should push down current filter.
            if (format_settings.null_as_default && !column->type->isNullable() && !column->type->isLowCardinalityNullable())
            {
                bool match_if_null = evaluateRPNElement({}, curr);
                bool match_if_default = evaluateRPNElement(column->type->getDefault(), curr);
                if (match_if_default != match_if_null)
                {
                    builder.literal(orc::TruthValue::YES_NO_NULL);
                    break;
                }
            }

            auto predicate_type = convertORCTypeToPredicateType(*orc_type);
            if (!predicate_type.has_value())
            {
                builder.literal(orc::TruthValue::YES_NO_NULL);
                break;
            }

            if (need_wrap_not)
                builder.startNot();

            if (contains_is_null)
            {
                builder.isNull(orc_type->getColumnId(), *predicate_type);
            }
            else if (contains_in_range)
            {
                const auto & range = curr.range;
                bool has_left_bound = !range.left.isNegativeInfinity();
                bool has_right_bound = !range.right.isPositiveInfinity();
                if (!has_left_bound && !has_right_bound)
                {
                    /// Transform whole range orc::TruthValue::YES_NULL
                    builder.literal(orc::TruthValue::YES_NULL);
                }
                else if (has_left_bound && has_right_bound && range.left_included && range.right_included && range.left == range.right)
                {
                    /// Transform range with the same left bound and right bound to equal, which could utilize bloom filters in ORC
                    auto literal = convertFieldToORCLiteral(*orc_type, range.left);
                    if (literal.has_value())
                        builder.equals(orc_type->getColumnId(), *predicate_type, *literal);
                    else
                        builder.literal(orc::TruthValue::YES_NO_NULL);
                }
                else
                {
                    std::optional<orc::Literal> left_literal;
                    if (has_left_bound)
                        left_literal = convertFieldToORCLiteral(*orc_type, range.left);

                    std::optional<orc::Literal> right_literal;
                    if (has_right_bound)
                        right_literal = convertFieldToORCLiteral(*orc_type, range.right);

                    if (has_left_bound && has_right_bound)
                        builder.startAnd();

                    if (has_left_bound)
                    {
                        if (left_literal.has_value())
                        {
                            /// >= is transformed to not < and > is transformed to not <=
                            builder.startNot();
                            if (range.left_included)
                                builder.lessThan(orc_type->getColumnId(), *predicate_type, *left_literal);
                            else
                                builder.lessThanEquals(orc_type->getColumnId(), *predicate_type, *left_literal);
                            builder.end();
                        }
                        else
                            builder.literal(orc::TruthValue::YES_NO_NULL);
                    }

                    if (has_right_bound)
                    {
                        if (right_literal.has_value())
                        {
                            if (range.right_included)
                                builder.lessThanEquals(orc_type->getColumnId(), *predicate_type, *right_literal);
                            else
                                builder.lessThan(orc_type->getColumnId(), *predicate_type, *right_literal);
                        }
                        else
                            builder.literal(orc::TruthValue::YES_NO_NULL);
                    }

                    if (has_left_bound && has_right_bound)
                        builder.end();
                }
            }
            else if (contains_in_set)
            {
                /// Build literals from MergeTreeSetIndex
                const auto & ordered_set = set_index->getOrderedSet();
                const auto & set_column = ordered_set[0];

                bool fail = false;
                std::vector<orc::Literal> literals;
                literals.reserve(set_column->size());
                for (size_t i = 0; i < set_column->size(); ++i)
                {
                    auto literal = convertFieldToORCLiteral(*orc_type, (*set_column)[i]);
                    if (!literal.has_value())
                    {
                        fail = true;
                        break;
                    }

                    literals.emplace_back(*literal);
                }

                /// set has zero element
                if (literals.empty())
                    builder.literal(orc::TruthValue::YES);
                else if (fail)
                    builder.literal(orc::TruthValue::YES_NO_NULL);
                else
                    builder.in(orc_type->getColumnId(), *predicate_type, literals);
            }

            if (need_wrap_not)
                builder.end();

            break;
        }
        /// There is no optimization with space-filling curves for ORC.
        case KeyCondition::RPNElement::FUNCTION_ARGS_IN_HYPERRECTANGLE:
        /// There is no optimization with pointInPolygon for ORC.
        case KeyCondition::RPNElement::FUNCTION_POINT_IN_POLYGON:
        case KeyCondition::RPNElement::FUNCTION_UNKNOWN:
        {
            builder.literal(orc::TruthValue::YES_NO_NULL);
            rpn_stack.pop_back();
            break;
        }
        case KeyCondition::RPNElement::FUNCTION_NOT:
        {
            builder.startNot();
            rpn_stack.pop_back();
            buildORCSearchArgumentImpl(key_condition, header, schema, rpn_stack, builder, format_settings);
            builder.end();
            break;
        }
        case KeyCondition::RPNElement::FUNCTION_AND:
        {
            builder.startAnd();
            rpn_stack.pop_back();
            buildORCSearchArgumentImpl(key_condition, header, schema, rpn_stack, builder, format_settings);
            buildORCSearchArgumentImpl(key_condition, header, schema, rpn_stack, builder, format_settings);
            builder.end();
            break;
        }
        case KeyCondition::RPNElement::FUNCTION_OR:
        {
            builder.startOr();
            rpn_stack.pop_back();
            buildORCSearchArgumentImpl(key_condition, header, schema, rpn_stack, builder, format_settings);
            buildORCSearchArgumentImpl(key_condition, header, schema, rpn_stack, builder, format_settings);
            builder.end();
            break;
        }
        case KeyCondition::RPNElement::ALWAYS_FALSE:
        {
            builder.literal(orc::TruthValue::NO);
            rpn_stack.pop_back();
            break;
        }
        case KeyCondition::RPNElement::ALWAYS_TRUE:
        {
            builder.literal(orc::TruthValue::YES);
            rpn_stack.pop_back();
            break;
        }
    }
}

std::unique_ptr<orc::SearchArgument>
buildORCSearchArgument(const KeyCondition & key_condition, const Block & header, const orc::Type & schema, const FormatSettings & format_settings)
{
    auto rpn_stack = key_condition.getRPN();
    if (rpn_stack.empty())
        return nullptr;

    auto builder = orc::SearchArgumentFactory::newBuilder();
    buildORCSearchArgumentImpl(key_condition, header, schema, rpn_stack, *builder, format_settings);
    return builder->build();
}

static void getFileReader(
    ReadBuffer & in,
    std::unique_ptr<orc::Reader> & file_reader,
    orc::MemoryPool & pool,
    const FormatSettings & format_settings,
    std::atomic<int> & is_stopped)
{
    if (is_stopped)
        return;

    orc::ReaderOptions options;
    options.setMemoryPool(pool);
    auto input_stream = asORCInputStream(in, format_settings, is_stopped);
    file_reader = orc::createReader(std::move(input_stream), options);
}

static const orc::Type * traverseDownORCTypeByName(
    const std::string & target,
    const orc::Type * orc_type,
    DataTypePtr & type,
    bool ignore_case)
{
    if (target.empty())
        return orc_type;

    auto search_struct_field = [&](const std::string & target_, const orc::Type * type_) -> std::pair<std::string, const orc::Type *>
    {
        auto target_copy = target_;
        if (ignore_case)
            boost::to_lower(target_copy);

        for (size_t i = 0; i < type_->getSubtypeCount(); ++i)
        {
            auto field_name = type_->getFieldName(i);
            if (ignore_case)
                boost::to_lower(field_name);

            if (startsWith(target_copy, field_name) && (target_copy.size() == field_name.size() || target_copy[field_name.size()] == '.'))
            {
                return {target_copy.size() == field_name.size() ? "" : target_.substr(field_name.size() + 1), type_->getSubtype(i)};
            }
        }
        return {"", nullptr};
    };

    if (orc::STRUCT == orc_type->getKind())
    {
        const auto [next_target, next_orc_type]= search_struct_field(target, orc_type);
        return next_orc_type ? traverseDownORCTypeByName(next_target, next_orc_type, type, ignore_case) : nullptr;
    }
    if (orc::LIST == orc_type->getKind())
    {
        /// For cases in which header contains subcolumns flattened from nested columns.
        /// For example, "a Nested(x String, y Int64)" is flattened to "a.x Array(String), a.y Array(Int64)", and orc file schema is still "a array<struct<x string, y long>>".
        /// In this case, we should skip possible array type and traverse down to its nested struct type.
        const auto * array_type = typeid_cast<const DataTypeArray *>(removeNullable(type).get());
        const auto * orc_nested_type = orc_type->getSubtype(0);
        if (array_type && orc::STRUCT == orc_nested_type->getKind())
        {
            auto next_type_and_target = search_struct_field(target, orc_nested_type);
            const auto & next_target = next_type_and_target.first;
            const auto * next_orc_type = next_type_and_target.second;
            if (next_orc_type)
            {
                /// Adjust CH type to avoid inconsistency between CH and ORC type brought by flattened Nested type.
                type = array_type->getNestedType();
                return traverseDownORCTypeByName(next_target, next_orc_type, type, ignore_case);
            }
        }
    }
    return nullptr;
}

static void updateIncludeTypeIds(
    DataTypePtr type, const orc::Type * orc_type, bool ignore_case, std::unordered_set<UInt64> & include_typeids)
{
    /// For primitive types, directly append column id into result
    if (orc_type->getSubtypeCount() == 0)
    {
        include_typeids.insert(orc_type->getColumnId());
        return;
    }

    auto non_nullable_type = removeNullable(type);
    switch (orc_type->getKind())
    {
        case orc::LIST: {
            const auto * array_type = typeid_cast<const DataTypeArray *>(non_nullable_type.get());
            if (array_type)
            {
                updateIncludeTypeIds(
                    array_type->getNestedType(), orc_type->getSubtype(0), ignore_case, include_typeids);
            }
            return;
        }
        case orc::MAP: {
            const auto * map_type = typeid_cast<const DataTypeMap *>(non_nullable_type.get());
            if (map_type)
            {
                updateIncludeTypeIds(map_type->getKeyType(), orc_type->getSubtype(0), ignore_case, include_typeids);
                updateIncludeTypeIds(map_type->getValueType(), orc_type->getSubtype(1), ignore_case, include_typeids);
            }
            return;
        }
        case orc::STRUCT: {
            /// To make sure tuple field pruning work fine, we should include only the fields of orc struct type which are also contained in CH tuple types, instead of all fields of orc struct type.
            /// For example, CH tupe type in header is "x Tuple(a String)", ORC struct type is "x struct<a:string, b:long>", then only type id of field "x.a" should be included.
            /// For tuple field pruning purpose, we should never include "x.b" for it is not required in format header.
            const auto * tuple_type = typeid_cast<const DataTypeTuple *>(non_nullable_type.get());
            if (tuple_type)
            {
                if (tuple_type->haveExplicitNames())
                {
                    std::unordered_map<String, size_t> orc_field_name_to_index;
                    orc_field_name_to_index.reserve(orc_type->getSubtypeCount());
                    for (size_t struct_i = 0; struct_i < orc_type->getSubtypeCount(); ++struct_i)
                    {
                        String field_name = orc_type->getFieldName(struct_i);
                        if (ignore_case)
                            boost::to_lower(field_name);

                        orc_field_name_to_index[field_name] = struct_i;
                    }

                    const auto & element_names = tuple_type->getElementNames();
                    for (size_t tuple_i = 0; tuple_i < element_names.size(); ++tuple_i)
                    {
                        String element_name = element_names[tuple_i];
                        if (ignore_case)
                            boost::to_lower(element_name);

                        if (orc_field_name_to_index.contains(element_name))
                        {
                            updateIncludeTypeIds(
                                tuple_type->getElement(tuple_i),
                                orc_type->getSubtype(orc_field_name_to_index[element_name]),
                                ignore_case,
                                include_typeids);
                        }
                    }
                }
                else
                {
                    for (size_t i = 0; i < tuple_type->getElements().size() && i < orc_type->getSubtypeCount(); ++i)
                        updateIncludeTypeIds(
                            tuple_type->getElement(i), orc_type->getSubtype(i), ignore_case, include_typeids);
                }
            }
            return;
        }
        default:
            return;
    }
}

NativeORCBlockInputFormat::NativeORCBlockInputFormat(ReadBuffer & in_, Block header_, const FormatSettings & format_settings_)
    : IInputFormat(std::move(header_), &in_)
<<<<<<< HEAD
    , memory_pool(std::make_unique<MemoryPool>())
=======
    , block_missing_values(getPort().getHeader().columns())
>>>>>>> 733e61cf
    , format_settings(format_settings_)
    , skip_stripes(format_settings.orc.skip_stripes)
{
}

void NativeORCBlockInputFormat::prepareFileReader()
{
    getFileReader(*in, file_reader, *memory_pool, format_settings, is_stopped);
    if (is_stopped)
        return;

    total_stripes = static_cast<int>(file_reader->getNumberOfStripes());
    current_stripe = -1;

    orc_column_to_ch_column = std::make_unique<ORCColumnToCHColumn>(
        getPort().getHeader(),
        format_settings.orc.allow_missing_columns,
        format_settings.null_as_default,
        format_settings.orc.case_insensitive_column_matching);

    const bool ignore_case = format_settings.orc.case_insensitive_column_matching;
    const auto & header = getPort().getHeader();
    const auto & file_schema = file_reader->getType();
    std::unordered_set<UInt64> include_typeids;
    for (const auto & column : header)
    {
        auto adjusted_type = column.type;
        const auto * orc_type = traverseDownORCTypeByName(column.name, &file_schema, adjusted_type, ignore_case);
        if (orc_type)
            updateIncludeTypeIds(adjusted_type, orc_type, ignore_case, include_typeids);
    }
    include_indices.assign(include_typeids.begin(), include_typeids.end());

    if (format_settings.orc.filter_push_down && key_condition && !sarg)
    {
        sarg = buildORCSearchArgument(*key_condition, getPort().getHeader(), file_reader->getType(), format_settings);
    }
}

bool NativeORCBlockInputFormat::prepareStripeReader()
{
    assert(file_reader);

    ++current_stripe;
    for (; current_stripe < total_stripes && skip_stripes.contains(current_stripe); ++current_stripe)
        ;

    /// No more stripes to read
    if (current_stripe >= total_stripes)
        return false;

    current_stripe_info = file_reader->getStripe(current_stripe);
    if (!current_stripe_info->getNumberOfRows())
        throw Exception(ErrorCodes::INCORRECT_DATA, "ORC stripe {} has no rows", current_stripe);

    orc::RowReaderOptions row_reader_options;
    row_reader_options.includeTypes(include_indices);
    row_reader_options.setTimezoneName(format_settings.orc.reader_time_zone_name);
    row_reader_options.range(current_stripe_info->getOffset(), current_stripe_info->getLength());
    if (format_settings.orc.filter_push_down && sarg)
    {
        row_reader_options.searchArgument(sarg);
    }

    stripe_reader = file_reader->createRowReader(row_reader_options);
    return true;
}

Chunk NativeORCBlockInputFormat::read()
{
    block_missing_values.clear();

    if (!file_reader)
        prepareFileReader();

    if (need_only_count)
    {
        ++current_stripe;
        for (; current_stripe < total_stripes && skip_stripes.contains(current_stripe); ++current_stripe)
            ;

        if (current_stripe >= total_stripes)
            return {};

        return getChunkForCount(file_reader->getStripe(current_stripe)->getNumberOfRows());
    }

    if (!stripe_reader)
    {
        if (!prepareStripeReader())
            return {};
    }

    if (is_stopped)
        return {};

    /// TODO: figure out why reuse batch would cause asan fatals in https://s3.amazonaws.com/clickhouse-test-reports/55330/be39d23af2d7e27f5ec7f168947cf75aeaabf674/stateless_tests__asan__[4_4].html
    /// Not sure if it is a false positive case. Notice that reusing batch will speed up reading ORC by 1.15x.
    auto batch = stripe_reader->createRowBatch(format_settings.orc.row_batch_size);
    while (true)
    {
        bool ok = stripe_reader->next(*batch);
        if (ok)
            break;

        /// No more rows to read in current stripe, continue to prepare reading next stripe
        if (!prepareStripeReader())
            return {};
    }

    Chunk res;
    size_t num_rows = batch->numElements;
    const auto & schema = stripe_reader->getSelectedType();
    orc_column_to_ch_column->orcTableToCHChunk(res, &schema, batch.get(), num_rows, &block_missing_values);

    approx_bytes_read_for_chunk = num_rows * current_stripe_info->getLength() / current_stripe_info->getNumberOfRows();
    return res;
}

void NativeORCBlockInputFormat::resetParser()
{
    IInputFormat::resetParser();

    file_reader.reset();
    stripe_reader.reset();
    include_indices.clear();
    sarg.reset();
    block_missing_values.clear();
}

const BlockMissingValues * NativeORCBlockInputFormat::getMissingValues() const
{
    return &block_missing_values;
}

NativeORCSchemaReader::NativeORCSchemaReader(ReadBuffer & in_, const FormatSettings & format_settings_)
    : ISchemaReader(in_), format_settings(format_settings_)
{
}

NamesAndTypesList NativeORCSchemaReader::readSchema()
{
    std::unique_ptr<orc::Reader> file_reader;
    std::atomic<int> is_stopped = 0;
    MemoryPool memory_pool;
    getFileReader(in, file_reader, memory_pool, format_settings, is_stopped);

    const auto & schema = file_reader->getType();
    Block header;
    for (size_t i = 0; i < schema.getSubtypeCount(); ++i)
    {
        const std::string & name = schema.getFieldName(i);
        const orc::Type * orc_type = schema.getSubtype(i);

        bool skipped = false;
        DataTypePtr type = parseORCType(orc_type, format_settings.orc.skip_columns_with_unsupported_types_in_schema_inference, skipped);
        if (!skipped)
            header.insert(ColumnWithTypeAndName{type, name});
    }

    if (format_settings.schema_inference_make_columns_nullable == 1)
        return getNamesAndRecursivelyNullableTypes(header);
    return header.getNamesAndTypesList();
}

ORCColumnToCHColumn::ORCColumnToCHColumn(
    const Block & header_, bool allow_missing_columns_, bool null_as_default_, bool case_insensitive_matching_)
    : header(header_)
    , allow_missing_columns(allow_missing_columns_)
    , null_as_default(null_as_default_)
    , case_insensitive_matching(case_insensitive_matching_)
{
}

void ORCColumnToCHColumn::orcTableToCHChunk(
    Chunk & res, const orc::Type * schema, const orc::ColumnVectorBatch * table, size_t num_rows, BlockMissingValues * block_missing_values)
{
    const auto * struct_batch = dynamic_cast<const orc::StructVectorBatch *>(table);
    if (!struct_batch)
        throw Exception(ErrorCodes::LOGICAL_ERROR, "ORC table must be StructVectorBatch but is {}", struct_batch->toString());

    if (schema->getSubtypeCount() != struct_batch->fields.size())
        throw Exception(
            ErrorCodes::LOGICAL_ERROR, "ORC table has {} fields but schema has {}", struct_batch->fields.size(), schema->getSubtypeCount());

    size_t field_num = struct_batch->fields.size();
    NameToColumnPtr name_to_column_ptr;
    for (size_t i = 0; i < field_num; ++i)
    {
        auto name = schema->getFieldName(i);
        const auto * field = struct_batch->fields[i];
        if (!field)
            throw Exception(ErrorCodes::LOGICAL_ERROR, "ORC table field {} is null", name);

        if (case_insensitive_matching)
            boost::to_lower(name);

        name_to_column_ptr[std::move(name)] = {field, schema->getSubtype(i)};
    }

    orcColumnsToCHChunk(res, name_to_column_ptr, num_rows, block_missing_values);
}

/// Creates a null bytemap from ORC's not-null bytemap
static ColumnPtr readByteMapFromORCColumn(const orc::ColumnVectorBatch * orc_column)
{
    if (!orc_column->hasNulls)
        return ColumnUInt8::create(orc_column->numElements, 0);

    auto nullmap_column = ColumnUInt8::create();
    PaddedPODArray<UInt8> & bytemap_data = assert_cast<ColumnVector<UInt8> &>(*nullmap_column).getData();
    bytemap_data.resize(orc_column->numElements);

    for (size_t i = 0; i < orc_column->numElements; ++i)
        bytemap_data[i] = 1 - orc_column->notNull[i];
    return nullmap_column;
}


static const orc::ColumnVectorBatch * getNestedORCColumn(const orc::ListVectorBatch * orc_column)
{
    return orc_column->elements.get();
}

template <typename BatchType>
static ColumnPtr readOffsetsFromORCListColumn(const BatchType * orc_column)
{
    auto offsets_column = ColumnUInt64::create();
    ColumnArray::Offsets & offsets_data = assert_cast<ColumnVector<UInt64> &>(*offsets_column).getData();
    offsets_data.reserve(orc_column->numElements);

    for (size_t i = 0; i < orc_column->numElements; ++i)
        offsets_data.push_back(orc_column->offsets[i + 1]);

    return offsets_column;
}

static ColumnWithTypeAndName
readColumnWithBooleanData(const orc::ColumnVectorBatch * orc_column, const orc::Type *, const String & column_name)
{
    const auto * orc_bool_column = dynamic_cast<const orc::LongVectorBatch *>(orc_column);
    auto internal_type = DataTypeFactory::instance().get("Bool");
    auto internal_column = internal_type->createColumn();
    auto & column_data = assert_cast<ColumnVector<UInt8> &>(*internal_column).getData();
    column_data.reserve(orc_bool_column->numElements);

    for (size_t i = 0; i < orc_bool_column->numElements; ++i)
        column_data.push_back(static_cast<UInt8>(orc_bool_column->data[i]));

    return {std::move(internal_column), internal_type, column_name};
}

/// Inserts numeric data right into internal column data to reduce an overhead
template <typename NumericType, typename BatchType, typename VectorType = ColumnVector<NumericType>>
static ColumnWithTypeAndName
readColumnWithNumericData(const orc::ColumnVectorBatch * orc_column, const orc::Type *, const String & column_name)
{
    auto internal_type = std::make_shared<DataTypeNumber<NumericType>>();
    auto internal_column = internal_type->createColumn();
    auto & column_data = static_cast<VectorType &>(*internal_column).getData();
    column_data.reserve(orc_column->numElements);

    const auto * orc_int_column = dynamic_cast<const BatchType *>(orc_column);
    column_data.insert_assume_reserved(orc_int_column->data.data(), orc_int_column->data.data() + orc_int_column->numElements);

    return {std::move(internal_column), std::move(internal_type), column_name};
}

template <typename NumericType, typename BatchType, typename VectorType = ColumnVector<NumericType>>
static ColumnWithTypeAndName
readColumnWithNumericDataCast(const orc::ColumnVectorBatch * orc_column, const orc::Type *, const String & column_name)
{
    auto internal_type = std::make_shared<DataTypeNumber<NumericType>>();
    auto internal_column = internal_type->createColumn();
    auto & column_data = static_cast<VectorType &>(*internal_column).getData();
    column_data.reserve(orc_column->numElements);

    const auto * orc_int_column = dynamic_cast<const BatchType *>(orc_column);
    for (size_t i = 0; i < orc_int_column->numElements; ++i)
        column_data.push_back(static_cast<NumericType>(orc_int_column->data[i]));

    return {std::move(internal_column), std::move(internal_type), column_name};
}

static ColumnWithTypeAndName
readColumnWithStringData(const orc::ColumnVectorBatch * orc_column, const orc::Type *, const String & column_name)
{
    auto internal_type = std::make_shared<DataTypeString>();
    auto internal_column = internal_type->createColumn();
    PaddedPODArray<UInt8> & column_chars_t = assert_cast<ColumnString &>(*internal_column).getChars();
    PaddedPODArray<UInt64> & column_offsets = assert_cast<ColumnString &>(*internal_column).getOffsets();

    const auto * orc_str_column = dynamic_cast<const orc::StringVectorBatch *>(orc_column);
    size_t reserver_size = 0;
    for (size_t i = 0; i < orc_str_column->numElements; ++i)
    {
        if (!orc_str_column->hasNulls || orc_str_column->notNull[i])
            reserver_size += orc_str_column->length[i];
        reserver_size += 1;
    }

    column_chars_t.resize_exact(reserver_size);
    column_offsets.resize_exact(orc_str_column->numElements);

    size_t curr_offset = 0;
    if (!orc_str_column->hasNulls)
    {
        for (size_t i = 0; i < orc_str_column->numElements; ++i)
        {
            const auto * buf = orc_str_column->data[i];
            size_t buf_size = orc_str_column->length[i];
            memcpy(&column_chars_t[curr_offset], buf, buf_size);
            curr_offset += buf_size;

            column_chars_t[curr_offset] = 0;
            ++curr_offset;

            column_offsets[i] = curr_offset;
        }
    }
    else
    {
        for (size_t i = 0; i < orc_str_column->numElements; ++i)
        {
            if (orc_str_column->notNull[i])
            {
                const auto * buf = orc_str_column->data[i];
                size_t buf_size = orc_str_column->length[i];
                memcpy(&column_chars_t[curr_offset], buf, buf_size);
                curr_offset += buf_size;
            }

            column_chars_t[curr_offset] = 0;
            ++curr_offset;

            column_offsets[i] = curr_offset;
        }
    }
    return {std::move(internal_column), std::move(internal_type), column_name};
}

static ColumnWithTypeAndName
readColumnWithFixedStringData(const orc::ColumnVectorBatch * orc_column, const orc::Type * orc_type, const String & column_name)
{
    size_t fixed_len = orc_type->getMaximumLength();
    auto internal_type = std::make_shared<DataTypeFixedString>(fixed_len);
    auto internal_column = internal_type->createColumn();
    PaddedPODArray<UInt8> & column_chars_t = assert_cast<ColumnFixedString &>(*internal_column).getChars();
    column_chars_t.reserve(orc_column->numElements * fixed_len);

    const auto * orc_str_column = dynamic_cast<const orc::StringVectorBatch *>(orc_column);
    for (size_t i = 0; i < orc_str_column->numElements; ++i)
    {
        if (!orc_str_column->hasNulls || orc_str_column->notNull[i])
            column_chars_t.insert_assume_reserved(orc_str_column->data[i], orc_str_column->data[i] + orc_str_column->length[i]);
        else
            column_chars_t.resize_fill(column_chars_t.size() + fixed_len);
    }

    return {std::move(internal_column), std::move(internal_type), column_name};
}


template <typename DecimalType, typename BatchType, typename VectorType = ColumnDecimal<DecimalType>>
static ColumnWithTypeAndName readColumnWithDecimalDataCast(
    const orc::ColumnVectorBatch * orc_column, const orc::Type *, const String & column_name, DataTypePtr internal_type)
{
    using NativeType = typename DecimalType::NativeType;
    static_assert(std::is_same_v<BatchType, orc::Decimal128VectorBatch> || std::is_same_v<BatchType, orc::Decimal64VectorBatch>);

    auto internal_column = internal_type->createColumn();
    auto & column_data = static_cast<VectorType &>(*internal_column).getData();
    column_data.reserve(orc_column->numElements);

    const auto * orc_decimal_column = dynamic_cast<const BatchType *>(orc_column);
    for (size_t i = 0; i < orc_decimal_column->numElements; ++i)
    {
        DecimalType decimal_value;
        if constexpr (std::is_same_v<BatchType, orc::Decimal128VectorBatch>)
        {
            Int128 int128_value;
            int128_value.items[0] = orc_decimal_column->values[i].getLowBits();
            int128_value.items[1] = orc_decimal_column->values[i].getHighBits();
            decimal_value.value = static_cast<NativeType>(int128_value);
        }
        else
            decimal_value.value = static_cast<NativeType>(orc_decimal_column->values[i]);

        column_data.push_back(std::move(decimal_value));
    }

    return {std::move(internal_column), internal_type, column_name};
}

static ColumnWithTypeAndName
readIPv6ColumnFromBinaryData(const orc::ColumnVectorBatch * orc_column, const orc::Type * orc_type, const String & column_name)
{
    const auto * orc_str_column = dynamic_cast<const orc::StringVectorBatch *>(orc_column);

    for (size_t i = 0; i < orc_str_column->numElements; ++i)
    {
        /// If at least one value size is not 16 bytes, fallback to reading String column and further cast to IPv6.
        if ((!orc_str_column->hasNulls || orc_str_column->notNull[i]) && orc_str_column->length[i] != sizeof(IPv6))
            return readColumnWithStringData(orc_column, orc_type, column_name);
    }

    auto internal_type = std::make_shared<DataTypeIPv6>();
    auto internal_column = internal_type->createColumn();
    auto & ipv6_column = assert_cast<ColumnIPv6 &>(*internal_column);
    ipv6_column.reserve(orc_str_column->numElements);

    for (size_t i = 0; i < orc_str_column->numElements; ++i)
    {
        if (!orc_str_column->hasNulls || orc_str_column->notNull[i])
            ipv6_column.insertData(orc_str_column->data[i], orc_str_column->length[i]);
        else
            ipv6_column.insertDefault();
    }

    return {std::move(internal_column), std::move(internal_type), column_name};
}

static ColumnWithTypeAndName
readIPv4ColumnWithInt32Data(const orc::ColumnVectorBatch * orc_column, const orc::Type *, const String & column_name)
{
    const auto * orc_int_column = dynamic_cast<const orc::LongVectorBatch *>(orc_column);

    auto internal_type = std::make_shared<DataTypeIPv4>();
    auto internal_column = internal_type->createColumn();
    auto & column_data = assert_cast<ColumnIPv4 &>(*internal_column).getData();
    column_data.reserve(orc_int_column->numElements);

    for (size_t i = 0; i < orc_int_column->numElements; ++i)
        column_data.push_back(static_cast<UInt32>(orc_int_column->data[i]));

    return {std::move(internal_column), std::move(internal_type), column_name};
}

template <typename ColumnType>
static ColumnWithTypeAndName readColumnWithBigNumberFromBinaryData(
    const orc::ColumnVectorBatch * orc_column, const orc::Type *, const String & column_name, const DataTypePtr & column_type)
{
    const auto * orc_str_column = dynamic_cast<const orc::StringVectorBatch *>(orc_column);

    auto internal_column = column_type->createColumn();
    auto & integer_column = assert_cast<ColumnType &>(*internal_column);
    integer_column.reserve(orc_str_column->numElements);

    for (size_t i = 0; i < orc_str_column->numElements; ++i)
    {
        if (!orc_str_column->hasNulls || orc_str_column->notNull[i])
        {
            if (sizeof(typename ColumnType::ValueType) != orc_str_column->length[i])
                throw Exception(
                    ErrorCodes::INCORRECT_DATA,
                    "ValueType size {} of column {} is not equal to size of binary data {}",
                    sizeof(typename ColumnType::ValueType),
                    integer_column.getName(),
                    orc_str_column->length[i]);

            integer_column.insertData(orc_str_column->data[i], orc_str_column->length[i]);
        }
        else
        {
            integer_column.insertDefault();
        }
    }
    return {std::move(internal_column), column_type, column_name};
}

static ColumnWithTypeAndName readColumnWithDateData(
    const orc::ColumnVectorBatch * orc_column, const orc::Type *, const String & column_name, const DataTypePtr & type_hint)
{
    DataTypePtr internal_type;
    bool check_date_range = false;
    /// Make result type Date32 when requested type is actually Date32 or when we use schema inference
    if (!type_hint || (type_hint && isDate32(*type_hint)))
    {
        internal_type = std::make_shared<DataTypeDate32>();
        check_date_range = true;
    }
    else
    {
        internal_type = std::make_shared<DataTypeInt32>();
    }

    const auto * orc_int_column = dynamic_cast<const orc::LongVectorBatch *>(orc_column);
    auto internal_column = internal_type->createColumn();
    PaddedPODArray<Int32> & column_data = assert_cast<ColumnVector<Int32> &>(*internal_column).getData();
    column_data.reserve(orc_int_column->numElements);

    for (size_t i = 0; i < orc_int_column->numElements; ++i)
    {
        Int32 days_num = static_cast<Int32>(orc_int_column->data[i]);
        if (check_date_range && (days_num > DATE_LUT_MAX_EXTEND_DAY_NUM || days_num < -DAYNUM_OFFSET_EPOCH))
            throw Exception(
                ErrorCodes::VALUE_IS_OUT_OF_RANGE_OF_DATA_TYPE,
                "Input value {} of a column \"{}\" exceeds the range of type Date32",
                days_num,
                column_name);

        column_data.push_back(days_num);
    }

    return {std::move(internal_column), internal_type, column_name};
}

static ColumnWithTypeAndName
readColumnWithTimestampData(const orc::ColumnVectorBatch * orc_column, const orc::Type *, const String & column_name)
{
    const auto * orc_ts_column = dynamic_cast<const orc::TimestampVectorBatch *>(orc_column);

    auto internal_type = std::make_shared<DataTypeDateTime64>(9);
    auto internal_column = internal_type->createColumn();
    auto & column_data = assert_cast<ColumnDateTime64 &>(*internal_column).getData();
    column_data.reserve(orc_ts_column->numElements);

    constexpr Int64 multiplier = 1e9L;
    for (size_t i = 0; i < orc_ts_column->numElements; ++i)
    {
        Decimal64 decimal64;
        decimal64.value = orc_ts_column->data[i] * multiplier + orc_ts_column->nanoseconds[i];
        column_data.emplace_back(std::move(decimal64));
    }
    return {std::move(internal_column), std::move(internal_type), column_name};
}

static ColumnWithTypeAndName readColumnFromORCColumn(
    const orc::ColumnVectorBatch * orc_column,
    const orc::Type * orc_type,
    const std::string & column_name,
    bool inside_nullable,
    DataTypePtr type_hint = nullptr)
{
    bool skipped = false;

    if (!inside_nullable && (orc_column->hasNulls || (type_hint && type_hint->isNullable()))
        && (orc_type->getKind() != orc::LIST && orc_type->getKind() != orc::MAP && orc_type->getKind() != orc::STRUCT))
    {
        DataTypePtr nested_type_hint;
        if (type_hint)
            nested_type_hint = removeNullable(type_hint);

        auto nested_column = readColumnFromORCColumn(orc_column, orc_type, column_name, true, nested_type_hint);

        auto nullmap_column = readByteMapFromORCColumn(orc_column);
        auto nullable_type = std::make_shared<DataTypeNullable>(std::move(nested_column.type));
        auto nullable_column = ColumnNullable::create(nested_column.column, nullmap_column);
        return {std::move(nullable_column), std::move(nullable_type), column_name};
    }

    switch (orc_type->getKind())
    {
        case orc::STRING:
        case orc::BINARY:
        case orc::VARCHAR: {
            if (type_hint)
            {
                switch (type_hint->getTypeId())
                {
                    case TypeIndex::IPv6:
                        return readIPv6ColumnFromBinaryData(orc_column, orc_type, column_name);
                    /// ORC format outputs big integers as binary column, because there is no fixed binary in ORC.
                    case TypeIndex::Int128:
                        return readColumnWithBigNumberFromBinaryData<ColumnInt128>(orc_column, orc_type, column_name, type_hint);
                    case TypeIndex::UInt128:
                        return readColumnWithBigNumberFromBinaryData<ColumnUInt128>(orc_column, orc_type, column_name, type_hint);
                    case TypeIndex::Int256:
                        return readColumnWithBigNumberFromBinaryData<ColumnInt256>(orc_column, orc_type, column_name, type_hint);
                    case TypeIndex::UInt256:
                        return readColumnWithBigNumberFromBinaryData<ColumnUInt256>(orc_column, orc_type, column_name, type_hint);
                    /// ORC doesn't support Decimal256 as separate type. We read and write it as binary data.
                    case TypeIndex::Decimal256:
                        return readColumnWithBigNumberFromBinaryData<ColumnDecimal<Decimal256>>(
                            orc_column, orc_type, column_name, type_hint);
                    default:;
                }
            }
            return readColumnWithStringData(orc_column, orc_type, column_name);
        }
        case orc::CHAR: {
            if (type_hint)
            {
                switch (type_hint->getTypeId())
                {
                    case TypeIndex::Int128:
                        return readColumnWithBigNumberFromBinaryData<ColumnInt128>(orc_column, orc_type, column_name, type_hint);
                    case TypeIndex::UInt128:
                        return readColumnWithBigNumberFromBinaryData<ColumnUInt128>(orc_column, orc_type, column_name, type_hint);
                    case TypeIndex::Int256:
                        return readColumnWithBigNumberFromBinaryData<ColumnInt256>(orc_column, orc_type, column_name, type_hint);
                    case TypeIndex::UInt256:
                        return readColumnWithBigNumberFromBinaryData<ColumnUInt256>(orc_column, orc_type, column_name, type_hint);
                    default:;
                }
            }
            return readColumnWithFixedStringData(orc_column, orc_type, column_name);
        }
        case orc::BOOLEAN:
            return readColumnWithBooleanData(orc_column, orc_type, column_name);
        case orc::BYTE:
            return readColumnWithNumericDataCast<Int8, orc::LongVectorBatch>(orc_column, orc_type, column_name);
        case orc::SHORT:
            return readColumnWithNumericDataCast<Int16, orc::LongVectorBatch>(orc_column, orc_type, column_name);
        case orc::INT: {
            /// ORC format doesn't have unsigned integers and we output IPv4 as Int32.
            /// We should allow to read it back from Int32.
            if (type_hint && isIPv4(type_hint))
                return readIPv4ColumnWithInt32Data(orc_column, orc_type, column_name);
            return readColumnWithNumericDataCast<Int32, orc::LongVectorBatch>(orc_column, orc_type, column_name);
        }
        case orc::LONG:
            return readColumnWithNumericData<Int64, orc::LongVectorBatch>(orc_column, orc_type, column_name);
        case orc::FLOAT:
            return readColumnWithNumericDataCast<Float32, orc::DoubleVectorBatch>(orc_column, orc_type, column_name);
        case orc::DOUBLE:
            return readColumnWithNumericData<Float64, orc::DoubleVectorBatch>(orc_column, orc_type, column_name);
        case orc::DATE:
            return readColumnWithDateData(orc_column, orc_type, column_name, type_hint);
        case orc::TIMESTAMP: [[fallthrough]];
        case orc::TIMESTAMP_INSTANT:
            return readColumnWithTimestampData(orc_column, orc_type, column_name);
        case orc::DECIMAL: {
            auto interal_type = parseORCType(orc_type, false, skipped);

            auto precision = orc_type->getPrecision();
            if (precision == 0)
                precision = 38;

            if (precision <= DecimalUtils::max_precision<Decimal32>)
                return readColumnWithDecimalDataCast<Decimal32, orc::Decimal64VectorBatch>(orc_column, orc_type, column_name, interal_type);
            if (precision <= DecimalUtils::max_precision<Decimal64>)
                return readColumnWithDecimalDataCast<Decimal64, orc::Decimal64VectorBatch>(orc_column, orc_type, column_name, interal_type);
            if (precision <= DecimalUtils::max_precision<Decimal128>)
                return readColumnWithDecimalDataCast<Decimal128, orc::Decimal128VectorBatch>(
                    orc_column, orc_type, column_name, interal_type);
            throw Exception(
                ErrorCodes::ARGUMENT_OUT_OF_BOUND, "Decimal precision {} in ORC type {} is out of bound", precision, orc_type->toString());
        }
        case orc::MAP: {
            DataTypePtr key_type_hint;
            DataTypePtr value_type_hint;
            if (type_hint)
            {
                const auto * map_type_hint = typeid_cast<const DataTypeMap *>(type_hint.get());
                if (map_type_hint)
                {
                    key_type_hint = map_type_hint->getKeyType();
                    value_type_hint = map_type_hint->getValueType();
                }
            }

            const auto * orc_map_column = dynamic_cast<const orc::MapVectorBatch *>(orc_column);
            const auto * orc_key_column = orc_map_column->keys.get();
            const auto * orc_value_column = orc_map_column->elements.get();
            const auto * orc_key_type = orc_type->getSubtype(0);
            const auto * orc_value_type = orc_type->getSubtype(1);

            auto key_column = readColumnFromORCColumn(orc_key_column, orc_key_type, "key", false, key_type_hint);
            if (key_type_hint && !key_type_hint->equals(*key_column.type))
            {
                /// Cast key column to target type, because it can happen
                /// that parsed type cannot be ClickHouse Map key type.
                key_column.column = castColumn(key_column, key_type_hint);
                key_column.type = key_type_hint;
            }

            auto value_column = readColumnFromORCColumn(orc_value_column, orc_value_type, "value", false, value_type_hint);
            if (skipped)
                return {};

            auto offsets_column = readOffsetsFromORCListColumn(orc_map_column);
            auto map_column = ColumnMap::create(key_column.column, value_column.column, offsets_column);
            auto map_type = std::make_shared<DataTypeMap>(key_column.type, value_column.type);
            return {std::move(map_column), std::move(map_type), column_name};
        }
        case orc::LIST: {
            DataTypePtr nested_type_hint;
            if (type_hint)
            {
                const auto * array_type_hint = typeid_cast<const DataTypeArray *>(type_hint.get());
                if (array_type_hint)
                    nested_type_hint = array_type_hint->getNestedType();
            }

            const auto * orc_list_column = dynamic_cast<const orc::ListVectorBatch *>(orc_column);
            const auto * orc_nested_column = getNestedORCColumn(orc_list_column);
            const auto * orc_nested_type = orc_type->getSubtype(0);
            auto nested_column = readColumnFromORCColumn(orc_nested_column, orc_nested_type, column_name, false, nested_type_hint);

            auto offsets_column = readOffsetsFromORCListColumn(orc_list_column);
            auto array_column = ColumnArray::create(nested_column.column, offsets_column);
            DataTypePtr array_type;
            /// If type hint is Nested, we should return Nested type,
            /// because we differentiate Nested and simple Array(Tuple)
            if (type_hint && isNested(type_hint))
            {
                const auto & tuple_type = assert_cast<const DataTypeTuple &>(*nested_column.type);
                array_type = createNested(tuple_type.getElements(), tuple_type.getElementNames());
            }
            else
            {
                array_type = std::make_shared<DataTypeArray>(nested_column.type);
            }
            return {std::move(array_column), array_type, column_name};
        }
        case orc::STRUCT: {
            Columns tuple_elements;
            DataTypes tuple_types;
            std::vector<String> tuple_names;

            const auto * tuple_type_hint = type_hint ? typeid_cast<const DataTypeTuple *>(type_hint.get()) : nullptr;
            const auto * orc_struct_column = dynamic_cast<const orc::StructVectorBatch *>(orc_column);
            for (size_t i = 0; i < orc_type->getSubtypeCount(); ++i)
            {
                const auto & field_name = orc_type->getFieldName(i);

                DataTypePtr nested_type_hint;
                if (tuple_type_hint)
                {
                    if (tuple_type_hint->haveExplicitNames())
                    {
                        auto pos = tuple_type_hint->tryGetPositionByName(field_name);
                        if (pos)
                            nested_type_hint = tuple_type_hint->getElement(*pos);
                    }
                    else if (i < tuple_type_hint->getElements().size())
                        nested_type_hint = tuple_type_hint->getElement(i);
                }

                const auto * nested_orc_column = orc_struct_column->fields[i];
                const auto * nested_orc_type = orc_type->getSubtype(i);
                auto element = readColumnFromORCColumn(nested_orc_column, nested_orc_type, field_name, false, nested_type_hint);

                tuple_elements.emplace_back(std::move(element.column));
                tuple_types.emplace_back(std::move(element.type));
                tuple_names.emplace_back(std::move(element.name));
            }

            auto tuple_column = ColumnTuple::create(std::move(tuple_elements));
            auto tuple_type = std::make_shared<DataTypeTuple>(std::move(tuple_types), std::move(tuple_names));
            return {std::move(tuple_column), std::move(tuple_type), column_name};
        }
        default:
            throw Exception(
                ErrorCodes::UNKNOWN_TYPE, "Unsupported ORC type {} while reading column {}.", orc_type->toString(), column_name);
    }
}

void ORCColumnToCHColumn::orcColumnsToCHChunk(
    Chunk & res, NameToColumnPtr & name_to_column_ptr, size_t num_rows, BlockMissingValues * block_missing_values)
{
    Columns columns_list;
    columns_list.reserve(header.columns());
    std::unordered_map<String, std::pair<BlockPtr, std::shared_ptr<NestedColumnExtractHelper>>> nested_tables;
    for (size_t column_i = 0, columns = header.columns(); column_i < columns; ++column_i)
    {
        const ColumnWithTypeAndName & header_column = header.getByPosition(column_i);

        auto search_column_name = header_column.name;
        if (case_insensitive_matching)
            boost::to_lower(search_column_name);

        ColumnWithTypeAndName column;
        if (!name_to_column_ptr.contains(search_column_name))
        {
            bool read_from_nested = false;

            /// Check if it's a column from nested table.
            String nested_table_name = Nested::extractTableName(header_column.name);
            String search_nested_table_name = nested_table_name;
            if (case_insensitive_matching)
                boost::to_lower(search_nested_table_name);
            if (name_to_column_ptr.contains(search_nested_table_name))
            {
                if (!nested_tables.contains(search_nested_table_name))
                {
                    NamesAndTypesList nested_columns;
                    for (const auto & name_and_type : header.getNamesAndTypesList())
                    {
                        if (name_and_type.name.starts_with(nested_table_name + "."))
                            nested_columns.push_back(name_and_type);
                    }
                    auto nested_table_type = Nested::collect(nested_columns).front().type;

                    auto orc_column_with_type = name_to_column_ptr[search_nested_table_name];
                    ColumnsWithTypeAndName cols = {readColumnFromORCColumn(
                        orc_column_with_type.first, orc_column_with_type.second, nested_table_name, false, nested_table_type)};
                    BlockPtr block_ptr = std::make_shared<Block>(cols);
                    auto column_extractor = std::make_shared<NestedColumnExtractHelper>(*block_ptr, case_insensitive_matching);
                    nested_tables[search_nested_table_name] = {block_ptr, column_extractor};
                }

                auto nested_column = nested_tables[search_nested_table_name].second->extractColumn(search_column_name);
                if (nested_column)
                {
                    column = *nested_column;
                    if (case_insensitive_matching)
                        column.name = header_column.name;
                    read_from_nested = true;
                }
            }

            if (!read_from_nested)
            {
                if (!allow_missing_columns)
                    throw Exception{ErrorCodes::THERE_IS_NO_COLUMN, "Column '{}' is not presented in input data.", header_column.name};

                column.name = header_column.name;
                column.type = header_column.type;
                column.column = header_column.column->cloneResized(num_rows);
                columns_list.push_back(std::move(column.column));
                if (block_missing_values)
                    block_missing_values->setBits(column_i, num_rows);
                continue;
            }
        }
        else
        {
            auto orc_column_with_type = name_to_column_ptr[search_column_name];
            column = readColumnFromORCColumn(
                orc_column_with_type.first, orc_column_with_type.second, header_column.name, false, header_column.type);
        }

        if (null_as_default)
            insertNullAsDefaultIfNeeded(column, header_column, column_i, block_missing_values);

        try
        {
            column.column = castColumn(column, header_column.type);
        }
        catch (Exception & e)
        {
            e.addMessage(fmt::format(
                "while converting column {} from type {} to type {}",
                backQuote(header_column.name),
                column.type->getName(),
                header_column.type->getName()));
            throw;
        }

        column.type = header_column.type;
        columns_list.push_back(std::move(column.column));
    }

    res.setColumns(columns_list, num_rows);
}

}

#endif<|MERGE_RESOLUTION|>--- conflicted
+++ resolved
@@ -873,11 +873,8 @@
 
 NativeORCBlockInputFormat::NativeORCBlockInputFormat(ReadBuffer & in_, Block header_, const FormatSettings & format_settings_)
     : IInputFormat(std::move(header_), &in_)
-<<<<<<< HEAD
     , memory_pool(std::make_unique<MemoryPool>())
-=======
     , block_missing_values(getPort().getHeader().columns())
->>>>>>> 733e61cf
     , format_settings(format_settings_)
     , skip_stripes(format_settings.orc.skip_stripes)
 {
