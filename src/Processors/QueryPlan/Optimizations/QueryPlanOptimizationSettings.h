--- conflicted
+++ resolved
@@ -75,12 +75,10 @@
     String force_projection_name;
     bool optimize_use_implicit_projections = false;
 
-<<<<<<< HEAD
     /// If query condition cache is enabled, the query condition cache needs to be updated in the WHERE stage.
     bool enable_writes_to_query_condition_cache = false;
-=======
+
     bool build_sets = true;
->>>>>>> cc165f93
 
     static QueryPlanOptimizationSettings fromSettings(const Settings & from);
     static QueryPlanOptimizationSettings fromContext(ContextPtr from);
