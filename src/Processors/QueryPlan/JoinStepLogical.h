#pragma once

#include <Interpreters/JoinInfo.h>
#include <Processors/QueryPlan/IQueryPlanStep.h>
#include <Processors/QueryPlan/ITransformingStep.h>
#include <Processors/QueryPlan/JoinStep.h>
#include <Processors/QueryPlan/SortingStep.h>

namespace DB
{

class StorageJoin;
class IKeyValueEntity;

struct PreparedJoinStorage
{
    std::unordered_map<String, String> column_mapping;

    /// None or one of these fields is set
    std::shared_ptr<StorageJoin> storage_join;
    std::shared_ptr<const IKeyValueEntity> storage_key_value;

    operator bool() const { return storage_join || storage_key_value; } /// NOLINT

    template <typename Visitor>
    void visit(Visitor && visitor)
    {
        if (storage_join)
            visitor(storage_join);
        else if (storage_key_value)
            visitor(storage_key_value);
    }
};

/** JoinStepLogical is a logical step for JOIN operation.
  * Doesn't contain any specific join algorithm or other execution details.
  * It's place holder for join operation with it's description that can be serialized.
  * Transformed to actual join step during plan optimization.
  */
class JoinStepLogical final : public IQueryPlanStep
{
public:
    JoinStepLogical(
        const Block & left_header_,
        const Block & right_header_,
        JoinInfo join_info_,
        JoinExpressionActions join_expression_actions_,
        Names required_output_columns_,
        bool use_nulls_,
        JoinSettings join_settings_,
        SortingStep::Settings sorting_settings_);

    String getName() const override { return "JoinLogical"; }
    String getSerializationName() const override { return "Join"; }

    QueryPipelineBuilderPtr updatePipeline(QueryPipelineBuilders pipelines, const BuildQueryPipelineSettings &) override;

    void describePipeline(FormatSettings & settings) const override;

    void describeActions(JSONBuilder::JSONMap & map) const override;
    void describeActions(FormatSettings & settings) const override;

    bool hasPreparedJoinStorage() const;
    void setPreparedJoinStorage(PreparedJoinStorage storage);
    const SortingStep::Settings & getSortingSettings() const { return sorting_settings; }
    const JoinSettings & getJoinSettings() const { return join_settings; }
    const JoinInfo & getJoinInfo() const { return join_info; }
    JoinInfo & getJoinInfo() { return join_info; }

    std::optional<ActionsDAG> getFilterActions(JoinTableSide side, String & filter_column_name);

    void setSwapInputs() { swap_inputs = true; }
    bool areInputsSwapped() const { return swap_inputs; }

    JoinPtr convertToPhysical(
        JoinActionRef & post_filter,
        bool is_explain_logical,
        UInt64 max_threads,
        UInt64 max_entries_for_hash_table_stats,
        String initial_query_id,
        std::chrono::milliseconds lock_acquire_timeout,
        const ExpressionActionsSettings & actions_settings);

    const JoinExpressionActions & getExpressionActions() const { return expression_actions; }

    const JoinSettings & getSettings() const { return join_settings; }
    bool useNulls() const { return use_nulls; }

<<<<<<< HEAD
    void serializeSettings(QueryPlanSerializationSettings & settings) const override;
    void serialize(Serialization & ctx) const override;

    static std::unique_ptr<IQueryPlanStep> deserialize(Deserialization & ctx);
=======
    void setHashTableCacheKeys(UInt64 left_key_hash, UInt64 right_key_hash)
    {
        hash_table_key_hash_left = left_key_hash;
        hash_table_key_hash_right = right_key_hash;
    }
>>>>>>> 5b0fb3e3

protected:
    void updateOutputHeader() override;

    std::vector<std::pair<String, String>> describeJoinActions() const;

    JoinExpressionActions expression_actions;
    JoinInfo join_info;

    Names required_output_columns;

    PreparedJoinStorage prepared_join_storage;
    std::optional<UInt64> hash_table_key_hash_left;
    std::optional<UInt64> hash_table_key_hash_right;

    bool use_nulls;

    JoinSettings join_settings;
    SortingStep::Settings sorting_settings;

    bool swap_inputs = false;

    VolumePtr tmp_volume;
    TemporaryDataOnDiskScopePtr tmp_data;

    /// Add some information from convertToPhysical to description in explain output.
    std::vector<std::pair<String, String>> runtime_info_description;
};

}<|MERGE_RESOLUTION|>--- conflicted
+++ resolved
@@ -86,18 +86,16 @@
     const JoinSettings & getSettings() const { return join_settings; }
     bool useNulls() const { return use_nulls; }
 
-<<<<<<< HEAD
-    void serializeSettings(QueryPlanSerializationSettings & settings) const override;
-    void serialize(Serialization & ctx) const override;
-
-    static std::unique_ptr<IQueryPlanStep> deserialize(Deserialization & ctx);
-=======
     void setHashTableCacheKeys(UInt64 left_key_hash, UInt64 right_key_hash)
     {
         hash_table_key_hash_left = left_key_hash;
         hash_table_key_hash_right = right_key_hash;
     }
->>>>>>> 5b0fb3e3
+
+    void serializeSettings(QueryPlanSerializationSettings & settings) const override;
+    void serialize(Serialization & ctx) const override;
+
+    static std::unique_ptr<IQueryPlanStep> deserialize(Deserialization & ctx);
 
 protected:
     void updateOutputHeader() override;
