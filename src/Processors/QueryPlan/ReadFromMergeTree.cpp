--- conflicted
+++ resolved
@@ -181,13 +181,10 @@
     extern const SettingsBool query_plan_merge_filters;
     extern const SettingsUInt64 merge_tree_min_read_task_size;
     extern const SettingsBool read_in_order_use_virtual_row;
-<<<<<<< HEAD
     extern const SettingsBool use_query_condition_cache;
     extern const SettingsBool allow_experimental_analyzer;
-=======
     extern const SettingsBool merge_tree_use_deserialization_prefixes_cache;
     extern const SettingsBool merge_tree_use_prefixes_deserialization_thread_pool;
->>>>>>> 4a7ca6d7
 }
 
 namespace MergeTreeSetting
@@ -218,12 +215,9 @@
             && (settings[Setting::max_streams_to_max_threads_ratio] > 1 || settings[Setting::max_streams_for_merge_tree_reading] > 1),
         .enable_multiple_prewhere_read_steps = settings[Setting::enable_multiple_prewhere_read_steps],
         .force_short_circuit_execution = settings[Setting::query_plan_merge_filters],
-<<<<<<< HEAD
         .use_query_condition_cache = settings[Setting::use_query_condition_cache] && settings[Setting::allow_experimental_analyzer],
-=======
         .use_deserialization_prefixes_cache = settings[Setting::merge_tree_use_deserialization_prefixes_cache],
         .use_prefixes_deserialization_thread_pool = settings[Setting::merge_tree_use_prefixes_deserialization_thread_pool],
->>>>>>> 4a7ca6d7
     };
 }
 
