#include <Databases/PostgreSQL/fetchPostgreSQLTableStructure.h>

#if USE_LIBPQXX

#include <DataTypes/DataTypeFactory.h>
#include <DataTypes/DataTypeString.h>
#include <DataTypes/DataTypesNumber.h>
#include <DataTypes/DataTypeNullable.h>
#include <DataTypes/DataTypeArray.h>
#include <DataTypes/DataTypesDecimal.h>
#include <DataTypes/DataTypeDate.h>
#include <DataTypes/DataTypeDateTime.h>
#include <boost/algorithm/string/split.hpp>
#include <boost/algorithm/string/trim.hpp>
#include <Common/quoteString.h>
#include <pqxx/pqxx>


namespace DB
{

namespace ErrorCodes
{
    extern const int UNKNOWN_TABLE;
    extern const int BAD_ARGUMENTS;
}


<<<<<<< HEAD
template<typename T>
std::unordered_set<std::string> fetchPostgreSQLTablesList(T & tx)
{
    std::unordered_set<std::string> tables;
    std::string query = "SELECT tablename FROM pg_catalog.pg_tables "
        "WHERE schemaname != 'pg_catalog' AND schemaname != 'information_schema'";

    for (auto table_name : tx.template stream<std::string>(query))
        tables.insert(std::get<0>(table_name));

    return tables;
}


static DataTypePtr convertPostgreSQLDataType(std::string & type, bool is_nullable = false, uint16_t dimensions = 0)
=======
static DataTypePtr convertPostgreSQLDataType(String & type, bool is_nullable, uint16_t dimensions)
>>>>>>> e361bc64
{
    DataTypePtr res;

    /// Get rid of trailing '[]' for arrays
    if (dimensions)
        while (type.ends_with("[]"))
            type.resize(type.size() - 2);

    if (type == "smallint")
        res = std::make_shared<DataTypeInt16>();
    else if (type == "integer")
        res = std::make_shared<DataTypeInt32>();
    else if (type == "bigint")
        res = std::make_shared<DataTypeInt64>();
    else if (type == "boolean")
        res = std::make_shared<DataTypeUInt8>();
    else if (type == "real")
        res = std::make_shared<DataTypeFloat32>();
    else if (type == "double precision")
        res = std::make_shared<DataTypeFloat64>();
    else if (type == "serial")
        res = std::make_shared<DataTypeUInt32>();
    else if (type == "bigserial")
        res = std::make_shared<DataTypeUInt64>();
    else if (type.starts_with("timestamp"))
        res = std::make_shared<DataTypeDateTime>();
    else if (type == "date")
        res = std::make_shared<DataTypeDate>();
    else if (type.starts_with("numeric"))
    {
        /// Numeric and decimal will both end up here as numeric. If it has type and precision,
        /// there will be Numeric(x, y), otherwise just Numeric
        UInt32 precision, scale;
        if (type.ends_with(")"))
        {
            res = DataTypeFactory::instance().get(type);
            precision = getDecimalPrecision(*res);
            scale = getDecimalScale(*res);

            if (precision <= DecimalUtils::max_precision<Decimal32>)
                res = std::make_shared<DataTypeDecimal<Decimal32>>(precision, scale);
            else if (precision <= DecimalUtils::max_precision<Decimal64>)
                res = std::make_shared<DataTypeDecimal<Decimal64>>(precision, scale);
            else if (precision <= DecimalUtils::max_precision<Decimal128>)
                res = std::make_shared<DataTypeDecimal<Decimal128>>(precision, scale);
            else if (precision <= DecimalUtils::max_precision<Decimal256>)
                res = std::make_shared<DataTypeDecimal<Decimal256>>(precision, scale);
            else
                throw Exception(ErrorCodes::BAD_ARGUMENTS, "Precision {} and scale {} are too big and not supported", precision, scale);
        }
        else
        {
            precision = DecimalUtils::max_precision<Decimal128>;
            scale = precision / 2;
            res = std::make_shared<DataTypeDecimal<Decimal128>>(precision, scale);
        }
    }

    if (!res)
        res = std::make_shared<DataTypeString>();
    if (is_nullable)
        res = std::make_shared<DataTypeNullable>(res);
    while (dimensions--)
        res = std::make_shared<DataTypeArray>(res);

    return res;
}


<<<<<<< HEAD
template<typename T>
std::shared_ptr<NamesAndTypesList> readNamesAndTypesList(
        T & tx, const String & postgres_table_name, const String & query, bool use_nulls, bool only_names_and_types)
=======
std::shared_ptr<NamesAndTypesList> fetchPostgreSQLTableStructure(
    postgres::ConnectionHolderPtr connection_holder, const String & postgres_table_name, bool use_nulls)
>>>>>>> e361bc64
{
    auto columns = NamesAndTypesList();

    try
    {
<<<<<<< HEAD
=======
        pqxx::read_transaction tx(connection_holder->get());
>>>>>>> e361bc64
        pqxx::stream_from stream(tx, pqxx::from_query, std::string_view(query));

        if (only_names_and_types)
        {
            std::tuple<std::string, std::string> row;
            while (stream >> row)
                columns.push_back(NameAndTypePair(std::get<0>(row), convertPostgreSQLDataType(std::get<1>(row))));
        }
        else
        {
            std::tuple<std::string, std::string, std::string, uint16_t> row;
            while (stream >> row)
            {
                columns.push_back(NameAndTypePair(
                        std::get<0>(row),                           /// column name
                        convertPostgreSQLDataType(
                            std::get<1>(row),                       /// data type
                            use_nulls && (std::get<2>(row) == "f"), /// 'f' means that postgres `not_null` is false
                            std::get<3>(row))));                    /// number of dimensions if data type is array
            }
        }

        stream.complete();
    }
    catch (const pqxx::undefined_table &)
    {
<<<<<<< HEAD
        throw Exception(ErrorCodes::UNKNOWN_TABLE, "PostgreSQL table {} does not exist", postgres_table_name);
=======
        throw Exception(fmt::format(
                    "PostgreSQL table {}.{} does not exist",
                    connection_holder->get().dbname(), postgres_table_name), ErrorCodes::UNKNOWN_TABLE);
>>>>>>> e361bc64
    }
    catch (Exception & e)
    {
        e.addMessage("while fetching postgresql table structure");
        throw;
    }

    return !columns.empty() ? std::make_shared<NamesAndTypesList>(columns) : nullptr;
}


template<typename T>
PostgreSQLTableStructure fetchPostgreSQLTableStructure(
        T & tx, const String & postgres_table_name, bool use_nulls, bool with_primary_key, bool with_replica_identity_index)
{
    PostgreSQLTableStructure table;

    std::string query = fmt::format(
           "SELECT attname AS name, format_type(atttypid, atttypmod) AS type, "
           "attnotnull AS not_null, attndims AS dims "
           "FROM pg_attribute "
           "WHERE attrelid = {}::regclass "
           "AND NOT attisdropped AND attnum > 0", quoteString(postgres_table_name));

    table.columns = readNamesAndTypesList(tx, postgres_table_name, query, use_nulls, false);

    if (with_primary_key)
    {
        /// wiki.postgresql.org/wiki/Retrieve_primary_key_columns
        query = fmt::format(
                "SELECT a.attname, format_type(a.atttypid, a.atttypmod) AS data_type "
                "FROM pg_index i "
                "JOIN pg_attribute a ON a.attrelid = i.indrelid "
                "AND a.attnum = ANY(i.indkey) "
                "WHERE  i.indrelid = '{}'::regclass AND i.indisprimary", postgres_table_name);

        table.primary_key_columns = readNamesAndTypesList(tx, postgres_table_name, query, use_nulls, true);
    }

    if (with_replica_identity_index && !table.primary_key_columns)
    {
        query = fmt::format(
            "SELECT "
            "a.attname AS column_name, " /// column name
            "format_type(a.atttypid, a.atttypmod) as type " /// column type
            "FROM "
            "pg_class t, "
            "pg_class i, "
            "pg_index ix, "
            "pg_attribute a "
            "WHERE "
            "t.oid = ix.indrelid "
            "and i.oid = ix.indexrelid "
            "and a.attrelid = t.oid "
            "and a.attnum = ANY(ix.indkey) "
            "and t.relkind = 'r' " /// simple tables
            "and t.relname = '{}' " /// Connection is already done to a needed database, only table name is needed.
            "and ix.indisreplident = 't' " /// index is is replica identity index
            "ORDER BY a.attname", /// column names
        postgres_table_name);

        table.replica_identity_columns = readNamesAndTypesList(tx, postgres_table_name, query, use_nulls, true);
    }

    return table;
}


PostgreSQLTableStructure fetchPostgreSQLTableStructure(
        pqxx::connection & connection, const String & postgres_table_name, bool use_nulls)
{
    postgres::Transaction<pqxx::ReadTransaction> tx(connection);
    return fetchPostgreSQLTableStructure(tx.getRef(), postgres_table_name, use_nulls, false, false);
}


std::unordered_set<std::string> fetchPostgreSQLTablesList(pqxx::connection & connection)
{
    postgres::Transaction<pqxx::ReadTransaction> tx(connection);
    return fetchPostgreSQLTablesList(tx.getRef());
}


template
PostgreSQLTableStructure fetchPostgreSQLTableStructure(
        pqxx::ReadTransaction & tx, const String & postgres_table_name, bool use_nulls,
        bool with_primary_key, bool with_replica_identity_index);

template
PostgreSQLTableStructure fetchPostgreSQLTableStructure(
        pqxx::ReplicationTransaction & tx, const String & postgres_table_name, bool use_nulls,
        bool with_primary_key, bool with_replica_identity_index);

template
std::unordered_set<std::string> fetchPostgreSQLTablesList(pqxx::work & tx);

template
std::unordered_set<std::string> fetchPostgreSQLTablesList(pqxx::ReadTransaction & tx);

}

#endif<|MERGE_RESOLUTION|>--- conflicted
+++ resolved
@@ -13,7 +13,7 @@
 #include <boost/algorithm/string/split.hpp>
 #include <boost/algorithm/string/trim.hpp>
 #include <Common/quoteString.h>
-#include <pqxx/pqxx>
+#include <Core/PostgreSQL/Utils.h>
 
 
 namespace DB
@@ -26,7 +26,6 @@
 }
 
 
-<<<<<<< HEAD
 template<typename T>
 std::unordered_set<std::string> fetchPostgreSQLTablesList(T & tx)
 {
@@ -41,10 +40,7 @@
 }
 
 
-static DataTypePtr convertPostgreSQLDataType(std::string & type, bool is_nullable = false, uint16_t dimensions = 0)
-=======
-static DataTypePtr convertPostgreSQLDataType(String & type, bool is_nullable, uint16_t dimensions)
->>>>>>> e361bc64
+static DataTypePtr convertPostgreSQLDataType(String & type, bool is_nullable = false, uint16_t dimensions = 0)
 {
     DataTypePtr res;
 
@@ -114,23 +110,14 @@
 }
 
 
-<<<<<<< HEAD
 template<typename T>
 std::shared_ptr<NamesAndTypesList> readNamesAndTypesList(
         T & tx, const String & postgres_table_name, const String & query, bool use_nulls, bool only_names_and_types)
-=======
-std::shared_ptr<NamesAndTypesList> fetchPostgreSQLTableStructure(
-    postgres::ConnectionHolderPtr connection_holder, const String & postgres_table_name, bool use_nulls)
->>>>>>> e361bc64
 {
     auto columns = NamesAndTypesList();
 
     try
     {
-<<<<<<< HEAD
-=======
-        pqxx::read_transaction tx(connection_holder->get());
->>>>>>> e361bc64
         pqxx::stream_from stream(tx, pqxx::from_query, std::string_view(query));
 
         if (only_names_and_types)
@@ -157,13 +144,7 @@
     }
     catch (const pqxx::undefined_table &)
     {
-<<<<<<< HEAD
         throw Exception(ErrorCodes::UNKNOWN_TABLE, "PostgreSQL table {} does not exist", postgres_table_name);
-=======
-        throw Exception(fmt::format(
-                    "PostgreSQL table {}.{} does not exist",
-                    connection_holder->get().dbname(), postgres_table_name), ErrorCodes::UNKNOWN_TABLE);
->>>>>>> e361bc64
     }
     catch (Exception & e)
     {
