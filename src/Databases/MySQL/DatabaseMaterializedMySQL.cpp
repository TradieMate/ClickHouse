--- conflicted
+++ resolved
@@ -66,7 +66,6 @@
 
 LoadTaskPtr DatabaseMaterializedMySQL::startupDatabaseAsync(AsyncLoader & async_loader, LoadJobSet startup_after, LoadingStrictnessLevel mode)
 {
-<<<<<<< HEAD
     auto base = DatabaseAtomic::startupDatabaseAsync(async_loader, std::move(startup_after), mode);
     std::scoped_lock lock{mutex};
     auto job = makeLoadJob(
@@ -75,15 +74,9 @@
         fmt::format("startup MaterializedMySQL database {}", database_name),
         [this, mode] (AsyncLoader &, const LoadJobPtr &)
         {
+            LOG_TRACE(log, "Starting MaterializeMySQL database");
             if (mode < LoadingStrictnessLevel::FORCE_ATTACH)
                 materialize_thread.assertMySQLAvailable();
-=======
-    LOG_TRACE(log, "Starting MaterializeMySQL tables");
-    DatabaseAtomic::startupTables(thread_pool, mode);
-
-    if (mode < LoadingStrictnessLevel::FORCE_ATTACH)
-        materialize_thread.assertMySQLAvailable();
->>>>>>> efb6851e
 
             materialize_thread.startSynchronization();
             started_up = true;
