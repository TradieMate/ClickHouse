#include <utility>
#include <ranges>
#include <Planner/PlannerActionsVisitor.h>

#include <AggregateFunctions/WindowFunction.h>
#include <Analyzer/Utils.h>
#include <Analyzer/SetUtils.h>
#include <Analyzer/ConstantNode.h>
#include <Analyzer/FunctionNode.h>
#include <Analyzer/ColumnNode.h>
#include <Analyzer/LambdaNode.h>
#include <Analyzer/SortNode.h>
#include <Analyzer/WindowNode.h>
#include <Analyzer/QueryNode.h>

#include <DataTypes/FieldToDataType.h>
#include <DataTypes/DataTypeSet.h>

#include <Common/FieldVisitorToString.h>
#include <Common/quoteString.h>
#include "base/defines.h"
#include <DataTypes/DataTypeTuple.h>

#include <Columns/ColumnSet.h>
#include <Columns/ColumnConst.h>

#include <Functions/FunctionsMiscellaneous.h>
#include <Functions/FunctionFactory.h>
#include <Functions/indexHint.h>

#include <Interpreters/ExpressionActionsSettings.h>
#include <Interpreters/Context.h>
#include <Interpreters/Set.h>

#include <Planner/PlannerContext.h>
#include <Planner/PlannerCorrelatedSubqueries.h>
#include <Planner/TableExpressionData.h>
#include <Planner/Utils.h>

#include <Core/Settings.h>
#include <fmt/format.h>


namespace DB
{
namespace Setting
{
    extern const SettingsBool enable_named_columns_in_function_tuple;
    extern const SettingsBool transform_null_in;
}

namespace ErrorCodes
{
    extern const int UNSUPPORTED_METHOD;
    extern const int LOGICAL_ERROR;
    extern const int BAD_ARGUMENTS;
    extern const int INCORRECT_QUERY;
}

namespace
{

/* Calculates Action node name for ConstantNode.
 *
 * If converting to AST will add a '_CAST' function call,
 * the result action name will also include it.
 */
String calculateActionNodeNameWithCastIfNeeded(const ConstantNode & constant_node)
{
    const auto & [name, type] = constant_node.getValueNameAndType();
    bool requires_cast_call = constant_node.hasSourceExpression() || ConstantNode::requiresCastCall(type, constant_node.getResultType());

    WriteBufferFromOwnString buffer;
    if (requires_cast_call)
        buffer << "_CAST(";

    buffer << name << "_" << constant_node.getResultType()->getName();

    if (requires_cast_call)
    {
        /// Projection name for constants is <value>_<type> so for _cast(1, 'String') we will have _cast(1_Uint8, 'String'_String)
        buffer << ", '" << constant_node.getResultType()->getName() << "'_String)";
    }

    return buffer.str();
}

class ActionNodeNameHelper
{
public:
    ActionNodeNameHelper(QueryTreeNodeToName & node_to_name_,
        const PlannerContext & planner_context_,
        bool use_column_identifier_as_action_node_name_)
        : node_to_name(node_to_name_)
        , planner_context(planner_context_)
        , use_column_identifier_as_action_node_name(use_column_identifier_as_action_node_name_)
    {
    }

    String calculateActionNodeName(const QueryTreeNodePtr & node)
    {
        auto it = node_to_name.find(node);
        if (it != node_to_name.end())
            return it->second;

        String result;
        auto node_type = node->getNodeType();

        switch (node_type)
        {
            case QueryTreeNodeType::COLUMN:
            {
                const ColumnIdentifier * column_identifier = nullptr;
                if (use_column_identifier_as_action_node_name)
                    column_identifier = planner_context.getColumnNodeIdentifierOrNull(node);

                if (column_identifier)
                {
                    result = *column_identifier;
                }
                else
                {
                    const auto & column_node = node->as<ColumnNode &>();
                    result = column_node.getColumnName();
                }

                break;
            }
            case QueryTreeNodeType::CONSTANT:
            {
                const auto & constant_node = node->as<ConstantNode &>();
                /* To ensure that headers match during distributed query we need to simulate action node naming on
                * secondary servers. If we don't do that headers will mismatch due to constant folding.
                *
                *                                +--------+
                *               -----------------| Server |----------------
                *              /                 +--------+                \
                *             /                                             \
                *            v                                               v
                *      +-----------+                                   +-----------+
                *      | Initiator |                            ------ | Secondary |------
                *      +-----------+                           /       +-----------+      \
                *            |                                /                            \
                *            |                               /                              \
                *            v                              /                                \
                *    +---------------+                     v                                  v
                *    | Wrap in _CAST |      +----------------------------+        +----------------------+
                *    | if needed     |      | Constant folded from _CAST |        | Constant folded from |
                *    +---------------+      +----------------------------+        | another expression   |
                *                                          |                      +----------------------+
                *                                          v                                  |
                *                           +----------------------------+                    v
                *                           | Name ConstantNode the same |      +--------------------------+
                *                           | as on initiator server     |      | Generate action name for |
                *                           | (wrap in _CAST if needed)  |      | original expression      |
                *                           +----------------------------+      +--------------------------+
                */
                if (planner_context.isASTLevelOptimizationAllowed())
                {
                    result = calculateActionNodeNameWithCastIfNeeded(constant_node);
                }
                else
                {
                    // Need to check if constant folded from QueryNode until https://github.com/ClickHouse/ClickHouse/issues/60847 is fixed.
                    if (constant_node.hasSourceExpression() && constant_node.getSourceExpression()->getNodeType() != QueryTreeNodeType::QUERY)
                    {
                        if (constant_node.receivedFromInitiatorServer())
                            result = calculateActionNodeNameWithCastIfNeeded(constant_node);
                        else
                            result = calculateActionNodeName(constant_node.getSourceExpression());
                    }
                    else
                        result = calculateConstantActionNodeName(constant_node);
                }
                break;
            }
            case QueryTreeNodeType::FUNCTION:
            {
                const auto & function_node = node->as<FunctionNode &>();
                if (function_node.getFunctionName() == "__actionName")
                {
                    /// Perform sanity check, because user may call this function with unexpected arguments
                    const auto & function_argument_nodes = function_node.getArguments().getNodes();
                    if (function_argument_nodes.size() == 2)
                    {
                        if (const auto * second_argument = function_argument_nodes.at(1)->as<ConstantNode>())
                            result = toString(second_argument->getValue());
                    }

                    /// Empty node name is not allowed and leads to logical errors
                    if (result.empty())
                        throw Exception(ErrorCodes::BAD_ARGUMENTS, "Function __actionName is internal nad should not be used directly");
                    break;
                }
                else if (function_node.getFunctionName() == "exists")
                {
                    const auto & arguments = function_node.getArguments().getNodes();
                    chassert(arguments.size() == 1);

                    const auto & exists_argument = arguments.front();
                    chassert(exists_argument != nullptr);

                    const auto & table_alias = exists_argument->getAlias();
                    chassert(!table_alias.empty());

                    result = fmt::format("exists({})", table_alias);
                    break;
                }

                if (planner_context.getQueryContext()->getSettingsRef()[Setting::enable_named_columns_in_function_tuple])
                {
                    /// Function "tuple" which generates named tuple should use argument aliases to construct its name.
                    if (function_node.getFunctionName() == "tuple")
                    {
                        if (const DataTypeTuple * type_tuple = typeid_cast<const DataTypeTuple *>(function_node.getResultType().get()))
                        {
                            if (type_tuple->haveExplicitNames())
                            {
                                const auto & names = type_tuple->getElementNames();
                                size_t size = names.size();
                                WriteBufferFromOwnString s;
                                s << "tuple(";
                                for (size_t i = 0; i < size; ++i)
                                {
                                    if (i != 0)
                                        s << ", ";
                                    s << backQuoteIfNeed(names[i]);
                                }
                                s << ")";
                                result = s.str();
                                break;
                            }
                        }
                    }
                }

                String in_function_second_argument_node_name;

                if (isNameOfInFunction(function_node.getFunctionName()))
                {
                    const auto & in_first_argument_node = function_node.getArguments().getNodes().at(0);
                    const auto & in_second_argument_node = function_node.getArguments().getNodes().at(1);
                    in_function_second_argument_node_name = PlannerContext::createSetKey(in_first_argument_node->getResultType(), in_second_argument_node);
                }

                WriteBufferFromOwnString buffer;
                buffer << function_node.getFunctionName();

                const auto & function_parameters_nodes = function_node.getParameters().getNodes();

                if (!function_parameters_nodes.empty())
                {
                    buffer << '(';

                    size_t function_parameters_nodes_size = function_parameters_nodes.size();
                    for (size_t i = 0; i < function_parameters_nodes_size; ++i)
                    {
                        const auto & function_parameter_node = function_parameters_nodes[i];
                        buffer << calculateActionNodeName(function_parameter_node);

                        if (i + 1 != function_parameters_nodes_size)
                            buffer << ", ";
                    }

                    buffer << ')';
                }

                const auto & function_arguments_nodes = function_node.getArguments().getNodes();
                String function_argument_name;

                buffer << '(';

                size_t function_arguments_nodes_size = function_arguments_nodes.size();
                for (size_t i = 0; i < function_arguments_nodes_size; ++i)
                {
                    if (i == 1 && !in_function_second_argument_node_name.empty())
                    {
                        function_argument_name = in_function_second_argument_node_name;
                    }
                    else
                    {
                        const auto & function_argument_node = function_arguments_nodes[i];
                        function_argument_name = calculateActionNodeName(function_argument_node);
                    }

                    buffer << function_argument_name;

                    if (i + 1 != function_arguments_nodes_size)
                        buffer << ", ";
                }

                buffer << ')';

                if (function_node.isWindowFunction())
                {
                    buffer << " OVER (";
                    buffer << calculateWindowNodeActionName(node, function_node.getWindowNode());
                    buffer << ')';
                }

                result = buffer.str();
                break;
            }
            case QueryTreeNodeType::LAMBDA:
            {
                /// Initially, the action name was `"__lambda_" + toString(node->getTreeHash());`.
                /// This is not a good idea because:
                ///   * hash is different on initiator and shard if the default database is changed in cluster
                ///   * hash is reliable only within one node; any change will break queries in between versions
                ///
                /// Now, we calculate execution name as (names + types) for lambda arguments + action name (expression)
                /// and this should be more reliable (as long as we trust the calculation of action name for functions)

                WriteBufferFromOwnString buffer;

                const auto & lambda_node = node->as<LambdaNode &>();
                const auto & lambda_arguments_nodes = lambda_node.getArguments().getNodes();

                size_t lambda_arguments_nodes_size = lambda_arguments_nodes.size();
                for (size_t i = 0; i < lambda_arguments_nodes_size; ++i)
                {
                    const auto & lambda_argument_node = lambda_arguments_nodes[i];
                    buffer << calculateActionNodeName(lambda_argument_node);
                    buffer << ' ';
                    buffer << lambda_argument_node->as<ColumnNode &>().getResultType()->getName();

                    if (i + 1 != lambda_arguments_nodes_size)
                        buffer << ", ";
                }

                buffer << " -> " << calculateActionNodeName(lambda_node.getExpression());

                result = buffer.str();
                break;
            }
            default:
            {
                throw Exception(ErrorCodes::LOGICAL_ERROR, "Invalid action query tree node {}", node->formatASTForErrorMessage());
            }
        }

        node_to_name.emplace(node, result);

        return result;
    }

    static String calculateConstantActionNodeName(const Field & constant_literal, const DataTypePtr & constant_type)
    {
        auto constant_name = applyVisitor(FieldVisitorToString(), constant_literal);
        return constant_name + "_" + constant_type->getName();
    }

    static String calculateConstantActionNodeName(const Field & constant_literal)
    {
        return calculateConstantActionNodeName(constant_literal, applyVisitor(FieldToDataType(), constant_literal));
    }

    static String calculateConstantActionNodeName(const ConstantNode & constant_node)
    {
        const auto & [name, type] = constant_node.getValueNameAndType();
        return name + "_" + constant_node.getResultType()->getName();
    }

    String calculateWindowNodeActionName(const QueryTreeNodePtr & function_nodew_node_, const QueryTreeNodePtr & window_node_)
    {
        const auto & function_node = function_nodew_node_->as<const FunctionNode&>();
        const auto & window_node = window_node_->as<const WindowNode &>();
        WriteBufferFromOwnString buffer;

        if (window_node.hasPartitionBy())
        {
            buffer << "PARTITION BY ";

            const auto & partition_by_nodes = window_node.getPartitionBy().getNodes();
            size_t partition_by_nodes_size = partition_by_nodes.size();

            for (size_t i = 0; i < partition_by_nodes_size; ++i)
            {
                const auto & partition_by_node = partition_by_nodes[i];
                buffer << calculateActionNodeName(partition_by_node);
                if (i + 1 != partition_by_nodes_size)
                    buffer << ", ";
            }
        }

        if (window_node.hasOrderBy())
        {
            if (window_node.hasPartitionBy())
                buffer << ' ';

            buffer << "ORDER BY ";

            const auto & order_by_nodes = window_node.getOrderBy().getNodes();
            size_t order_by_nodes_size = order_by_nodes.size();

            for (size_t i = 0; i < order_by_nodes_size; ++i)
            {
                auto & sort_node = order_by_nodes[i]->as<SortNode &>();
                buffer << calculateActionNodeName(sort_node.getExpression());

                auto sort_direction = sort_node.getSortDirection();
                buffer << (sort_direction == SortDirection::ASCENDING ? " ASC" : " DESC");

                auto nulls_sort_direction = sort_node.getNullsSortDirection();

                if (nulls_sort_direction)
                    buffer << " NULLS " << (nulls_sort_direction == sort_direction ? "LAST" : "FIRST");

                if (auto collator = sort_node.getCollator())
                    buffer << " COLLATE " << collator->getLocale();

                if (sort_node.withFill())
                {
                    buffer << " WITH FILL";

                    if (sort_node.hasFillFrom())
                        buffer << " FROM " << calculateActionNodeName(sort_node.getFillFrom());

                    if (sort_node.hasFillTo())
                        buffer << " TO " << calculateActionNodeName(sort_node.getFillTo());

                    if (sort_node.hasFillStep())
                        buffer << " STEP " << calculateActionNodeName(sort_node.getFillStep());

                    if (sort_node.hasFillStaleness())
                        buffer << " STALENESS " << calculateActionNodeName(sort_node.getFillStaleness());
                }

                if (i + 1 != order_by_nodes_size)
                    buffer << ", ";
            }
        }

        auto window_frame_opt = extractWindowFrame(function_node);
        if (window_frame_opt)
        {
            auto & window_frame = *window_frame_opt;
            if (window_node.hasPartitionBy() || window_node.hasOrderBy())
                buffer << ' ';

            window_frame.toString(buffer);
        }

        return buffer.str();
    }
private:
    std::unordered_map<QueryTreeNodePtr, std::string> & node_to_name;
    const PlannerContext & planner_context;
    bool use_column_identifier_as_action_node_name = true;
};

class ActionsScopeNode
{
public:
    explicit ActionsScopeNode(ActionsDAG & actions_dag_, QueryTreeNodePtr scope_node_)
        : actions_dag(actions_dag_)
        , scope_node(std::move(scope_node_))
    {
        for (const auto & node : actions_dag.getNodes())
            node_name_to_node[node.result_name] = &node;
    }

    ActionsScopeNode(const ActionsScopeNode &) = delete;
    ActionsScopeNode(ActionsScopeNode &&) = default;

    ActionsScopeNode & operator=(const ActionsScopeNode &) = delete;
    ActionsScopeNode & operator=(ActionsScopeNode &&) = delete;

    const QueryTreeNodePtr & getScopeNode() const
    {
        return scope_node;
    }

    [[maybe_unused]] bool containsNode(const std::string & node_name)
    {
        return node_name_to_node.find(node_name) != node_name_to_node.end();
    }

    [[maybe_unused]] bool containsInputNode(const std::string & node_name)
    {
        const auto * node = tryGetNode(node_name);
        if (node && node->type == ActionsDAG::ActionType::INPUT)
            return true;

        return false;
    }

    [[maybe_unused]] const ActionsDAG::Node * tryGetNode(const std::string & node_name)
    {
        auto it = node_name_to_node.find(node_name);
        if (it == node_name_to_node.end())
            return {};

        return it->second;
    }

    const ActionsDAG::Node * getNodeOrThrow(const std::string & node_name)
    {
        auto it = node_name_to_node.find(node_name);
        if (it == node_name_to_node.end())
            throw Exception(ErrorCodes::LOGICAL_ERROR,
                "No node with name {}. There are only nodes {}",
                node_name,
                actions_dag.dumpNames());

        return it->second;
    }

    const ActionsDAG::Node * addInputColumnIfNecessary(const std::string & node_name, const DataTypePtr & column_type)
    {
        auto it = node_name_to_node.find(node_name);
        if (it != node_name_to_node.end())
            return it->second;

        const auto * node = &actions_dag.addInput(node_name, column_type);
        node_name_to_node[node->result_name] = node;

        return node;
    }

    const ActionsDAG::Node * addPlaceholderColumnIfNecessary(const std::string & node_name, const DataTypePtr & column_type)
    {
        auto it = node_name_to_node.find(node_name);
        if (it != node_name_to_node.end())
            return it->second;

        const auto * node = &actions_dag.addPlaceholder(node_name, column_type);
        node_name_to_node[node->result_name] = node;

        return node;
    }

    const ActionsDAG::Node * addInputConstantColumnIfNecessary(const std::string & node_name, const ColumnWithTypeAndName & column)
    {
        auto it = node_name_to_node.find(node_name);
        if (it != node_name_to_node.end())
            return it->second;

        const auto * node = &actions_dag.addInput(column);
        node_name_to_node[node->result_name] = node;

        return node;
    }

    const ActionsDAG::Node * addConstantIfNecessary(const std::string & node_name, const ColumnWithTypeAndName & column)
    {
        auto it = node_name_to_node.find(node_name);
        if (it != node_name_to_node.end())
        {
            /// It is possible that ActionsDAG already has an input with the same name as constant.
            /// In this case, prefer constant to input.
            /// Constatns affect function return type, which should be consistent with QueryTree.
            /// Query example:
            /// SELECT materialize(toLowCardinality('b')) || 'a' FROM remote('127.0.0.{1,2}', system, one) GROUP BY 'a'
            bool materialized_input = it->second->type == ActionsDAG::ActionType::INPUT && !it->second->column;
            if (!materialized_input)
                return it->second;
        }

        const auto * node = &actions_dag.addColumn(column);
        node_name_to_node[node->result_name] = node;

        return node;
    }

    template <typename FunctionOrOverloadResolver>
    const ActionsDAG::Node * addFunctionIfNecessary(const std::string & node_name, ActionsDAG::NodeRawConstPtrs children, const FunctionOrOverloadResolver & function)
    {
        auto it = node_name_to_node.find(node_name);
        if (it != node_name_to_node.end())
            return it->second;

        const auto * node = &actions_dag.addFunction(function, children, node_name);
        node_name_to_node[node->result_name] = node;

        return node;
    }

    const ActionsDAG::Node * addArrayJoinIfNecessary(const std::string & node_name, const ActionsDAG::Node * child)
    {
        auto it = node_name_to_node.find(node_name);
        if (it != node_name_to_node.end())
            return it->second;

        const auto * node = &actions_dag.addArrayJoin(*child, node_name);
        node_name_to_node[node->result_name] = node;

        return node;
    }

private:
    std::unordered_map<std::string_view, const ActionsDAG::Node *> node_name_to_node;
    ActionsDAG & actions_dag;
    QueryTreeNodePtr scope_node;
};

class PlannerActionsVisitorImpl
{
public:
    PlannerActionsVisitorImpl(
        ActionsDAG & actions_dag,
        const PlannerContextPtr & planner_context_,
        const ColumnNodePtrWithHashSet & correlated_columns_set_,
        bool use_column_identifier_as_action_node_name_);

    std::pair<ActionsDAG::NodeRawConstPtrs, CorrelatedSubtrees> visit(QueryTreeNodePtr expression_node);

private:

    class Levels
    {
    public:
        explicit Levels(size_t level) { set(level); }

        void set(size_t level)
        {
            check(level);
            if (level)
                mask |= (uint64_t(1) << (level - 1));
        }

        void reset(size_t level)
        {
            check(level);
            if (level)
                mask &= ~(uint64_t(1) << (level - 1));
        }

        void add(Levels levels) { mask |= levels.mask; }

        size_t max() const { return 64 - getLeadingZeroBits(mask); }

    private:
        uint64_t mask = 0;

        void check(size_t level)
        {
            if (level > 64)
                throw Exception(ErrorCodes::INCORRECT_QUERY, "Maximum lambda depth exceeded. Maximum 64.");
        }
    };

    using NodeNameAndNodeMinLevel = std::pair<std::string, Levels>;

    NodeNameAndNodeMinLevel visitImpl(QueryTreeNodePtr node);

    NodeNameAndNodeMinLevel visitColumn(const QueryTreeNodePtr & node);

<<<<<<< HEAD
    NodeNameAndNodeMinLevel visitCorrelatedColumn(const ColumnNodePtr & node);

    NodeNameAndNodeMinLevel visitConstant(const QueryTreeNodePtr & node);
=======
    NodeNameAndNodeMinLevel visitConstant(const QueryTreeNodePtr & node, const std::string & override_column_name = {});
>>>>>>> 49d18d8b

    NodeNameAndNodeMinLevel visitLambda(const QueryTreeNodePtr & node);

    NodeNameAndNodeMinLevel makeSetForInFunction(const QueryTreeNodePtr & node);

    NodeNameAndNodeMinLevel visitIndexHintFunction(const QueryTreeNodePtr & node);

    NodeNameAndNodeMinLevel visitExistsFunction(const QueryTreeNodePtr & node);

    NodeNameAndNodeMinLevel visitFunction(const QueryTreeNodePtr & node);

    std::vector<ActionsScopeNode> actions_stack;
    std::unordered_map<QueryTreeNodePtr, std::string> node_to_node_name;
    CorrelatedSubtrees correlated_subtrees;
    const PlannerContextPtr planner_context;
    const ColumnNodePtrWithHashSet & correlated_columns_set;
    ActionNodeNameHelper action_node_name_helper;
    bool use_column_identifier_as_action_node_name;
};

PlannerActionsVisitorImpl::PlannerActionsVisitorImpl(
    ActionsDAG & actions_dag,
    const PlannerContextPtr & planner_context_,
    const ColumnNodePtrWithHashSet & correlated_columns_set_,
    bool use_column_identifier_as_action_node_name_
)
    : planner_context(planner_context_)
    , correlated_columns_set(correlated_columns_set_)
    , action_node_name_helper(node_to_node_name, *planner_context, use_column_identifier_as_action_node_name_)
    , use_column_identifier_as_action_node_name(use_column_identifier_as_action_node_name_)
{
    actions_stack.emplace_back(actions_dag, nullptr);
}

std::pair<ActionsDAG::NodeRawConstPtrs, CorrelatedSubtrees> PlannerActionsVisitorImpl::visit(QueryTreeNodePtr expression_node)
{
    ActionsDAG::NodeRawConstPtrs result;

    if (auto * expression_list_node = expression_node->as<ListNode>())
    {
        for (auto & node : expression_list_node->getNodes())
        {
            auto [node_name, _] = visitImpl(node);
            result.push_back(actions_stack.front().getNodeOrThrow(node_name));
        }
    }
    else
    {
        auto [node_name, _] = visitImpl(expression_node);
        result.push_back(actions_stack.front().getNodeOrThrow(node_name));
    }

    return std::make_pair(result, correlated_subtrees);
}

PlannerActionsVisitorImpl::NodeNameAndNodeMinLevel PlannerActionsVisitorImpl::visitImpl(QueryTreeNodePtr node)
{
    auto node_type = node->getNodeType();

    if (node_type == QueryTreeNodeType::COLUMN)
        return visitColumn(node);
    if (node_type == QueryTreeNodeType::CONSTANT)
        return visitConstant(node);
    if (node_type == QueryTreeNodeType::FUNCTION)
        return visitFunction(node);

    throw Exception(ErrorCodes::UNSUPPORTED_METHOD,
        "Expected column, constant, function. Actual {} with type: {}",
        node->formatASTForErrorMessage(), node_type);
}

PlannerActionsVisitorImpl::NodeNameAndNodeMinLevel PlannerActionsVisitorImpl::visitColumn(const QueryTreeNodePtr & node)
{
    const auto & column_node = node->as<ColumnNode &>();
<<<<<<< HEAD
    if (column_node.hasExpression() && !use_column_identifier_as_action_node_name)
        return visitImpl(column_node.getExpression());

    const auto & column_node_ptr = static_pointer_cast<ColumnNode>(node);
    if (correlated_columns_set.contains(column_node_ptr))
        return visitCorrelatedColumn(column_node_ptr);

    auto column_node_name = action_node_name_helper.calculateActionNodeName(node);

=======
    if (column_node.hasExpression())
    {
        auto expression = column_node.getExpression();
        /// In case of constant expression, prefer constant value from QueryTree vs. re-calculating the expression.
        /// It is possible that during the execution of distributed queries
        /// source columns from constant expression are removed, so that the attempt to recalculate it fails.
        if (expression->getNodeType() == QueryTreeNodeType::CONSTANT)
            return visitConstant(expression, column_node_name);
        else if (!use_column_identifier_as_action_node_name)
            return visitImpl(expression);
    }
>>>>>>> 49d18d8b
    Int64 actions_stack_size = static_cast<Int64>(actions_stack.size() - 1);
    for (Int64 i = actions_stack_size; i >= 0; --i)
    {
        actions_stack[i].addInputColumnIfNecessary(column_node_name, column_node.getColumnType());

        auto column_source = column_node.getColumnSourceOrNull();
        if (column_source &&
            column_source->getNodeType() == QueryTreeNodeType::LAMBDA &&
            actions_stack[i].getScopeNode().get() == column_source.get())
        {
            return {column_node_name, Levels(i)};
        }
    }

    return {column_node_name, Levels(0)};
}

<<<<<<< HEAD
PlannerActionsVisitorImpl::NodeNameAndNodeMinLevel PlannerActionsVisitorImpl::visitCorrelatedColumn(const ColumnNodePtr & node)
{
    auto column_node_name = action_node_name_helper.calculateActionNodeName(node);

    for (auto & action_scope_node : actions_stack)
        action_scope_node.addPlaceholderColumnIfNecessary(column_node_name, node->getColumnType());

    return {column_node_name, Levels(0)};
}

PlannerActionsVisitorImpl::NodeNameAndNodeMinLevel PlannerActionsVisitorImpl::visitConstant(const QueryTreeNodePtr & node)
=======
PlannerActionsVisitorImpl::NodeNameAndNodeMinLevel PlannerActionsVisitorImpl::visitConstant(const QueryTreeNodePtr & node, const std::string & override_column_name)
>>>>>>> 49d18d8b
{
    const auto & constant_node = node->as<ConstantNode &>();
    const auto & constant_type = constant_node.getResultType();

    auto constant_node_name = !override_column_name.empty() ? override_column_name : [&]()
    {
        /* To ensure that headers match during distributed query we need to simulate action node naming on
         * secondary servers. If we don't do that headers will mismatch due to constant folding.
         *
         *                                +--------+
         *               -----------------| Server |----------------
         *              /                 +--------+                \
         *             /                                             \
         *            v                                               v
         *      +-----------+                                   +-----------+
         *      | Initiator |                            ------ | Secondary |------
         *      +-----------+                           /       +-----------+      \
         *            |                                /                            \
         *            |                               /                              \
         *            v                              /                                \
         *    +---------------+                     v                                  v
         *    | Wrap in _CAST |      +----------------------------+        +----------------------+
         *    | if needed     |      | Constant folded from _CAST |        | Constant folded from |
         *    +---------------+      +----------------------------+        | another expression   |
         *                                          |                      +----------------------+
         *                                          v                                  |
         *                           +----------------------------+                    v
         *                           | Name ConstantNode the same |      +--------------------------+
         *                           | as on initiator server     |      | Generate action name for |
         *                           | (wrap in _CAST if needed)  |      | original expression      |
         *                           +----------------------------+      +--------------------------+
         */
        if (planner_context->isASTLevelOptimizationAllowed())
        {
            return calculateActionNodeNameWithCastIfNeeded(constant_node);
        }

        // Need to check if constant folded from QueryNode until https://github.com/ClickHouse/ClickHouse/issues/60847 is fixed.
        if (constant_node.hasSourceExpression() && constant_node.getSourceExpression()->getNodeType() != QueryTreeNodeType::QUERY)
        {
            if (constant_node.receivedFromInitiatorServer())
                return calculateActionNodeNameWithCastIfNeeded(constant_node);
            return action_node_name_helper.calculateActionNodeName(constant_node.getSourceExpression());
        }
        return calculateConstantActionNodeName(constant_node);
    }();

    ColumnWithTypeAndName column;
    column.name = constant_node_name;
    column.type = constant_type;
    column.column = constant_node.getColumn();

    actions_stack[0].addConstantIfNecessary(constant_node_name, column);

    size_t actions_stack_size = actions_stack.size();
    for (size_t i = 1; i < actions_stack_size; ++i)
    {
        auto & actions_stack_node = actions_stack[i];
        actions_stack_node.addInputConstantColumnIfNecessary(constant_node_name, column);
    }

    return {constant_node_name, Levels(0)};
}

PlannerActionsVisitorImpl::NodeNameAndNodeMinLevel PlannerActionsVisitorImpl::visitLambda(const QueryTreeNodePtr & node)
{
    auto & lambda_node = node->as<LambdaNode &>();
    auto result_type = lambda_node.getResultType();
    if (!result_type)
        throw Exception(ErrorCodes::LOGICAL_ERROR,
            "Lambda {} is not resolved during query analysis",
            lambda_node.formatASTForErrorMessage());

    auto & lambda_arguments_nodes = lambda_node.getArguments().getNodes();
    size_t lambda_arguments_nodes_size = lambda_arguments_nodes.size();

    NamesAndTypesList lambda_arguments_names_and_types;

    for (size_t i = 0; i < lambda_arguments_nodes_size; ++i)
    {
        const auto & lambda_argument_name = lambda_node.getArgumentNames().at(i);
        auto lambda_argument_type = lambda_arguments_nodes[i]->getResultType();
        lambda_arguments_names_and_types.emplace_back(lambda_argument_name, std::move(lambda_argument_type));
    }

    ActionsDAG lambda_actions_dag;
    actions_stack.emplace_back(lambda_actions_dag, node);

    auto [lambda_expression_node_name, levels] = visitImpl(lambda_node.getExpression());
    lambda_actions_dag.getOutputs().push_back(actions_stack.back().getNodeOrThrow(lambda_expression_node_name));
    lambda_actions_dag.removeUnusedActions(Names(1, lambda_expression_node_name));

    Names captured_column_names;
    ActionsDAG::NodeRawConstPtrs lambda_children;
    Names required_column_names = lambda_actions_dag.getRequiredColumnsNames();

    actions_stack.pop_back();
    levels.reset(actions_stack.size());
    size_t level = levels.max();

    const auto & lambda_argument_names = lambda_node.getArgumentNames();

    for (const auto & required_column_name : required_column_names)
    {
        auto it = std::find(lambda_argument_names.begin(), lambda_argument_names.end(), required_column_name);

        if (it == lambda_argument_names.end())
        {
            lambda_children.push_back(actions_stack[level].getNodeOrThrow(required_column_name));
            captured_column_names.push_back(required_column_name);
        }
    }

    auto expression_actions_settings = ExpressionActionsSettings(planner_context->getQueryContext(), CompileExpressions::yes);
    auto lambda_node_name = calculateActionNodeName(node, *planner_context);
    auto function_capture = std::make_shared<FunctionCaptureOverloadResolver>(
        std::move(lambda_actions_dag), expression_actions_settings, captured_column_names, lambda_arguments_names_and_types, lambda_node.getExpression()->getResultType(), lambda_expression_node_name, true);

    // TODO: Pass IFunctionBase here not FunctionCaptureOverloadResolver.
    const auto * actions_node = actions_stack[level].addFunctionIfNecessary(lambda_node_name, std::move(lambda_children), function_capture);

    if (!result_type->equals(*actions_node->result_type))
        throw Exception(ErrorCodes::LOGICAL_ERROR,
            "Lambda resolved type {} is not equal to type from actions DAG {}",
            result_type, actions_node->result_type);

    size_t actions_stack_size = actions_stack.size();
    for (size_t i = level + 1; i < actions_stack_size; ++i)
    {
        auto & actions_stack_node = actions_stack[i];
        actions_stack_node.addInputColumnIfNecessary(lambda_node_name, result_type);
    }

    return {lambda_node_name, levels};
}

PlannerActionsVisitorImpl::NodeNameAndNodeMinLevel PlannerActionsVisitorImpl::makeSetForInFunction(const QueryTreeNodePtr & node)
{
    const auto & function_node = node->as<FunctionNode &>();
    auto in_first_argument = function_node.getArguments().getNodes().at(0);
    auto in_second_argument = function_node.getArguments().getNodes().at(1);

    DataTypes set_element_types;

    auto in_second_argument_node_type = in_second_argument->getNodeType();

    bool subquery_or_table =
        in_second_argument_node_type == QueryTreeNodeType::QUERY ||
        in_second_argument_node_type == QueryTreeNodeType::UNION ||
        in_second_argument_node_type == QueryTreeNodeType::TABLE;

    FutureSetPtr set;
    auto set_key = in_second_argument->getTreeHash();

    if (!subquery_or_table)
    {
        set_element_types = {in_first_argument->getResultType()};
        const auto * left_tuple_type = typeid_cast<const DataTypeTuple *>(set_element_types.front().get());
        if (left_tuple_type && left_tuple_type->getElements().size() != 1)
            set_element_types = left_tuple_type->getElements();

        set_element_types
            = Set::getElementTypes(std::move(set_element_types), planner_context->getQueryContext()->getSettingsRef()[Setting::transform_null_in]);
        set = planner_context->getPreparedSets().findTuple(set_key, set_element_types);
    }
    else
    {
        set = planner_context->getPreparedSets().findSubquery(set_key);
        if (!set)
            set = planner_context->getPreparedSets().findStorage(set_key);
    }

    if (!set)
        throw Exception(ErrorCodes::LOGICAL_ERROR,
            "No set is registered for key {}",
            PreparedSets::toString(set_key, set_element_types));

    ColumnWithTypeAndName column;
    column.name = DB::PlannerContext::createSetKey(in_first_argument->getResultType(), in_second_argument);
    column.type = std::make_shared<DataTypeSet>();

    bool set_is_created = set->get() != nullptr;
    auto column_set = ColumnSet::create(1, std::move(set));

    if (set_is_created)
        column.column = ColumnConst::create(std::move(column_set), 1);
    else
        column.column = std::move(column_set);

    actions_stack[0].addConstantIfNecessary(column.name, column);

    size_t actions_stack_size = actions_stack.size();
    for (size_t i = 1; i < actions_stack_size; ++i)
    {
        auto & actions_stack_node = actions_stack[i];
        actions_stack_node.addInputConstantColumnIfNecessary(column.name, column);
    }

    return {column.name, Levels(0)};
}

PlannerActionsVisitorImpl::NodeNameAndNodeMinLevel PlannerActionsVisitorImpl::visitIndexHintFunction(const QueryTreeNodePtr & node)
{
    const auto & function_node = node->as<FunctionNode &>();
    auto function_node_name = action_node_name_helper.calculateActionNodeName(node);

    ActionsDAG index_hint_actions_dag;
    auto & index_hint_actions_dag_outputs = index_hint_actions_dag.getOutputs();
    std::unordered_set<std::string_view> index_hint_actions_dag_output_node_names;
    PlannerActionsVisitor actions_visitor(planner_context);

    for (const auto & argument : function_node.getArguments())
    {
        auto [index_hint_argument_expression_dag_nodes, subqueries] = actions_visitor.visit(index_hint_actions_dag, argument);
        subqueries.assertEmpty("in 'indexHint' function arguments");

        for (auto & expression_dag_node : index_hint_argument_expression_dag_nodes)
        {
            if (index_hint_actions_dag_output_node_names.contains(expression_dag_node->result_name))
                continue;

            index_hint_actions_dag_output_node_names.insert(expression_dag_node->result_name);
            index_hint_actions_dag_outputs.push_back(expression_dag_node);
        }
    }

    auto index_hint_function = std::make_shared<FunctionIndexHint>();
    index_hint_function->setActions(std::move(index_hint_actions_dag));
    auto index_hint_function_overload_resolver = std::make_shared<FunctionToOverloadResolverAdaptor>(std::move(index_hint_function));

    size_t index_hint_function_level = actions_stack.size() - 1;
    actions_stack[index_hint_function_level].addFunctionIfNecessary(function_node_name, {}, index_hint_function_overload_resolver);

    return {function_node_name, Levels(index_hint_function_level)};
}

PlannerActionsVisitorImpl::NodeNameAndNodeMinLevel PlannerActionsVisitorImpl::visitExistsFunction(const QueryTreeNodePtr & node)
{
    const auto & function_node = node->as<FunctionNode &>();
    auto function_node_name = action_node_name_helper.calculateActionNodeName(node);

    size_t exists_function_level = actions_stack.size() - 1;
    actions_stack[exists_function_level].addInputColumnIfNecessary(function_node_name, function_node.getResultType());
    correlated_subtrees.subqueries.emplace_back(function_node.getArguments().getNodes().front(), CorrelatedSubqueryKind::EXISTS, function_node_name);
    return { function_node_name, Levels(exists_function_level) };
}

PlannerActionsVisitorImpl::NodeNameAndNodeMinLevel PlannerActionsVisitorImpl::visitFunction(const QueryTreeNodePtr & node)
{
    const auto & function_node = node->as<FunctionNode &>();

    if (function_node.getFunctionName() == "indexHint")
        return visitIndexHintFunction(node);
    if (function_node.getFunctionName() == "exists")
        return visitExistsFunction(node);

    std::optional<NodeNameAndNodeMinLevel> in_function_second_argument_node_name_with_level;

    if (isNameOfInFunction(function_node.getFunctionName()))
        in_function_second_argument_node_name_with_level = makeSetForInFunction(node);

    auto function_node_name = action_node_name_helper.calculateActionNodeName(node);

    /* Aggregate functions, window functions, and GROUP BY expressions were already analyzed in the previous steps.
     * If we have already visited some expression, we don't need to revisit it or its arguments again.
     * For example, the expression from the aggregation step is also present in the projection:
     *    SELECT foo(a, b, c) as x FROM table GROUP BY foo(a, b, c)
     * In this case we should not analyze `a`, `b`, `c` again.
     * Moreover, it can lead to an error if we have arrayJoin in the arguments because it will be calculated twice.
     */
    bool is_input_node = function_node.isAggregateFunction() || function_node.isWindowFunction()
        || actions_stack.front().containsInputNode(function_node_name);
    if (is_input_node)
    {
        size_t actions_stack_size = actions_stack.size();

        for (size_t i = 0; i < actions_stack_size; ++i)
        {
            auto & actions_stack_node = actions_stack[i];
            actions_stack_node.addInputColumnIfNecessary(function_node_name, function_node.getResultType());
        }

        return {function_node_name, Levels(0)};
    }

    const auto & function_arguments = function_node.getArguments().getNodes();
    size_t function_arguments_size = function_arguments.size();

    Names function_arguments_node_names;
    function_arguments_node_names.reserve(function_arguments_size);

    Levels levels(0);
    for (size_t function_argument_index = 0; function_argument_index < function_arguments_size; ++function_argument_index)
    {
        if (in_function_second_argument_node_name_with_level && function_argument_index == 1)
        {
            auto & [node_name, node_levels] = *in_function_second_argument_node_name_with_level;
            function_arguments_node_names.push_back(std::move(node_name));
            levels.add(node_levels);
            continue;
        }

        const auto & argument = function_arguments[function_argument_index];

        if (argument->getNodeType() == QueryTreeNodeType::LAMBDA)
        {
            auto [node_name, node_levels] = visitLambda(argument);
            function_arguments_node_names.push_back(std::move(node_name));
            levels.add(node_levels);
            continue;
        }

        auto [node_name, node_levels] = visitImpl(argument);
        function_arguments_node_names.push_back(std::move(node_name));
        levels.add(node_levels);
    }

    ActionsDAG::NodeRawConstPtrs children;
    children.reserve(function_arguments_size);

    size_t level = levels.max();
    for (auto & function_argument_node_name : function_arguments_node_names)
        children.push_back(actions_stack[level].getNodeOrThrow(function_argument_node_name));

    if (function_node.getFunctionName() == "arrayJoin")
    {
        if (level != 0)
            throw Exception(ErrorCodes::BAD_ARGUMENTS,
                "Expression in arrayJoin cannot depend on lambda argument: {} ",
                function_arguments_node_names.at(0));

        actions_stack[level].addArrayJoinIfNecessary(function_node_name, children.at(0));
    }
    else
    {
        actions_stack[level].addFunctionIfNecessary(function_node_name, children, function_node);
    }

    size_t actions_stack_size = actions_stack.size();
    for (size_t i = level + 1; i < actions_stack_size; ++i)
    {
        auto & actions_stack_node = actions_stack[i];
        actions_stack_node.addInputColumnIfNecessary(function_node_name, function_node.getResultType());
    }

    return {function_node_name, levels};
}

}

PlannerActionsVisitor::PlannerActionsVisitor(
    const PlannerContextPtr & planner_context_,
    const ColumnNodePtrWithHashSet & correlated_columns_set_,
    bool use_column_identifier_as_action_node_name_)
    : planner_context(planner_context_)
    , correlated_columns_set(correlated_columns_set_)
    , use_column_identifier_as_action_node_name(use_column_identifier_as_action_node_name_)
{}

std::pair<ActionsDAG::NodeRawConstPtrs, CorrelatedSubtrees> PlannerActionsVisitor::visit(ActionsDAG & actions_dag, QueryTreeNodePtr expression_node)
{
    PlannerActionsVisitorImpl actions_visitor_impl(
        actions_dag,
        planner_context,
        correlated_columns_set,
        use_column_identifier_as_action_node_name);
    return actions_visitor_impl.visit(expression_node);
}

String calculateActionNodeName(const QueryTreeNodePtr & node,
    const PlannerContext & planner_context,
    QueryTreeNodeToName & node_to_name,
    bool use_column_identifier_as_action_node_name)
{
    ActionNodeNameHelper helper(node_to_name, planner_context, use_column_identifier_as_action_node_name);
    return helper.calculateActionNodeName(node);
}

String calculateActionNodeName(const QueryTreeNodePtr & node, const PlannerContext & planner_context, bool use_column_identifier_as_action_node_name)
{
    QueryTreeNodeToName empty_map;
    ActionNodeNameHelper helper(empty_map, planner_context, use_column_identifier_as_action_node_name);
    return helper.calculateActionNodeName(node);
}

String calculateConstantActionNodeName(const Field & constant_literal, const DataTypePtr & constant_type)
{
    return ActionNodeNameHelper::calculateConstantActionNodeName(constant_literal, constant_type);
}

String calculateConstantActionNodeName(const ConstantNode & constant_node)
{
    return ActionNodeNameHelper::calculateConstantActionNodeName(constant_node);
}

String calculateConstantActionNodeName(const Field & constant_literal)
{
    return ActionNodeNameHelper::calculateConstantActionNodeName(constant_literal);
}

String calculateWindowNodeActionName(const QueryTreeNodePtr & function_node, const QueryTreeNodePtr & window_node, const PlannerContext & planner_context, bool use_column_identifier_as_action_node_name)
{
    QueryTreeNodeToName empty_map;
    ActionNodeNameHelper helper(empty_map, planner_context, use_column_identifier_as_action_node_name);
    return helper.calculateWindowNodeActionName(function_node, window_node);
}

}<|MERGE_RESOLUTION|>--- conflicted
+++ resolved
@@ -646,13 +646,9 @@
 
     NodeNameAndNodeMinLevel visitColumn(const QueryTreeNodePtr & node);
 
-<<<<<<< HEAD
     NodeNameAndNodeMinLevel visitCorrelatedColumn(const ColumnNodePtr & node);
 
-    NodeNameAndNodeMinLevel visitConstant(const QueryTreeNodePtr & node);
-=======
     NodeNameAndNodeMinLevel visitConstant(const QueryTreeNodePtr & node, const std::string & override_column_name = {});
->>>>>>> 49d18d8b
 
     NodeNameAndNodeMinLevel visitLambda(const QueryTreeNodePtr & node);
 
@@ -727,17 +723,12 @@
 PlannerActionsVisitorImpl::NodeNameAndNodeMinLevel PlannerActionsVisitorImpl::visitColumn(const QueryTreeNodePtr & node)
 {
     const auto & column_node = node->as<ColumnNode &>();
-<<<<<<< HEAD
-    if (column_node.hasExpression() && !use_column_identifier_as_action_node_name)
-        return visitImpl(column_node.getExpression());
 
     const auto & column_node_ptr = static_pointer_cast<ColumnNode>(node);
     if (correlated_columns_set.contains(column_node_ptr))
         return visitCorrelatedColumn(column_node_ptr);
 
     auto column_node_name = action_node_name_helper.calculateActionNodeName(node);
-
-=======
     if (column_node.hasExpression())
     {
         auto expression = column_node.getExpression();
@@ -749,7 +740,7 @@
         else if (!use_column_identifier_as_action_node_name)
             return visitImpl(expression);
     }
->>>>>>> 49d18d8b
+
     Int64 actions_stack_size = static_cast<Int64>(actions_stack.size() - 1);
     for (Int64 i = actions_stack_size; i >= 0; --i)
     {
@@ -767,7 +758,6 @@
     return {column_node_name, Levels(0)};
 }
 
-<<<<<<< HEAD
 PlannerActionsVisitorImpl::NodeNameAndNodeMinLevel PlannerActionsVisitorImpl::visitCorrelatedColumn(const ColumnNodePtr & node)
 {
     auto column_node_name = action_node_name_helper.calculateActionNodeName(node);
@@ -778,10 +768,7 @@
     return {column_node_name, Levels(0)};
 }
 
-PlannerActionsVisitorImpl::NodeNameAndNodeMinLevel PlannerActionsVisitorImpl::visitConstant(const QueryTreeNodePtr & node)
-=======
 PlannerActionsVisitorImpl::NodeNameAndNodeMinLevel PlannerActionsVisitorImpl::visitConstant(const QueryTreeNodePtr & node, const std::string & override_column_name)
->>>>>>> 49d18d8b
 {
     const auto & constant_node = node->as<ConstantNode &>();
     const auto & constant_type = constant_node.getResultType();
