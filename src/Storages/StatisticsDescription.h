--- conflicted
+++ resolved
@@ -28,6 +28,11 @@
     SingleStatisticsDescription() = delete;
     SingleStatisticsDescription(StatisticsType type_, ASTPtr ast_);
 
+    SingleStatisticsDescription(const SingleStatisticsDescription & other) { *this = other; }
+    SingleStatisticsDescription & operator=(const SingleStatisticsDescription & other);
+    SingleStatisticsDescription(SingleStatisticsDescription && other) noexcept { *this = std::move(other); }
+    SingleStatisticsDescription & operator=(SingleStatisticsDescription && other) noexcept;
+
     bool operator==(const SingleStatisticsDescription & other) const;
 };
 
@@ -43,15 +48,7 @@
 
     void merge(const ColumnStatisticsDescription & other, const String & column_name, DataTypePtr column_type, bool if_not_exists);
 
-<<<<<<< HEAD
     void assign(const ColumnStatisticsDescription & other);
-=======
-    StatisticDescription() = default;
-    StatisticDescription(const StatisticDescription & other) { *this = other; }
-    StatisticDescription & operator=(const StatisticDescription & other);
-    StatisticDescription(StatisticDescription && other) noexcept { *this = std::move(other); }
-    StatisticDescription & operator=(StatisticDescription && other) noexcept;
->>>>>>> 2f45caca
 
     void clear();
 
