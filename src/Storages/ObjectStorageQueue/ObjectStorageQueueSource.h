#pragma once
#include "config.h"

#include <Interpreters/ObjectStorageQueueLog.h>
#include <Processors/ISource.h>
#include <Storages/ObjectStorage/StorageObjectStorage.h>
#include <Storages/ObjectStorage/StorageObjectStorageSource.h>
#include <Storages/ObjectStorageQueue/ObjectStorageQueueMetadata.h>
#include <Storages/ObjectStorageQueue/ObjectStorageQueueSettings.h>
#include <Common/ZooKeeper/ZooKeeper.h>


namespace Poco { class Logger; }

namespace DB
{

struct ObjectMetadata;

class ObjectStorageQueueSource : public ISource, WithContext
{
public:
    using Storage = StorageObjectStorage;
    using Source = StorageObjectStorageSource;
    using BucketHolderPtr = ObjectStorageQueueOrderedFileMetadata::BucketHolderPtr;
    using BucketHolder = ObjectStorageQueueOrderedFileMetadata::BucketHolder;
    using FileMetadataPtr = ObjectStorageQueueMetadata::FileMetadataPtr;

    struct ObjectStorageQueueObjectInfo : public ObjectInfo
    {
        ObjectStorageQueueObjectInfo(
            const ObjectInfo & object_info,
            FileMetadataPtr file_metadata_);

        FileMetadataPtr file_metadata;
    };

    class FileIterator : public IObjectIterator, private WithContext
    {
    public:
        FileIterator(
            std::shared_ptr<ObjectStorageQueueMetadata> metadata_,
            ObjectStoragePtr object_storage_,
            ConfigurationPtr configuration_,
            const StorageID & storage_id_,
            size_t list_objects_batch_size_,
            const ActionsDAG::Node * predicate_,
            const NamesAndTypesList & virtual_columns_,
            ContextPtr context_,
            LoggerPtr logger_,
            bool enable_hash_ring_filtering_,
            bool file_deletion_on_processed_enabled_,
            std::atomic<bool> & shutdown_called_);

        bool isFinished() const;

        ObjectInfoPtr next(size_t processor) override;

        size_t estimatedKeysCount() override;

        /// If the key was taken from iterator via next() call,
        /// we might later want to return it back for retrying.
<<<<<<< HEAD
        void returnForRetry(ObjectInfoPtr object_info);
=======
        void returnForRetry(Source::ObjectInfoPtr object_info, FileMetadataPtr file_metadata);
>>>>>>> ea64382d

        /// Release hold buckets.
        /// In fact, they could be released in destructors of BucketHolder,
        /// but we anyway try to release them explicitly,
        /// because we want to be able to rethrow exceptions if they might happen.
        void releaseFinishedBuckets();

    private:
        using Bucket = ObjectStorageQueueMetadata::Bucket;
        using Processor = ObjectStorageQueueMetadata::Processor;

        const std::shared_ptr<ObjectStorageQueueMetadata> metadata;
        const ObjectStoragePtr object_storage;
        const ConfigurationPtr configuration;
        const NamesAndTypesList virtual_columns;
        const bool file_deletion_on_processed_enabled;
        const ObjectStorageQueueMode mode;
        const bool enable_hash_ring_filtering;
        const StorageID storage_id;

        ObjectStorageIteratorPtr object_storage_iterator;
        std::unique_ptr<re2::RE2> matcher;
        ExpressionActionsPtr filter_expr;
        bool recursive{false};

        Source::ObjectInfos object_infos;
        std::vector<FileMetadataPtr> file_metadatas;
        bool is_finished = false;
        std::mutex next_mutex;
        size_t index = 0;

        std::pair<ObjectInfoPtr, FileMetadataPtr> next();
        void filterProcessableFiles(Source::ObjectInfos & objects);
        void filterOutProcessedAndFailed(Source::ObjectInfos & objects);

        std::atomic<bool> & shutdown_called;
        std::mutex mutex;
        LoggerPtr log;

        struct ListedKeys
        {
<<<<<<< HEAD
            std::deque<ObjectInfoPtr> keys;
=======
            std::deque<std::pair<Source::ObjectInfoPtr, FileMetadataPtr>> keys;
>>>>>>> ea64382d
            std::optional<Processor> processor;
        };
        /// A cache of keys which were iterated via glob_iterator, but not taken for processing.
        std::unordered_map<Bucket, ListedKeys> listed_keys_cache;

        /// We store a vector of holders, because we cannot release them until processed files are committed.
        std::unordered_map<size_t, std::vector<BucketHolderPtr>> bucket_holders;

        /// Is glob_iterator finished?
        std::atomic_bool iterator_finished = false;

        /// Only for processing without buckets.
<<<<<<< HEAD
        std::deque<ObjectInfoPtr> objects_to_retry;

        std::pair<ObjectInfoPtr, ObjectStorageQueueOrderedFileMetadata::BucketInfoPtr> getNextKeyFromAcquiredBucket(size_t processor);
=======
        std::deque<std::pair<Source::ObjectInfoPtr, FileMetadataPtr>> objects_to_retry;

        struct NextKeyFromBucket
        {
            Source::ObjectInfoPtr object_info;
            FileMetadataPtr file_metadata;
            ObjectStorageQueueOrderedFileMetadata::BucketInfoPtr bucket_info;
        };
        NextKeyFromBucket getNextKeyFromAcquiredBucket(size_t processor);
>>>>>>> ea64382d
        bool hasKeysForProcessor(const Processor & processor) const;
    };

    struct CommitSettings
    {
        size_t max_processed_files_before_commit;
        size_t max_processed_rows_before_commit;
        size_t max_processed_bytes_before_commit;
        size_t max_processing_time_sec_before_commit;
    };

    struct ProcessingProgress
    {
        std::atomic<size_t> processed_files = 0;
        std::atomic<size_t> processed_rows = 0;
        std::atomic<size_t> processed_bytes = 0;
        Stopwatch elapsed_time{CLOCK_MONOTONIC_COARSE};

        std::mutex processed_files_mutex;
    };
    using ProcessingProgressPtr = std::shared_ptr<ProcessingProgress>;

    ObjectStorageQueueSource(
        String name_,
        size_t processor_id_,
        std::shared_ptr<FileIterator> file_iterator_,
        ConfigurationPtr configuration_,
        ObjectStoragePtr object_storage_,
        ProcessingProgressPtr progress_,
        const ReadFromFormatInfo & read_from_format_info_,
        const std::optional<FormatSettings> & format_settings_,
        const CommitSettings & commit_settings_,
        std::shared_ptr<ObjectStorageQueueMetadata> files_metadata_,
        ContextPtr context_,
        size_t max_block_size_,
        const std::atomic<bool> & shutdown_called_,
        const std::atomic<bool> & table_is_being_dropped_,
        std::shared_ptr<ObjectStorageQueueLog> system_queue_log_,
        const StorageID & storage_id_,
        LoggerPtr log_,
        bool commit_once_processed_);

    static Block getHeader(Block sample_block, const std::vector<NameAndTypePair> & requested_virtual_columns);

    String getName() const override;

    Chunk generate() override;

    /// Commit files after insertion into storage finished.
    /// `success` defines whether insertion was successful or not.
    void prepareCommitRequests(
        Coordination::Requests & requests,
        bool insert_succeeded,
        StoredObjects & successful_files,
        const std::string & exception_message = {});

    /// Do some work after Processed/Failed files were successfully committed to keeper.
    void finalizeCommit(bool insert_succeeded, const std::string & exception_message = {});

private:
    Chunk generateImpl();
    /// Log to system.s3(azure)_queue_log.
    void appendLogElement(const FileMetadataPtr & file_metadata_, bool processed);
    /// Commit processed files.
    /// This method is only used for SELECT query, not for streaming to materialized views.
    /// Which is defined by passing a flag commit_once_processed.
    void commit(bool insert_succeeded, const std::string & exception_message = {});

    const String name;
    const size_t processor_id;
    const std::shared_ptr<FileIterator> file_iterator;
    const ConfigurationPtr configuration;
    const ObjectStoragePtr object_storage;
    const ProcessingProgressPtr progress;
    ReadFromFormatInfo read_from_format_info;
    const std::optional<FormatSettings> format_settings;
    const CommitSettings commit_settings;
    const std::shared_ptr<ObjectStorageQueueMetadata> files_metadata;
    const size_t max_block_size;
    const ObjectStorageQueueMode mode;

    const std::atomic<bool> & shutdown_called;
    const std::atomic<bool> & table_is_being_dropped;
    const std::shared_ptr<ObjectStorageQueueLog> system_queue_log;
    const StorageID storage_id;
    const bool commit_once_processed;

    LoggerPtr log;

    enum class FileState
    {
        Processing,
        ErrorOnRead,
        Cancelled,
        Processed,
    };
    struct ProcessedFile
    {
        explicit ProcessedFile(FileMetadataPtr metadata_)
            : state(FileState::Processing), metadata(metadata_) {}

        FileState state;
        FileMetadataPtr metadata;
        std::string exception_during_read;
    };
    std::vector<ProcessedFile> processed_files;
    Source::ReaderHolder reader;
};

}<|MERGE_RESOLUTION|>--- conflicted
+++ resolved
@@ -60,11 +60,7 @@
 
         /// If the key was taken from iterator via next() call,
         /// we might later want to return it back for retrying.
-<<<<<<< HEAD
-        void returnForRetry(ObjectInfoPtr object_info);
-=======
-        void returnForRetry(Source::ObjectInfoPtr object_info, FileMetadataPtr file_metadata);
->>>>>>> ea64382d
+        void returnForRetry(ObjectInfoPtr object_info, FileMetadataPtr file_metadata);
 
         /// Release hold buckets.
         /// In fact, they could be released in destructors of BucketHolder,
@@ -106,11 +102,7 @@
 
         struct ListedKeys
         {
-<<<<<<< HEAD
-            std::deque<ObjectInfoPtr> keys;
-=======
-            std::deque<std::pair<Source::ObjectInfoPtr, FileMetadataPtr>> keys;
->>>>>>> ea64382d
+            std::deque<std::pair<ObjectInfoPtr, FileMetadataPtr>> keys;
             std::optional<Processor> processor;
         };
         /// A cache of keys which were iterated via glob_iterator, but not taken for processing.
@@ -123,21 +115,15 @@
         std::atomic_bool iterator_finished = false;
 
         /// Only for processing without buckets.
-<<<<<<< HEAD
-        std::deque<ObjectInfoPtr> objects_to_retry;
-
-        std::pair<ObjectInfoPtr, ObjectStorageQueueOrderedFileMetadata::BucketInfoPtr> getNextKeyFromAcquiredBucket(size_t processor);
-=======
         std::deque<std::pair<Source::ObjectInfoPtr, FileMetadataPtr>> objects_to_retry;
 
         struct NextKeyFromBucket
         {
-            Source::ObjectInfoPtr object_info;
+            ObjectInfoPtr object_info;
             FileMetadataPtr file_metadata;
             ObjectStorageQueueOrderedFileMetadata::BucketInfoPtr bucket_info;
         };
         NextKeyFromBucket getNextKeyFromAcquiredBucket(size_t processor);
->>>>>>> ea64382d
         bool hasKeysForProcessor(const Processor & processor) const;
     };
 
