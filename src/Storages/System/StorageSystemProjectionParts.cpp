#include "StorageSystemProjectionParts.h"

#include <Common/escapeForFileName.h>
#include <Columns/ColumnString.h>
#include <DataTypes/DataTypeString.h>
#include <DataTypes/DataTypeArray.h>
#include <DataTypes/DataTypesNumber.h>
#include <DataTypes/DataTypeDateTime.h>
#include <DataTypes/DataTypeDate.h>
#include <DataTypes/DataTypeUUID.h>
#include <Storages/VirtualColumnUtils.h>
#include <Databases/IDatabase.h>
#include <Parsers/queryToString.h>
#include <base/hex.h>

namespace DB
{

StorageSystemProjectionParts::StorageSystemProjectionParts(const StorageID & table_id_)
    : StorageSystemPartsBase(table_id_,
    ColumnsDescription{
        {"partition",                                   std::make_shared<DataTypeString>(), "The partition name."},
        {"name",                                        std::make_shared<DataTypeString>(), "Name of the data part."},
        {"part_type",                                   std::make_shared<DataTypeString>(), "The data part storing format. Possible Values: Wide (a file per column) and Compact (a single file for all columns)."},
        {"parent_name",                                 std::make_shared<DataTypeString>(), "The name of the source (parent) data part."},
        {"parent_uuid",                                 std::make_shared<DataTypeUUID>(),   "The UUID of the source (parent) data part."},
        {"parent_part_type",                            std::make_shared<DataTypeString>(), "The source (parent) data part storing format."},
        {"active",                                      std::make_shared<DataTypeUInt8>(),  "Flag that indicates whether the data part is active. If a data part is active, it's used in a table. Otherwise, it's about to be deleted. Inactive data parts appear after merging and mutating operations."},
        {"marks",                                       std::make_shared<DataTypeUInt64>(), "The number of marks. To get the approximate number of rows in a data part, multiply marks by the index granularity (usually 8192) (this hint does not work for adaptive granularity)."},
        {"rows",                                        std::make_shared<DataTypeUInt64>(), "The number of rows."},
        {"bytes_on_disk",                               std::make_shared<DataTypeUInt64>(), "Total size of all the data part files in bytes."},
        {"data_compressed_bytes",                       std::make_shared<DataTypeUInt64>(), "Total size of compressed data in the data part. All the auxiliary files (for example, files with marks) are not included."},
        {"data_uncompressed_bytes",                     std::make_shared<DataTypeUInt64>(), "Total size of uncompressed data in the data part. All the auxiliary files (for example, files with marks) are not included."},
        {"marks_bytes",                                 std::make_shared<DataTypeUInt64>(), "The size of the file with marks."},
        {"parent_marks",                                std::make_shared<DataTypeUInt64>(), "The number of marks in the source (parent) part."},
        {"parent_rows",                                 std::make_shared<DataTypeUInt64>(), "The number of rows in the source (parent) part."},
        {"parent_bytes_on_disk",                        std::make_shared<DataTypeUInt64>(), "Total size of all the source (parent) data part files in bytes."},
        {"parent_data_compressed_bytes",                std::make_shared<DataTypeUInt64>(), "Total size of compressed data in the source (parent) data part."},
        {"parent_data_uncompressed_bytes",              std::make_shared<DataTypeUInt64>(), "Total size of uncompressed data in the source (parent) data part."},
        {"parent_marks_bytes",                          std::make_shared<DataTypeUInt64>(), "The size of the file with marks in the source (parent) data part."},
        {"modification_time",                           std::make_shared<DataTypeDateTime>(), "The time the directory with the data part was modified. This usually corresponds to the time of data part creation."},
        {"remove_time",                                 std::make_shared<DataTypeDateTime>(), "The time when the data part became inactive."},
        {"refcount",                                    std::make_shared<DataTypeUInt32>(), "The number of places where the data part is used. A value greater than 2 indicates that the data part is used in queries or merges."},
        {"min_date",                                    std::make_shared<DataTypeDate>(), "The minimum value of the date key in the data part."},
        {"max_date",                                    std::make_shared<DataTypeDate>(), "The maximum value of the date key in the data part."},
        {"min_time",                                    std::make_shared<DataTypeDateTime>(), "The minimum value of the date and time key in the data part."},
        {"max_time",                                    std::make_shared<DataTypeDateTime>(), "The maximum value of the date and time key in the data part."},
        {"partition_id",                                std::make_shared<DataTypeString>(), "ID of the partition."},
        {"min_block_number",                            std::make_shared<DataTypeInt64>(),  "The minimum number of data parts that make up the current part after merging."},
        {"max_block_number",                            std::make_shared<DataTypeInt64>(),  "The maximum number of data parts that make up the current part after merging."},
        {"level",                                       std::make_shared<DataTypeUInt32>(), "Depth of the merge tree. Zero means that the current part was created by insert rather than by merging other parts."},
        {"data_version",                                std::make_shared<DataTypeUInt64>(), "Number that is used to determine which mutations should be applied to the data part (mutations with a version higher than data_version)."},
        {"primary_key_bytes_in_memory",                 std::make_shared<DataTypeUInt64>(), "The amount of memory (in bytes) used by primary key values."},
        {"primary_key_bytes_in_memory_allocated",       std::make_shared<DataTypeUInt64>(), "The amount of memory (in bytes) reserved for primary key values."},
        {"is_frozen",                                   std::make_shared<DataTypeUInt8>(),  "Flag that shows that a partition data backup exists. 1, the backup exists. 0, the backup does not exist. "},

        {"database",                                    std::make_shared<DataTypeString>(), "Name of the database."},
        {"table",                                       std::make_shared<DataTypeString>(), "Name of the table."},
        {"engine",                                      std::make_shared<DataTypeString>(), "Name of the table engine without parameters."},
        {"disk_name",                                   std::make_shared<DataTypeString>(), "Name of a disk that stores the data part."},
        {"path",                                        std::make_shared<DataTypeString>(), "Absolute path to the folder with data part files."},

        {"hash_of_all_files",                           std::make_shared<DataTypeString>(), "sipHash128 of compressed files."},
        {"hash_of_uncompressed_files",                  std::make_shared<DataTypeString>(), "sipHash128 of uncompressed files (files with marks, index file etc.)."},
        {"uncompressed_hash_of_compressed_files",       std::make_shared<DataTypeString>(), "sipHash128 of data in the compressed files as if they were uncompressed."},

        {"delete_ttl_info_min",                         std::make_shared<DataTypeDateTime>(), "The minimum value of the date and time key for TTL DELETE rule."},
        {"delete_ttl_info_max",                         std::make_shared<DataTypeDateTime>(), "The maximum value of the date and time key for TTL DELETE rule."},

        {"move_ttl_info.expression",                    std::make_shared<DataTypeArray>(std::make_shared<DataTypeString>()), "Array of expressions. Each expression defines a TTL MOVE rule."},
        {"move_ttl_info.min",                           std::make_shared<DataTypeArray>(std::make_shared<DataTypeDateTime>()), "Array of date and time values. Each element describes the minimum key value for a TTL MOVE rule."},
        {"move_ttl_info.max",                           std::make_shared<DataTypeArray>(std::make_shared<DataTypeDateTime>()), "Array of date and time values. Each element describes the maximum key value for a TTL MOVE rule."},

        {"default_compression_codec",                   std::make_shared<DataTypeString>(), "The name of the codec used to compress this data part (in case when there is no explicit codec for columns)."},

        {"recompression_ttl_info.expression",           std::make_shared<DataTypeArray>(std::make_shared<DataTypeString>()),   "The TTL expression."},
        {"recompression_ttl_info.min",                  std::make_shared<DataTypeArray>(std::make_shared<DataTypeDateTime>()), "The minimum value of the calculated TTL expression within this part. Used to understand whether we have at least one row with expired TTL."},
        {"recompression_ttl_info.max",                  std::make_shared<DataTypeArray>(std::make_shared<DataTypeDateTime>()), "The maximum value of the calculated TTL expression within this part. Used to understand whether we have all rows with expired TTL."},

        {"group_by_ttl_info.expression",                std::make_shared<DataTypeArray>(std::make_shared<DataTypeString>()),   "The TTL expression."},
        {"group_by_ttl_info.min",                       std::make_shared<DataTypeArray>(std::make_shared<DataTypeDateTime>()), "The minimum value of the calculated TTL expression within this part. Used to understand whether we have at least one row with expired TTL."},
        {"group_by_ttl_info.max",                       std::make_shared<DataTypeArray>(std::make_shared<DataTypeDateTime>()), "The maximum value of the calculated TTL expression within this part. Used to understand whether we have all rows with expired TTL."},

<<<<<<< HEAD
        {"rows_where_ttl_info.expression",              std::make_shared<DataTypeArray>(std::make_shared<DataTypeString>())},
        {"rows_where_ttl_info.min",                     std::make_shared<DataTypeArray>(std::make_shared<DataTypeDateTime>())},
        {"rows_where_ttl_info.max",                     std::make_shared<DataTypeArray>(std::make_shared<DataTypeDateTime>())},

        {"is_broken",                                   std::make_shared<DataTypeUInt8>()},
        {"exception_code",                              std::make_shared<DataTypeInt32>()},
        {"exception",                                   std::make_shared<DataTypeString>()},
=======
        {"rows_where_ttl_info.expression",              std::make_shared<DataTypeArray>(std::make_shared<DataTypeString>()),   "The TTL expression."},
        {"rows_where_ttl_info.min",                     std::make_shared<DataTypeArray>(std::make_shared<DataTypeDateTime>()), "The minimum value of the calculated TTL expression within this part. Used to understand whether we have at least one row with expired TTL."},
        {"rows_where_ttl_info.max",                     std::make_shared<DataTypeArray>(std::make_shared<DataTypeDateTime>()), "The maximum value of the calculated TTL expression within this part. Used to understand whether we have all rows with expired TTL."},
>>>>>>> c240c330
    }
    )
{
}

void StorageSystemProjectionParts::processNextStorage(
    ContextPtr, MutableColumns & columns, std::vector<UInt8> & columns_mask, const StoragesInfo & info, bool has_state_column)
{
    using State = MergeTreeDataPartState;
    MergeTreeData::DataPartStateVector all_parts_state;
    MergeTreeData::ProjectionPartsVector all_parts = info.getProjectionParts(all_parts_state, has_state_column);
    for (size_t part_number = 0; part_number < all_parts.projection_parts.size(); ++part_number)
    {
        const auto & part = all_parts.projection_parts[part_number];
        const auto * parent_part = part->getParentPart();
        chassert(parent_part);

        auto part_state = all_parts_state[part_number];

        ColumnSize columns_size = part->getTotalColumnsSize();
        ColumnSize parent_columns_size = parent_part->getTotalColumnsSize();

        size_t src_index = 0, res_index = 0;
        if (columns_mask[src_index++])
        {
            WriteBufferFromOwnString out;
            parent_part->partition.serializeText(*info.data, out, format_settings);
            columns[res_index++]->insert(out.str());
        }
        if (columns_mask[src_index++])
            columns[res_index++]->insert(part->name);
        if (columns_mask[src_index++])
            columns[res_index++]->insert(part->getTypeName());
        if (columns_mask[src_index++])
            columns[res_index++]->insert(parent_part->name);
        if (columns_mask[src_index++])
            columns[res_index++]->insert(parent_part->uuid);
        if (columns_mask[src_index++])
            columns[res_index++]->insert(parent_part->getTypeName());
        if (columns_mask[src_index++])
            columns[res_index++]->insert(part_state == State::Active);
        if (columns_mask[src_index++])
            columns[res_index++]->insert(part->getMarksCount());
        if (columns_mask[src_index++])
            columns[res_index++]->insert(part->rows_count);
        if (columns_mask[src_index++])
            columns[res_index++]->insert(part->getBytesOnDisk());
        if (columns_mask[src_index++])
            columns[res_index++]->insert(columns_size.data_compressed);
        if (columns_mask[src_index++])
            columns[res_index++]->insert(columns_size.data_uncompressed);
        if (columns_mask[src_index++])
            columns[res_index++]->insert(columns_size.marks);
        if (columns_mask[src_index++])
            columns[res_index++]->insert(parent_part->getMarksCount());
        if (columns_mask[src_index++])
            columns[res_index++]->insert(parent_part->rows_count);
        if (columns_mask[src_index++])
            columns[res_index++]->insert(parent_part->getBytesOnDisk());
        if (columns_mask[src_index++])
            columns[res_index++]->insert(parent_columns_size.data_compressed);
        if (columns_mask[src_index++])
            columns[res_index++]->insert(parent_columns_size.data_uncompressed);
        if (columns_mask[src_index++])
            columns[res_index++]->insert(parent_columns_size.marks);
        if (columns_mask[src_index++])
            columns[res_index++]->insert(static_cast<UInt64>(part->modification_time));

        if (columns_mask[src_index++])
        {
            time_t remove_time = part->remove_time.load(std::memory_order_relaxed);
            columns[res_index++]->insert(static_cast<UInt64>(remove_time == std::numeric_limits<time_t>::max() ? 0 : remove_time));
        }

        /// For convenience, in returned refcount, don't add references that was due to local variables in this method: all_parts, active_parts.
        if (columns_mask[src_index++])
            columns[res_index++]->insert(static_cast<UInt64>(part.use_count() - 1));

        auto min_max_date = parent_part->getMinMaxDate();
        auto min_max_time = parent_part->getMinMaxTime();

        if (columns_mask[src_index++])
            columns[res_index++]->insert(min_max_date.first);
        if (columns_mask[src_index++])
            columns[res_index++]->insert(min_max_date.second);
        if (columns_mask[src_index++])
            columns[res_index++]->insert(static_cast<UInt32>(min_max_time.first));
        if (columns_mask[src_index++])
            columns[res_index++]->insert(static_cast<UInt32>(min_max_time.second));
        if (columns_mask[src_index++])
            columns[res_index++]->insert(parent_part->info.partition_id);
        if (columns_mask[src_index++])
            columns[res_index++]->insert(parent_part->info.min_block);
        if (columns_mask[src_index++])
            columns[res_index++]->insert(parent_part->info.max_block);
        if (columns_mask[src_index++])
            columns[res_index++]->insert(parent_part->info.level);
        if (columns_mask[src_index++])
            columns[res_index++]->insert(static_cast<UInt64>(parent_part->info.getDataVersion()));
        if (columns_mask[src_index++])
            columns[res_index++]->insert(part->getIndexSizeInBytes());
        if (columns_mask[src_index++])
            columns[res_index++]->insert(part->getIndexSizeInAllocatedBytes());
        if (columns_mask[src_index++])
            columns[res_index++]->insert(part->is_frozen.load(std::memory_order_relaxed));

        if (columns_mask[src_index++])
            columns[res_index++]->insert(info.database);
        if (columns_mask[src_index++])
            columns[res_index++]->insert(info.table);
        if (columns_mask[src_index++])
            columns[res_index++]->insert(info.engine);

        if (part->isStoredOnDisk())
        {
            if (columns_mask[src_index++])
                columns[res_index++]->insert(part->getDataPartStorage().getDiskName());
            if (columns_mask[src_index++])
                columns[res_index++]->insert(part->getDataPartStorage().getFullPath());
        }
        else
        {
            if (columns_mask[src_index++])
                columns[res_index++]->insertDefault();
            if (columns_mask[src_index++])
                columns[res_index++]->insertDefault();
        }


        {
            MinimalisticDataPartChecksums helper;
            if (columns_mask[src_index] || columns_mask[src_index + 1] || columns_mask[src_index + 2])
                helper.computeTotalChecksums(part->checksums);

            if (columns_mask[src_index++])
            {
                auto checksum = helper.hash_of_all_files;
                columns[res_index++]->insert(getHexUIntLowercase(checksum));
            }
            if (columns_mask[src_index++])
            {
                auto checksum = helper.hash_of_uncompressed_files;
                columns[res_index++]->insert(getHexUIntLowercase(checksum));
            }
            if (columns_mask[src_index++])
            {
                auto checksum = helper.uncompressed_hash_of_compressed_files;
                columns[res_index++]->insert(getHexUIntLowercase(checksum));
            }
        }

        /// delete_ttl_info
        if (columns_mask[src_index++])
            columns[res_index++]->insert(static_cast<UInt32>(part->ttl_infos.table_ttl.min));
        if (columns_mask[src_index++])
            columns[res_index++]->insert(static_cast<UInt32>(part->ttl_infos.table_ttl.max));

        auto add_ttl_info_map = [&](const TTLInfoMap & ttl_info_map)
        {
            Array expression_array;
            Array min_array;
            Array max_array;
            if (columns_mask[src_index])
                expression_array.reserve(ttl_info_map.size());
            if (columns_mask[src_index + 1])
                min_array.reserve(ttl_info_map.size());
            if (columns_mask[src_index + 2])
                max_array.reserve(ttl_info_map.size());
            for (const auto & [expression, ttl_info] : ttl_info_map)
            {
                if (columns_mask[src_index])
                    expression_array.emplace_back(expression);
                if (columns_mask[src_index + 1])
                    min_array.push_back(static_cast<UInt32>(ttl_info.min));
                if (columns_mask[src_index + 2])
                    max_array.push_back(static_cast<UInt32>(ttl_info.max));
            }
            if (columns_mask[src_index++])
                columns[res_index++]->insert(expression_array);
            if (columns_mask[src_index++])
                columns[res_index++]->insert(min_array);
            if (columns_mask[src_index++])
                columns[res_index++]->insert(max_array);
        };

        add_ttl_info_map(part->ttl_infos.moves_ttl);

        if (columns_mask[src_index++])
        {
            if (part->default_codec)
                columns[res_index++]->insert(queryToString(part->default_codec->getCodecDesc()));
            else
                columns[res_index++]->insertDefault();
        }

        add_ttl_info_map(part->ttl_infos.recompression_ttl);
        add_ttl_info_map(part->ttl_infos.group_by_ttl);
        add_ttl_info_map(part->ttl_infos.rows_where_ttl);

        {
            if (columns_mask[src_index++])
                columns[res_index++]->insert(part->is_broken.load(std::memory_order_relaxed));

            if (part->is_broken)
            {
                std::lock_guard lock(part->broken_reason_mutex);
                if (columns_mask[src_index++])
                    columns[res_index++]->insert(part->exception_code);
                if (columns_mask[src_index++])
                    columns[res_index++]->insert(part->exception);
            }
            else
            {
                if (columns_mask[src_index++])
                    columns[res_index++]->insertDefault();
                if (columns_mask[src_index++])
                    columns[res_index++]->insertDefault();
            }
        }

        /// _state column should be the latest.
        /// Do not use part->getState*, it can be changed from different thread
        if (has_state_column)
            columns[res_index++]->insert(IMergeTreeDataPart::stateString(part_state));
    }
}

}<|MERGE_RESOLUTION|>--- conflicted
+++ resolved
@@ -81,21 +81,14 @@
         {"group_by_ttl_info.min",                       std::make_shared<DataTypeArray>(std::make_shared<DataTypeDateTime>()), "The minimum value of the calculated TTL expression within this part. Used to understand whether we have at least one row with expired TTL."},
         {"group_by_ttl_info.max",                       std::make_shared<DataTypeArray>(std::make_shared<DataTypeDateTime>()), "The maximum value of the calculated TTL expression within this part. Used to understand whether we have all rows with expired TTL."},
 
-<<<<<<< HEAD
-        {"rows_where_ttl_info.expression",              std::make_shared<DataTypeArray>(std::make_shared<DataTypeString>())},
-        {"rows_where_ttl_info.min",                     std::make_shared<DataTypeArray>(std::make_shared<DataTypeDateTime>())},
-        {"rows_where_ttl_info.max",                     std::make_shared<DataTypeArray>(std::make_shared<DataTypeDateTime>())},
-
-        {"is_broken",                                   std::make_shared<DataTypeUInt8>()},
-        {"exception_code",                              std::make_shared<DataTypeInt32>()},
-        {"exception",                                   std::make_shared<DataTypeString>()},
-=======
         {"rows_where_ttl_info.expression",              std::make_shared<DataTypeArray>(std::make_shared<DataTypeString>()),   "The TTL expression."},
         {"rows_where_ttl_info.min",                     std::make_shared<DataTypeArray>(std::make_shared<DataTypeDateTime>()), "The minimum value of the calculated TTL expression within this part. Used to understand whether we have at least one row with expired TTL."},
         {"rows_where_ttl_info.max",                     std::make_shared<DataTypeArray>(std::make_shared<DataTypeDateTime>()), "The maximum value of the calculated TTL expression within this part. Used to understand whether we have all rows with expired TTL."},
->>>>>>> c240c330
-    }
-    )
+
+        {"is_broken",                                   std::make_shared<DataTypeUInt8>(), "Whether projection part is broken"},
+        {"exception_code",                              std::make_shared<DataTypeInt32>(), "Exception message explaining broken state of the projection part"},
+        {"exception",                                   std::make_shared<DataTypeString>(), "Exception code explaining broken state of the projection part"},
+    })
 {
 }
 
