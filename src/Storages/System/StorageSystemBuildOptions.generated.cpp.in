// .cpp autogenerated by cmake

const char * auto_config_build[]
{
    "VERSION_FULL", "@VERSION_FULL@",
    "VERSION_DESCRIBE", "@VERSION_DESCRIBE@",
    "VERSION_INTEGER", "@VERSION_INTEGER@",
    "SYSTEM", "@CMAKE_SYSTEM_NAME@",
    "VERSION_GITHASH", "@VERSION_GITHASH@",
    "VERSION_REVISION", "@VERSION_REVISION@",
    "VERSION_DATE", "@VERSION_DATE@",
    "BUILD_TYPE", "@CMAKE_BUILD_TYPE@",
    "SYSTEM_PROCESSOR", "@CMAKE_SYSTEM_PROCESSOR@",
    "LIBRARY_ARCHITECTURE", "@CMAKE_LIBRARY_ARCHITECTURE@",
    "CMAKE_VERSION", "@CMAKE_VERSION@",
    "C_COMPILER", "@CMAKE_C_COMPILER@",
    "C_COMPILER_VERSION", "@CMAKE_C_COMPILER_VERSION@",
    "CXX_COMPILER", "@CMAKE_CXX_COMPILER@",
    "CXX_COMPILER_VERSION", "@CMAKE_CXX_COMPILER_VERSION@",
    "C_FLAGS", "@FULL_C_FLAGS@",
    "CXX_FLAGS", "@FULL_CXX_FLAGS@",
    "LINK_FLAGS", "@CMAKE_EXE_LINKER_FLAGS@",
    "BUILD_COMPILE_DEFINITIONS", "@BUILD_COMPILE_DEFINITIONS@",
    "BUILD_INCLUDE_DIRECTORIES", "@BUILD_INCLUDE_DIRECTORIES@",
    "STATIC", "@USE_STATIC_LIBRARIES@",
    "SPLIT_BINARY", "@CLICKHOUSE_SPLIT_BINARY@",
    "UNBUNDLED", "@UNBUNDLED@",
    "USE_EMBEDDED_COMPILER", "@USE_EMBEDDED_COMPILER@",
    "USE_GLIBC_COMPATIBILITY", "@GLIBC_COMPATIBILITY@",
    "USE_JEMALLOC", "@ENABLE_JEMALLOC@",
    "USE_UNWIND", "@USE_UNWIND@",
    "USE_ICU", "@USE_ICU@",
    "USE_H3", "@USE_H3@",
    "USE_MYSQL", "@USE_MYSQL@",
    "USE_RE2_ST", "@USE_RE2_ST@",
    "USE_LIBGSASL", "@USE_LIBGSASL@",
    "USE_RDKAFKA", "@USE_RDKAFKA@",
    "USE_CAPNP", "@USE_CAPNP@",
    "USE_BASE64", "@USE_BASE64@",
    "USE_XXHASH", "@USE_INTERNAL_LZ4_LIBRARY@",
    "USE_HDFS", "@USE_HDFS@",
    "USE_SNAPPY", "@USE_SNAPPY@",
    "USE_PARQUET", "@USE_PARQUET@",
    "USE_PROTOBUF", "@USE_PROTOBUF@",
    "USE_BROTLI", "@USE_BROTLI@",
    "USE_SSL", "@USE_SSL@",
    "USE_HYPERSCAN", "@ENABLE_HYPERSCAN@",
    "USE_SIMDJSON", "@USE_SIMDJSON@",
    "USE_GRPC", "@USE_GRPC@",
    "USE_LDAP", "@USE_LDAP@",
    "TZDATA_VERSION", "@TZDATA_VERSION@",
    "USE_KRB5", "@USE_KRB5@",
<<<<<<< HEAD
    "USE_FILELOG", "@USE_FILELOG@",
=======
    "USE_BZIP2", "@USE_BZIP2@",
>>>>>>> 35fae342

    nullptr, nullptr
};<|MERGE_RESOLUTION|>--- conflicted
+++ resolved
@@ -50,11 +50,8 @@
     "USE_LDAP", "@USE_LDAP@",
     "TZDATA_VERSION", "@TZDATA_VERSION@",
     "USE_KRB5", "@USE_KRB5@",
-<<<<<<< HEAD
     "USE_FILELOG", "@USE_FILELOG@",
-=======
     "USE_BZIP2", "@USE_BZIP2@",
->>>>>>> 35fae342
 
     nullptr, nullptr
 };