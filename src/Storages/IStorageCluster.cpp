#include <Storages/IStorageCluster.h>

#include <Common/Exception.h>
#include <Core/Settings.h>
#include <Core/QueryProcessingStage.h>
#include <DataTypes/DataTypeString.h>
#include <IO/ConnectionTimeouts.h>
#include <Interpreters/Context.h>
#include <Interpreters/getHeaderForProcessingStage.h>
#include <Interpreters/SelectQueryOptions.h>
#include <Interpreters/InterpreterSelectQuery.h>
#include <Interpreters/AddDefaultDatabaseVisitor.h>
#include <Interpreters/TranslateQualifiedNamesVisitor.h>
#include <Interpreters/InterpreterSelectQueryAnalyzer.h>
#include <Parsers/queryToString.h>
#include <Processors/Sources/NullSource.h>
#include <Processors/Sources/RemoteSource.h>
#include <Processors/QueryPlan/SourceStepWithFilter.h>
#include <QueryPipeline/narrowPipe.h>
#include <QueryPipeline/Pipe.h>
#include <QueryPipeline/RemoteQueryExecutor.h>
#include <QueryPipeline/QueryPipelineBuilder.h>
#include <Storages/IStorage.h>
#include <Storages/SelectQueryInfo.h>
#include <Storages/StorageDictionary.h>

#include <algorithm>
#include <memory>
#include <string>


namespace DB
{
namespace Setting
{
    extern const SettingsBool allow_experimental_analyzer;
    extern const SettingsBool async_query_sending_for_remote;
    extern const SettingsBool async_socket_for_remote;
    extern const SettingsBool skip_unavailable_shards;
    extern const SettingsBool parallel_replicas_local_plan;
    extern const SettingsString cluster_for_parallel_replicas;
    extern const SettingsNonZeroUInt64 max_parallel_replicas;
}

IStorageCluster::IStorageCluster(
    const String & cluster_name_,
    const StorageID & table_id_,
    LoggerPtr log_)
    : IStorage(table_id_)
    , log(log_)
    , cluster_name(cluster_name_)
{
}

class ReadFromCluster : public SourceStepWithFilter
{
public:
    std::string getName() const override { return "ReadFromCluster"; }
    void initializePipeline(QueryPipelineBuilder & pipeline, const BuildQueryPipelineSettings &) override;
    void applyFilters(ActionDAGNodes added_filter_nodes) override;

    ReadFromCluster(
        const Names & column_names_,
        const SelectQueryInfo & query_info_,
        const StorageSnapshotPtr & storage_snapshot_,
        const ContextPtr & context_,
        Block sample_block,
        std::shared_ptr<IStorageCluster> storage_,
        ASTPtr query_to_send_,
        QueryProcessingStage::Enum processed_stage_,
        ClusterPtr cluster_,
        LoggerPtr log_)
        : SourceStepWithFilter(
            std::move(sample_block),
            column_names_,
            query_info_,
            storage_snapshot_,
            context_)
        , storage(std::move(storage_))
        , query_to_send(std::move(query_to_send_))
        , processed_stage(processed_stage_)
        , cluster(std::move(cluster_))
        , log(log_)
    {
    }

private:
    std::shared_ptr<IStorageCluster> storage;
    ASTPtr query_to_send;
    QueryProcessingStage::Enum processed_stage;
    ClusterPtr cluster;
    LoggerPtr log;

    std::optional<RemoteQueryExecutor::Extension> extension;

    void createExtension(const ActionsDAG::Node * predicate);
    ContextPtr updateSettings(const Settings & settings);
};

void ReadFromCluster::applyFilters(ActionDAGNodes added_filter_nodes)
{
    SourceStepWithFilter::applyFilters(std::move(added_filter_nodes));

    const ActionsDAG::Node * predicate = nullptr;
    if (filter_actions_dag)
        predicate = filter_actions_dag->getOutputs().at(0);

    createExtension(predicate);
}

void ReadFromCluster::createExtension(const ActionsDAG::Node * predicate)
{
    if (extension)
        return;

    extension = storage->getTaskIteratorExtension(predicate, context);
}

/// The code executes on initiator
void IStorageCluster::read(
    QueryPlan & query_plan,
    const Names & column_names,
    const StorageSnapshotPtr & storage_snapshot,
    SelectQueryInfo & query_info,
    ContextPtr context,
    QueryProcessingStage::Enum processed_stage,
    size_t /*max_block_size*/,
    size_t /*num_streams*/)
{
    storage_snapshot->check(column_names);

    updateBeforeRead(context);
    auto cluster = getCluster(context);

    /// Calculate the header. This is significant, because some columns could be thrown away in some cases like query with count(*)

    Block sample_block;
    ASTPtr query_to_send = query_info.query;

    if (context->getSettingsRef()[Setting::allow_experimental_analyzer])
    {
        sample_block = InterpreterSelectQueryAnalyzer::getSampleBlock(query_info.query, context, SelectQueryOptions(processed_stage));
    }
    else
    {
        auto interpreter = InterpreterSelectQuery(query_info.query, context, SelectQueryOptions(processed_stage).analyze());
        sample_block = interpreter.getSampleBlock();
        query_to_send = interpreter.getQueryInfo().query->clone();
    }

    updateQueryToSendIfNeeded(query_to_send, storage_snapshot, context);

    RestoreQualifiedNamesVisitor::Data data;
    data.distributed_table = DatabaseAndTableWithAlias(*getTableExpression(query_info.query->as<ASTSelectQuery &>(), 0));
    data.remote_table.database = context->getCurrentDatabase();
    data.remote_table.table = getName();
    RestoreQualifiedNamesVisitor(data).visit(query_to_send);
    AddDefaultDatabaseVisitor visitor(context, context->getCurrentDatabase(),
                                      /* only_replace_current_database_function_= */false,
                                      /* only_replace_in_join_= */true);
    visitor.visit(query_to_send);

    auto this_ptr = std::static_pointer_cast<IStorageCluster>(shared_from_this());

    auto reading = std::make_unique<ReadFromCluster>(
        column_names,
        query_info,
        storage_snapshot,
        context,
        sample_block,
        std::move(this_ptr),
        std::move(query_to_send),
        processed_stage,
        cluster,
        log);

    query_plan.addStep(std::move(reading));
}

void ReadFromCluster::initializePipeline(QueryPipelineBuilder & pipeline, const BuildQueryPipelineSettings &)
{
    createExtension(nullptr);

    const Scalars & scalars = context->hasQueryContext() ? context->getQueryContext()->getScalars() : Scalars{};
    const bool add_agg_info = processed_stage == QueryProcessingStage::WithMergeableState;

    Pipes pipes;
    auto new_context = updateSettings(context->getSettingsRef());
    const auto & current_settings = new_context->getSettingsRef();
    auto timeouts = ConnectionTimeouts::getTCPTimeoutsWithFailover(current_settings);
<<<<<<< HEAD
    size_t replica_index = 0;
    size_t number_of_replicas = 0;
    std::vector<IConnectionPool::Entry> try_results;

    for (const auto & shard_info : cluster->getShardsInfo())
    {
        auto shard_try_results = shard_info.pool->getMany(timeouts, current_settings, PoolMode::GET_MANY);
        for (auto & try_result : shard_try_results)
        {
            number_of_replicas++;
            try_results.emplace_back(std::move(try_result));
        }
=======

    auto max_replicas_to_use = static_cast<UInt64>(cluster->getShardsInfo().size());
    if (current_settings[Setting::max_parallel_replicas] > 1)
        max_replicas_to_use = std::min(max_replicas_to_use, current_settings[Setting::max_parallel_replicas].value);

    for (const auto & shard_info : cluster->getShardsInfo())
    {
        if (pipes.size() >= max_replicas_to_use)
            break;

        /// We're taking all replicas as shards,
        /// so each shard will have only one address to connect to.
        auto try_results = shard_info.pool->getMany(
            timeouts,
            current_settings,
            PoolMode::GET_ONE,
            {},
            /*skip_unavailable_endpoints=*/true);

        if (try_results.empty())
            continue;

        auto remote_query_executor = std::make_shared<RemoteQueryExecutor>(
            std::vector<IConnectionPool::Entry>{try_results.front()},
            queryToString(query_to_send),
            getOutputHeader(),
            new_context,
            /*throttler=*/nullptr,
            scalars,
            Tables(),
            processed_stage,
            extension);

        remote_query_executor->setLogger(log);
        pipes.emplace_back(std::make_shared<RemoteSource>(
            remote_query_executor,
            add_agg_info,
            current_settings[Setting::async_socket_for_remote],
            current_settings[Setting::async_query_sending_for_remote]));
>>>>>>> 947faa5c
    }

    for (auto & try_result : try_results)
    {
        IConnections::ReplicaInfo replica_info{
            .number_of_current_replica = replica_index++,
            .number_of_replicas = number_of_replicas,
        };

        auto remote_query_executor = std::make_shared<RemoteQueryExecutor>(
            std::vector<IConnectionPool::Entry>{try_result},
            queryToString(query_to_send),
            getOutputHeader(),
            new_context,
            /*throttler=*/nullptr,
            scalars,
            Tables(),
            processed_stage,
            RemoteQueryExecutor::Extension{.task_iterator = extension->task_iterator, .replica_info = std::move(replica_info)});

        remote_query_executor->setLogger(log);
        pipes.emplace_back(std::make_shared<RemoteSource>(
            remote_query_executor,
            add_agg_info,
            current_settings[Setting::async_socket_for_remote],
            current_settings[Setting::async_query_sending_for_remote]));
    }

    auto pipe = Pipe::unitePipes(std::move(pipes));
    if (pipe.empty())
        pipe = Pipe(std::make_shared<NullSource>(getOutputHeader()));

    for (const auto & processor : pipe.getProcessors())
        processors.emplace_back(processor);

    pipeline.init(std::move(pipe));
}

QueryProcessingStage::Enum IStorageCluster::getQueryProcessingStage(
    ContextPtr context, QueryProcessingStage::Enum to_stage, const StorageSnapshotPtr &, SelectQueryInfo &) const
{
    /// Initiator executes query on remote node.
    if (context->getClientInfo().query_kind == ClientInfo::QueryKind::INITIAL_QUERY)
        if (to_stage >= QueryProcessingStage::Enum::WithMergeableState)
            return QueryProcessingStage::Enum::WithMergeableState;

    /// Follower just reads the data.
    return QueryProcessingStage::Enum::FetchColumns;
}

ContextPtr ReadFromCluster::updateSettings(const Settings & settings)
{
    Settings new_settings{settings};

    /// Cluster table functions should always skip unavailable shards.
    new_settings[Setting::skip_unavailable_shards] = true;

    auto new_context = Context::createCopy(context);
    new_context->setSettings(new_settings);
    return new_context;
}

ClusterPtr IStorageCluster::getCluster(ContextPtr context) const
{
    return context->getCluster(cluster_name)->getClusterWithReplicasAsShards(context->getSettingsRef());
}

}<|MERGE_RESOLUTION|>--- conflicted
+++ resolved
@@ -188,21 +188,8 @@
     auto new_context = updateSettings(context->getSettingsRef());
     const auto & current_settings = new_context->getSettingsRef();
     auto timeouts = ConnectionTimeouts::getTCPTimeoutsWithFailover(current_settings);
-<<<<<<< HEAD
+
     size_t replica_index = 0;
-    size_t number_of_replicas = 0;
-    std::vector<IConnectionPool::Entry> try_results;
-
-    for (const auto & shard_info : cluster->getShardsInfo())
-    {
-        auto shard_try_results = shard_info.pool->getMany(timeouts, current_settings, PoolMode::GET_MANY);
-        for (auto & try_result : shard_try_results)
-        {
-            number_of_replicas++;
-            try_results.emplace_back(std::move(try_result));
-        }
-=======
-
     auto max_replicas_to_use = static_cast<UInt64>(cluster->getShardsInfo().size());
     if (current_settings[Setting::max_parallel_replicas] > 1)
         max_replicas_to_use = std::min(max_replicas_to_use, current_settings[Setting::max_parallel_replicas].value);
@@ -223,6 +210,11 @@
 
         if (try_results.empty())
             continue;
+
+        IConnections::ReplicaInfo replica_info{
+            .number_of_current_replica = replica_index++,
+            .number_of_replicas = max_replicas_to_use,
+        };
 
         auto remote_query_executor = std::make_shared<RemoteQueryExecutor>(
             std::vector<IConnectionPool::Entry>{try_results.front()},
@@ -233,7 +225,7 @@
             scalars,
             Tables(),
             processed_stage,
-            extension);
+            RemoteQueryExecutor::Extension{.task_iterator = extension->task_iterator, .replica_info = std::move(replica_info)});
 
         remote_query_executor->setLogger(log);
         pipes.emplace_back(std::make_shared<RemoteSource>(
@@ -241,33 +233,6 @@
             add_agg_info,
             current_settings[Setting::async_socket_for_remote],
             current_settings[Setting::async_query_sending_for_remote]));
->>>>>>> 947faa5c
-    }
-
-    for (auto & try_result : try_results)
-    {
-        IConnections::ReplicaInfo replica_info{
-            .number_of_current_replica = replica_index++,
-            .number_of_replicas = number_of_replicas,
-        };
-
-        auto remote_query_executor = std::make_shared<RemoteQueryExecutor>(
-            std::vector<IConnectionPool::Entry>{try_result},
-            queryToString(query_to_send),
-            getOutputHeader(),
-            new_context,
-            /*throttler=*/nullptr,
-            scalars,
-            Tables(),
-            processed_stage,
-            RemoteQueryExecutor::Extension{.task_iterator = extension->task_iterator, .replica_info = std::move(replica_info)});
-
-        remote_query_executor->setLogger(log);
-        pipes.emplace_back(std::make_shared<RemoteSource>(
-            remote_query_executor,
-            add_agg_info,
-            current_settings[Setting::async_socket_for_remote],
-            current_settings[Setting::async_query_sending_for_remote]));
     }
 
     auto pipe = Pipe::unitePipes(std::move(pipes));
