--- conflicted
+++ resolved
@@ -19,28 +19,17 @@
     MarkRanges mark_ranges_,
     bool use_uncompressed_cache_,
     const PrewhereInfoPtr & prewhere_info_,
-<<<<<<< HEAD
+    ExpressionActionsSettings actions_settings,
     bool check_columns_,
-=======
-    ExpressionActionsSettings actions_settings,
-    bool check_columns,
->>>>>>> 06570d2a
     const MergeTreeReaderSettings & reader_settings_,
     const Names & virt_column_names_,
     bool one_range_per_task_,
     bool quiet)
-<<<<<<< HEAD
     : MergeTreeSelectProcessor{
         storage_, metadata_snapshot_, owned_data_part_, max_block_size_rows_,
-=======
-    :
-    MergeTreeBaseSelectProcessor{
-        metadata_snapshot_->getSampleBlockForColumns(required_columns_, storage_.getVirtuals(), storage_.getStorageID()),
-        storage_, metadata_snapshot_, prewhere_info_, std::move(actions_settings), max_block_size_rows_,
->>>>>>> 06570d2a
         preferred_block_size_bytes_, preferred_max_column_in_block_size_bytes_,
         required_columns_, std::move(mark_ranges_), use_uncompressed_cache_, prewhere_info_,
-        check_columns_, reader_settings_, virt_column_names_, one_range_per_task_}
+        std::move(actions_settings), check_columns_, reader_settings_, virt_column_names_, one_range_per_task_}
 {
     if (!quiet)
         LOG_DEBUG(log, "Reading {} ranges in reverse order from part {}, approx. {} rows starting from {}",
