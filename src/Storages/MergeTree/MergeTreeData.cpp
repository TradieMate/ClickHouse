#include <Storages/MergeTree/MergeTreeData.h>

#include <Backups/BackupEntryFromImmutableFile.h>
#include <Backups/BackupEntryFromSmallFile.h>
#include <Backups/IBackup.h>
#include <Compression/CompressedReadBuffer.h>
#include <DataTypes/DataTypeArray.h>
#include <DataTypes/DataTypeDate.h>
#include <DataTypes/DataTypeDateTime.h>
#include <DataTypes/DataTypeEnum.h>
#include <DataTypes/DataTypeLowCardinality.h>
#include <DataTypes/DataTypeNullable.h>
#include <DataTypes/DataTypeUUID.h>
#include <DataTypes/DataTypeTuple.h>
#include <DataTypes/NestedUtils.h>
#include <Disks/TemporaryFileOnDisk.h>
#include <Functions/FunctionFactory.h>
#include <Functions/IFunction.h>
#include <IO/ConcatReadBuffer.h>
#include <IO/Operators.h>
#include <IO/ReadBufferFromMemory.h>
#include <IO/WriteBufferFromString.h>
#include <Interpreters/ExpressionAnalyzer.h>
#include <Interpreters/PartLog.h>
#include <Interpreters/TreeRewriter.h>
#include <Interpreters/inplaceBlockConversions.h>
#include <Interpreters/Context.h>
#include <Interpreters/InterpreterSelectQuery.h>
#include <Interpreters/evaluateConstantExpression.h>
#include <Interpreters/convertFieldToType.h>
#include <Parsers/ASTFunction.h>
#include <Parsers/ASTLiteral.h>
#include <Parsers/ASTNameTypePair.h>
#include <Parsers/ASTPartition.h>
#include <Parsers/ASTSetQuery.h>
#include <Parsers/ExpressionListParsers.h>
#include <Parsers/parseQuery.h>
#include <Parsers/queryToString.h>
#include <Storages/AlterCommands.h>
#include <Storages/MergeTree/MergeTreeBaseSelectProcessor.h>
#include <Storages/MergeTree/MergeTreeDataPartCompact.h>
#include <Storages/MergeTree/MergeTreeDataPartInMemory.h>
#include <Storages/MergeTree/MergeTreeDataPartWide.h>
#include <Storages/MergeTree/MergeTreeSequentialSource.h>
#include <Storages/MergeTree/MergedBlockOutputStream.h>
#include <Storages/MergeTree/MergedColumnOnlyOutputStream.h>
#include <Storages/MergeTree/checkDataPart.h>
#include <Storages/MergeTree/localBackup.h>
#include <Storages/StorageMergeTree.h>
#include <Storages/StorageReplicatedMergeTree.h>
#include <Storages/VirtualColumnUtils.h>
#include <Common/Increment.h>
#include <Common/SimpleIncrement.h>
#include <Common/Stopwatch.h>
#include <Common/StringUtils/StringUtils.h>
#include <Common/escapeForFileName.h>
#include <Common/quoteString.h>
#include <Common/typeid_cast.h>
#include <Processors/QueryPlan/ReadFromMergeTree.h>
#include <Processors/Formats/IInputFormat.h>
#include <AggregateFunctions/AggregateFunctionCount.h>

#include <boost/range/adaptor/filtered.hpp>
#include <boost/algorithm/string/join.hpp>

#include <base/insertAtEnd.h>
#include <base/scope_guard_safe.h>

#include <algorithm>
#include <iomanip>
#include <optional>
#include <set>
#include <thread>
#include <typeinfo>
#include <typeindex>
#include <unordered_set>
#include <filesystem>


namespace fs = std::filesystem;

namespace ProfileEvents
{
    extern const Event RejectedInserts;
    extern const Event DelayedInserts;
    extern const Event DelayedInsertsMilliseconds;
    extern const Event DuplicatedInsertedBlocks;
}

namespace CurrentMetrics
{
    extern const Metric DelayedInserts;
}


namespace
{
    constexpr UInt64 RESERVATION_MIN_ESTIMATION_SIZE = 1u * 1024u * 1024u; /// 1MB
}


namespace DB
{

namespace ErrorCodes
{
    extern const int NO_SUCH_DATA_PART;
    extern const int NOT_IMPLEMENTED;
    extern const int DIRECTORY_ALREADY_EXISTS;
    extern const int TOO_MANY_UNEXPECTED_DATA_PARTS;
    extern const int DUPLICATE_DATA_PART;
    extern const int NO_SUCH_COLUMN_IN_TABLE;
    extern const int LOGICAL_ERROR;
    extern const int ILLEGAL_COLUMN;
    extern const int ILLEGAL_TYPE_OF_COLUMN_FOR_FILTER;
    extern const int CORRUPTED_DATA;
    extern const int BAD_TYPE_OF_FIELD;
    extern const int BAD_ARGUMENTS;
    extern const int INVALID_PARTITION_VALUE;
    extern const int METADATA_MISMATCH;
    extern const int PART_IS_TEMPORARILY_LOCKED;
    extern const int TOO_MANY_PARTS;
    extern const int INCOMPATIBLE_COLUMNS;
    extern const int BAD_TTL_EXPRESSION;
    extern const int INCORRECT_FILE_NAME;
    extern const int BAD_DATA_PART_NAME;
    extern const int READONLY_SETTING;
    extern const int ABORTED;
    extern const int UNKNOWN_PART_TYPE;
    extern const int UNKNOWN_DISK;
    extern const int NOT_ENOUGH_SPACE;
    extern const int ALTER_OF_COLUMN_IS_FORBIDDEN;
    extern const int SUPPORT_IS_DISABLED;
    extern const int TOO_MANY_SIMULTANEOUS_QUERIES;
    extern const int INCORRECT_QUERY;
}

static void checkSampleExpression(const StorageInMemoryMetadata & metadata, bool allow_sampling_expression_not_in_primary_key, bool check_sample_column_is_correct)
{
    if (metadata.sampling_key.column_names.empty())
        throw Exception("There are no columns in sampling expression", ErrorCodes::INCORRECT_QUERY);

    const auto & pk_sample_block = metadata.getPrimaryKey().sample_block;
    if (!pk_sample_block.has(metadata.sampling_key.column_names[0]) && !allow_sampling_expression_not_in_primary_key)
        throw Exception("Sampling expression must be present in the primary key", ErrorCodes::BAD_ARGUMENTS);

    if (!check_sample_column_is_correct)
        return;

    const auto & sampling_key = metadata.getSamplingKey();
    DataTypePtr sampling_column_type = sampling_key.data_types[0];

    bool is_correct_sample_condition = false;
    if (sampling_key.data_types.size() == 1)
    {
        if (typeid_cast<const DataTypeUInt64 *>(sampling_column_type.get()))
            is_correct_sample_condition = true;
        else if (typeid_cast<const DataTypeUInt32 *>(sampling_column_type.get()))
            is_correct_sample_condition = true;
        else if (typeid_cast<const DataTypeUInt16 *>(sampling_column_type.get()))
            is_correct_sample_condition = true;
        else if (typeid_cast<const DataTypeUInt8 *>(sampling_column_type.get()))
            is_correct_sample_condition = true;
    }

    if (!is_correct_sample_condition)
        throw Exception(
            "Invalid sampling column type in storage parameters: " + sampling_column_type->getName()
            + ". Must be one unsigned integer type",
            ErrorCodes::ILLEGAL_TYPE_OF_COLUMN_FOR_FILTER);
}

inline UInt64 time_in_microseconds(std::chrono::time_point<std::chrono::system_clock> timepoint)
{
    return std::chrono::duration_cast<std::chrono::microseconds>(timepoint.time_since_epoch()).count();
}

inline UInt64 time_in_seconds(std::chrono::time_point<std::chrono::system_clock> timepoint)
{
    return std::chrono::duration_cast<std::chrono::seconds>(timepoint.time_since_epoch()).count();
}

MergeTreeData::MergeTreeData(
    const StorageID & table_id_,
    const String & relative_data_path_,
    const StorageInMemoryMetadata & metadata_,
    ContextMutablePtr context_,
    const String & date_column_name,
    const MergingParams & merging_params_,
    std::unique_ptr<MergeTreeSettings> storage_settings_,
    bool require_part_metadata_,
    bool attach,
    BrokenPartCallback broken_part_callback_)
    : IStorage(table_id_)
    , WithMutableContext(context_->getGlobalContext())
    , merging_params(merging_params_)
    , require_part_metadata(require_part_metadata_)
    , relative_data_path(relative_data_path_)
    , broken_part_callback(broken_part_callback_)
    , log_name(table_id_.getNameForLogs())
    , log(&Poco::Logger::get(log_name))
    , storage_settings(std::move(storage_settings_))
    , pinned_part_uuids(std::make_shared<PinnedPartUUIDs>())
    , data_parts_by_info(data_parts_indexes.get<TagByInfo>())
    , data_parts_by_state_and_info(data_parts_indexes.get<TagByStateAndInfo>())
    , parts_mover(this)
    , background_operations_assignee(*this, BackgroundJobsAssignee::Type::DataProcessing, getContext())
    , background_moves_assignee(*this, BackgroundJobsAssignee::Type::Moving, getContext())
{
    context_->getGlobalContext()->initializeBackgroundExecutorsIfNeeded();

    const auto settings = getSettings();
    allow_nullable_key = attach || settings->allow_nullable_key;

    if (relative_data_path.empty())
        throw Exception("MergeTree storages require data path", ErrorCodes::INCORRECT_FILE_NAME);

    /// Check sanity of MergeTreeSettings. Only when table is created.
    if (!attach)
        settings->sanityCheck(getContext()->getSettingsRef());

    MergeTreeDataFormatVersion min_format_version(0);
    if (!date_column_name.empty())
    {
        try
        {

            checkPartitionKeyAndInitMinMax(metadata_.partition_key);
            setProperties(metadata_, metadata_, attach);
            if (minmax_idx_date_column_pos == -1)
                throw Exception("Could not find Date column", ErrorCodes::BAD_TYPE_OF_FIELD);
        }
        catch (Exception & e)
        {
            /// Better error message.
            e.addMessage("(while initializing MergeTree partition key from date column " + backQuote(date_column_name) + ")");
            throw;
        }
    }
    else
    {
        is_custom_partitioned = true;
        checkPartitionKeyAndInitMinMax(metadata_.partition_key);
        min_format_version = MERGE_TREE_DATA_MIN_FORMAT_VERSION_WITH_CUSTOM_PARTITIONING;
    }
    setProperties(metadata_, metadata_, attach);

    /// NOTE: using the same columns list as is read when performing actual merges.
    merging_params.check(metadata_);

    if (metadata_.sampling_key.definition_ast != nullptr)
    {
        /// This is for backward compatibility.
        checkSampleExpression(metadata_, attach || settings->compatibility_allow_sampling_expression_not_in_primary_key,
                              settings->check_sample_column_is_correct && !attach);
    }

    checkTTLExpressions(metadata_, metadata_);

    /// format_file always contained on any data path
    PathWithDisk version_file;
    /// Creating directories, if not exist.
    for (const auto & disk : getDisks())
    {
        disk->createDirectories(relative_data_path);
        disk->createDirectories(fs::path(relative_data_path) / MergeTreeData::DETACHED_DIR_NAME);
        String current_version_file_path = fs::path(relative_data_path) / MergeTreeData::FORMAT_VERSION_FILE_NAME;
        if (disk->exists(current_version_file_path))
        {
            if (!version_file.first.empty())
            {
                LOG_ERROR(log, "Duplication of version file {} and {}", fullPath(version_file.second, version_file.first), current_version_file_path);
                throw Exception("Multiple format_version.txt file", ErrorCodes::CORRUPTED_DATA);
            }
            version_file = {current_version_file_path, disk};
        }
    }

    /// If not choose any
    if (version_file.first.empty())
        version_file = {fs::path(relative_data_path) / MergeTreeData::FORMAT_VERSION_FILE_NAME, getStoragePolicy()->getAnyDisk()};

    bool version_file_exists = version_file.second->exists(version_file.first);

    // When data path or file not exists, ignore the format_version check
    if (!attach || !version_file_exists)
    {
        format_version = min_format_version;
        if (!version_file.second->isReadOnly())
        {
            auto buf = version_file.second->writeFile(version_file.first);
            writeIntText(format_version.toUnderType(), *buf);
            if (getContext()->getSettingsRef().fsync_metadata)
                buf->sync();
        }
    }
    else
    {
        auto buf = version_file.second->readFile(version_file.first);
        UInt32 read_format_version;
        readIntText(read_format_version, *buf);
        format_version = read_format_version;
        if (!buf->eof())
            throw Exception("Bad version file: " + fullPath(version_file.second, version_file.first), ErrorCodes::CORRUPTED_DATA);
    }

    if (format_version < min_format_version)
    {
        if (min_format_version == MERGE_TREE_DATA_MIN_FORMAT_VERSION_WITH_CUSTOM_PARTITIONING.toUnderType())
            throw Exception(
                "MergeTree data format version on disk doesn't support custom partitioning",
                ErrorCodes::METADATA_MISMATCH);
    }

    String reason;
    if (!canUsePolymorphicParts(*settings, &reason) && !reason.empty())
        LOG_WARNING(log, "{} Settings 'min_rows_for_wide_part', 'min_bytes_for_wide_part', "
            "'min_rows_for_compact_part' and 'min_bytes_for_compact_part' will be ignored.", reason);

    common_assignee_trigger = [this] (bool delay) noexcept
    {
        if (delay)
            background_operations_assignee.postpone();
        else
            background_operations_assignee.trigger();
    };

    moves_assignee_trigger = [this] (bool delay) noexcept
    {
        if (delay)
            background_moves_assignee.postpone();
        else
            background_moves_assignee.trigger();
    };
}

StoragePolicyPtr MergeTreeData::getStoragePolicy() const
{
    return getContext()->getStoragePolicy(getSettings()->storage_policy);
}

static void checkKeyExpression(const ExpressionActions & expr, const Block & sample_block, const String & key_name, bool allow_nullable_key)
{
    if (expr.hasArrayJoin())
        throw Exception(key_name + " key cannot contain array joins", ErrorCodes::ILLEGAL_COLUMN);

    try
    {
        expr.assertDeterministic();
    }
    catch (Exception & e)
    {
        e.addMessage(fmt::format("for {} key", key_name));
        throw;
    }

    for (const ColumnWithTypeAndName & element : sample_block)
    {
        const ColumnPtr & column = element.column;
        if (column && (isColumnConst(*column) || column->isDummy()))
            throw Exception{key_name + " key cannot contain constants", ErrorCodes::ILLEGAL_COLUMN};

        if (!allow_nullable_key && element.type->isNullable())
            throw Exception{key_name + " key cannot contain nullable columns", ErrorCodes::ILLEGAL_COLUMN};
    }
}

void MergeTreeData::checkProperties(
    const StorageInMemoryMetadata & new_metadata, const StorageInMemoryMetadata & old_metadata, bool attach) const
{
    if (!new_metadata.sorting_key.definition_ast)
        throw Exception("ORDER BY cannot be empty", ErrorCodes::BAD_ARGUMENTS);

    KeyDescription new_sorting_key = new_metadata.sorting_key;
    KeyDescription new_primary_key = new_metadata.primary_key;

    size_t sorting_key_size = new_sorting_key.column_names.size();
    size_t primary_key_size = new_primary_key.column_names.size();
    if (primary_key_size > sorting_key_size)
        throw Exception("Primary key must be a prefix of the sorting key, but its length: "
            + toString(primary_key_size) + " is greater than the sorting key length: " + toString(sorting_key_size),
            ErrorCodes::BAD_ARGUMENTS);

    NameSet primary_key_columns_set;

    for (size_t i = 0; i < sorting_key_size; ++i)
    {
        const String & sorting_key_column = new_sorting_key.column_names[i];

        if (i < primary_key_size)
        {
            const String & pk_column = new_primary_key.column_names[i];
            if (pk_column != sorting_key_column)
                throw Exception("Primary key must be a prefix of the sorting key, but the column in the position "
                    + toString(i) + " is " + sorting_key_column +", not " + pk_column,
                    ErrorCodes::BAD_ARGUMENTS);

            if (!primary_key_columns_set.emplace(pk_column).second)
                throw Exception("Primary key contains duplicate columns", ErrorCodes::BAD_ARGUMENTS);

        }
    }

    auto all_columns = new_metadata.columns.getAllPhysical();

    /// Order by check AST
    if (old_metadata.hasSortingKey())
    {
        /// This is ALTER, not CREATE/ATTACH TABLE. Let us check that all new columns used in the sorting key
        /// expression have just been added (so that the sorting order is guaranteed to be valid with the new key).

        Names new_primary_key_columns = new_primary_key.column_names;
        Names new_sorting_key_columns = new_sorting_key.column_names;

        ASTPtr added_key_column_expr_list = std::make_shared<ASTExpressionList>();
        const auto & old_sorting_key_columns = old_metadata.getSortingKeyColumns();
        for (size_t new_i = 0, old_i = 0; new_i < sorting_key_size; ++new_i)
        {
            if (old_i < old_sorting_key_columns.size())
            {
                if (new_sorting_key_columns[new_i] != old_sorting_key_columns[old_i])
                    added_key_column_expr_list->children.push_back(new_sorting_key.expression_list_ast->children[new_i]);
                else
                    ++old_i;
            }
            else
                added_key_column_expr_list->children.push_back(new_sorting_key.expression_list_ast->children[new_i]);
        }

        if (!added_key_column_expr_list->children.empty())
        {
            auto syntax = TreeRewriter(getContext()).analyze(added_key_column_expr_list, all_columns);
            Names used_columns = syntax->requiredSourceColumns();

            NamesAndTypesList deleted_columns;
            NamesAndTypesList added_columns;
            old_metadata.getColumns().getAllPhysical().getDifference(all_columns, deleted_columns, added_columns);

            for (const String & col : used_columns)
            {
                if (!added_columns.contains(col) || deleted_columns.contains(col))
                    throw Exception("Existing column " + backQuoteIfNeed(col) + " is used in the expression that was "
                        "added to the sorting key. You can add expressions that use only the newly added columns",
                        ErrorCodes::BAD_ARGUMENTS);

                if (new_metadata.columns.getDefaults().count(col))
                    throw Exception("Newly added column " + backQuoteIfNeed(col) + " has a default expression, so adding "
                        "expressions that use it to the sorting key is forbidden",
                        ErrorCodes::BAD_ARGUMENTS);
            }
        }
    }

    if (!new_metadata.secondary_indices.empty())
    {
        std::unordered_set<String> indices_names;

        for (const auto & index : new_metadata.secondary_indices)
        {

            MergeTreeIndexFactory::instance().validate(index, attach);

            if (indices_names.find(index.name) != indices_names.end())
                throw Exception(
                        "Index with name " + backQuote(index.name) + " already exists",
                        ErrorCodes::LOGICAL_ERROR);

            indices_names.insert(index.name);
        }
    }

    if (!new_metadata.projections.empty())
    {
        std::unordered_set<String> projections_names;

        for (const auto & projection : new_metadata.projections)
        {
            if (projections_names.find(projection.name) != projections_names.end())
                throw Exception(
                        "Projection with name " + backQuote(projection.name) + " already exists",
                        ErrorCodes::LOGICAL_ERROR);

            projections_names.insert(projection.name);
        }
    }

    checkKeyExpression(*new_sorting_key.expression, new_sorting_key.sample_block, "Sorting", allow_nullable_key);
}

void MergeTreeData::setProperties(const StorageInMemoryMetadata & new_metadata, const StorageInMemoryMetadata & old_metadata, bool attach)
{
    checkProperties(new_metadata, old_metadata, attach);
    setInMemoryMetadata(new_metadata);
}

namespace
{

ExpressionActionsPtr getCombinedIndicesExpression(
    const KeyDescription & key,
    const IndicesDescription & indices,
    const ColumnsDescription & columns,
    ContextPtr context)
{
    ASTPtr combined_expr_list = key.expression_list_ast->clone();

    for (const auto & index : indices)
        for (const auto & index_expr : index.expression_list_ast->children)
            combined_expr_list->children.push_back(index_expr->clone());

    auto syntax_result = TreeRewriter(context).analyze(combined_expr_list, columns.getAllPhysical());
    return ExpressionAnalyzer(combined_expr_list, syntax_result, context).getActions(false);
}

}

ExpressionActionsPtr MergeTreeData::getMinMaxExpr(const KeyDescription & partition_key, const ExpressionActionsSettings & settings)
{
    NamesAndTypesList partition_key_columns;
    if (!partition_key.column_names.empty())
        partition_key_columns = partition_key.expression->getRequiredColumnsWithTypes();

    return std::make_shared<ExpressionActions>(std::make_shared<ActionsDAG>(partition_key_columns), settings);
}

Names MergeTreeData::getMinMaxColumnsNames(const KeyDescription & partition_key)
{
    if (!partition_key.column_names.empty())
        return partition_key.expression->getRequiredColumns();
    return {};
}

DataTypes MergeTreeData::getMinMaxColumnsTypes(const KeyDescription & partition_key)
{
    if (!partition_key.column_names.empty())
        return partition_key.expression->getRequiredColumnsWithTypes().getTypes();
    return {};
}

ExpressionActionsPtr MergeTreeData::getPrimaryKeyAndSkipIndicesExpression(const StorageMetadataPtr & metadata_snapshot) const
{
    return getCombinedIndicesExpression(metadata_snapshot->getPrimaryKey(), metadata_snapshot->getSecondaryIndices(), metadata_snapshot->getColumns(), getContext());
}

ExpressionActionsPtr MergeTreeData::getSortingKeyAndSkipIndicesExpression(const StorageMetadataPtr & metadata_snapshot) const
{
    return getCombinedIndicesExpression(metadata_snapshot->getSortingKey(), metadata_snapshot->getSecondaryIndices(), metadata_snapshot->getColumns(), getContext());
}


void MergeTreeData::checkPartitionKeyAndInitMinMax(const KeyDescription & new_partition_key)
{
    if (new_partition_key.expression_list_ast->children.empty())
        return;

    checkKeyExpression(*new_partition_key.expression, new_partition_key.sample_block, "Partition", allow_nullable_key);

    /// Add all columns used in the partition key to the min-max index.
    DataTypes minmax_idx_columns_types = getMinMaxColumnsTypes(new_partition_key);

    /// Try to find the date column in columns used by the partition key (a common case).
    /// If there are no - DateTime or DateTime64 would also suffice.

    bool has_date_column = false;
    bool has_datetime_column = false;

    for (size_t i = 0; i < minmax_idx_columns_types.size(); ++i)
    {
        if (isDate(minmax_idx_columns_types[i]))
        {
            if (!has_date_column)
            {
                minmax_idx_date_column_pos = i;
                has_date_column = true;
            }
            else
            {
                /// There is more than one Date column in partition key and we don't know which one to choose.
                minmax_idx_date_column_pos = -1;
            }
        }
    }
    if (!has_date_column)
    {
        for (size_t i = 0; i < minmax_idx_columns_types.size(); ++i)
        {
            if (isDateTime(minmax_idx_columns_types[i])
                || isDateTime64(minmax_idx_columns_types[i])
            )
            {
                if (!has_datetime_column)
                {
                    minmax_idx_time_column_pos = i;
                    has_datetime_column = true;
                }
                else
                {
                    /// There is more than one DateTime column in partition key and we don't know which one to choose.
                    minmax_idx_time_column_pos = -1;
                }
            }
        }
    }
}


void MergeTreeData::checkTTLExpressions(const StorageInMemoryMetadata & new_metadata, const StorageInMemoryMetadata & old_metadata) const
{
    auto new_column_ttls = new_metadata.column_ttls_by_name;

    if (!new_column_ttls.empty())
    {
        NameSet columns_ttl_forbidden;

        if (old_metadata.hasPartitionKey())
            for (const auto & col : old_metadata.getColumnsRequiredForPartitionKey())
                columns_ttl_forbidden.insert(col);

        if (old_metadata.hasSortingKey())
            for (const auto & col : old_metadata.getColumnsRequiredForSortingKey())
                columns_ttl_forbidden.insert(col);

        for (const auto & [name, ttl_description] : new_column_ttls)
        {
            if (columns_ttl_forbidden.count(name))
                throw Exception("Trying to set TTL for key column " + name, ErrorCodes::ILLEGAL_COLUMN);
        }
    }
    auto new_table_ttl = new_metadata.table_ttl;

    if (new_table_ttl.definition_ast)
    {
        for (const auto & move_ttl : new_table_ttl.move_ttl)
        {
            if (!getDestinationForMoveTTL(move_ttl))
            {
                String message;
                if (move_ttl.destination_type == DataDestinationType::DISK)
                    message = "No such disk " + backQuote(move_ttl.destination_name) + " for given storage policy.";
                else
                    message = "No such volume " + backQuote(move_ttl.destination_name) + " for given storage policy.";
                throw Exception(message, ErrorCodes::BAD_TTL_EXPRESSION);
            }
        }
    }
}


void MergeTreeData::checkStoragePolicy(const StoragePolicyPtr & new_storage_policy) const
{
    const auto old_storage_policy = getStoragePolicy();
    old_storage_policy->checkCompatibleWith(new_storage_policy);
}


void MergeTreeData::MergingParams::check(const StorageInMemoryMetadata & metadata) const
{
    const auto columns = metadata.getColumns().getAllPhysical();

    if (!sign_column.empty() && mode != MergingParams::Collapsing && mode != MergingParams::VersionedCollapsing)
        throw Exception("Sign column for MergeTree cannot be specified in modes except Collapsing or VersionedCollapsing.",
                        ErrorCodes::LOGICAL_ERROR);

    if (!version_column.empty() && mode != MergingParams::Replacing && mode != MergingParams::VersionedCollapsing)
        throw Exception("Version column for MergeTree cannot be specified in modes except Replacing or VersionedCollapsing.",
                        ErrorCodes::LOGICAL_ERROR);

    if (!columns_to_sum.empty() && mode != MergingParams::Summing)
        throw Exception("List of columns to sum for MergeTree cannot be specified in all modes except Summing.",
                        ErrorCodes::LOGICAL_ERROR);

    /// Check that if the sign column is needed, it exists and is of type Int8.
    auto check_sign_column = [this, & columns](bool is_optional, const std::string & storage)
    {
        if (sign_column.empty())
        {
            if (is_optional)
                return;

            throw Exception("Logical error: Sign column for storage " + storage + " is empty", ErrorCodes::LOGICAL_ERROR);
        }

        bool miss_column = true;
        for (const auto & column : columns)
        {
            if (column.name == sign_column)
            {
                if (!typeid_cast<const DataTypeInt8 *>(column.type.get()))
                    throw Exception("Sign column (" + sign_column + ") for storage " + storage + " must have type Int8."
                            " Provided column of type " + column.type->getName() + ".", ErrorCodes::BAD_TYPE_OF_FIELD);
                miss_column = false;
                break;
            }
        }
        if (miss_column)
            throw Exception("Sign column " + sign_column + " does not exist in table declaration.", ErrorCodes::NO_SUCH_COLUMN_IN_TABLE);
    };

    /// that if the version_column column is needed, it exists and is of unsigned integer type.
    auto check_version_column = [this, & columns](bool is_optional, const std::string & storage)
    {
        if (version_column.empty())
        {
            if (is_optional)
                return;

            throw Exception("Logical error: Version column for storage " + storage + " is empty", ErrorCodes::LOGICAL_ERROR);
        }

        bool miss_column = true;
        for (const auto & column : columns)
        {
            if (column.name == version_column)
            {
                if (!column.type->canBeUsedAsVersion())
                    throw Exception("The column " + version_column +
                        " cannot be used as a version column for storage " + storage +
                        " because it is of type " + column.type->getName() +
                        " (must be of an integer type or of type Date/DateTime/DateTime64)", ErrorCodes::BAD_TYPE_OF_FIELD);
                miss_column = false;
                break;
            }
        }
        if (miss_column)
            throw Exception("Version column " + version_column + " does not exist in table declaration.", ErrorCodes::NO_SUCH_COLUMN_IN_TABLE);
    };

    if (mode == MergingParams::Collapsing)
        check_sign_column(false, "CollapsingMergeTree");

    if (mode == MergingParams::Summing)
    {
        /// If columns_to_sum are set, then check that such columns exist.
        for (const auto & column_to_sum : columns_to_sum)
        {
            auto check_column_to_sum_exists = [& column_to_sum](const NameAndTypePair & name_and_type)
            {
                return column_to_sum == Nested::extractTableName(name_and_type.name);
            };
            if (columns.end() == std::find_if(columns.begin(), columns.end(), check_column_to_sum_exists))
                throw Exception(
                        "Column " + column_to_sum + " listed in columns to sum does not exist in table declaration.", ErrorCodes::NO_SUCH_COLUMN_IN_TABLE);
        }

        /// Check that summing columns are not in partition key.
        if (metadata.isPartitionKeyDefined())
        {
            auto partition_key_columns = metadata.getPartitionKey().column_names;

            Names names_intersection;
            std::set_intersection(columns_to_sum.begin(), columns_to_sum.end(),
                                  partition_key_columns.begin(), partition_key_columns.end(),
                                  std::back_inserter(names_intersection));

            if (!names_intersection.empty())
                throw Exception("Columns: " + boost::algorithm::join(names_intersection, ", ") +
                " listed both in columns to sum and in partition key. That is not allowed.", ErrorCodes::BAD_ARGUMENTS);
        }
    }

    if (mode == MergingParams::Replacing)
        check_version_column(true, "ReplacingMergeTree");

    if (mode == MergingParams::VersionedCollapsing)
    {
        check_sign_column(false, "VersionedCollapsingMergeTree");
        check_version_column(false, "VersionedCollapsingMergeTree");
    }

    /// TODO Checks for Graphite mode.
}


DataTypePtr MergeTreeData::getPartitionValueType() const
{
    DataTypePtr partition_value_type;
    auto partition_types = getInMemoryMetadataPtr()->partition_key.sample_block.getDataTypes();
    if (partition_types.empty())
        partition_value_type = std::make_shared<DataTypeUInt8>();
    else
        partition_value_type = std::make_shared<DataTypeTuple>(std::move(partition_types));
    return partition_value_type;
}


Block MergeTreeData::getSampleBlockWithVirtualColumns() const
{
    DataTypePtr partition_value_type = getPartitionValueType();
    return {
        ColumnWithTypeAndName(ColumnString::create(), std::make_shared<DataTypeString>(), "_part"),
        ColumnWithTypeAndName(ColumnString::create(), std::make_shared<DataTypeString>(), "_partition_id"),
        ColumnWithTypeAndName(ColumnUUID::create(), std::make_shared<DataTypeUUID>(), "_part_uuid"),
        ColumnWithTypeAndName(partition_value_type->createColumn(), partition_value_type, "_partition_value")};
}


Block MergeTreeData::getBlockWithVirtualPartColumns(const MergeTreeData::DataPartsVector & parts, bool one_part, bool ignore_empty) const
{
    auto block = getSampleBlockWithVirtualColumns();
    MutableColumns columns = block.mutateColumns();

    auto & part_column = columns[0];
    auto & partition_id_column = columns[1];
    auto & part_uuid_column = columns[2];
    auto & partition_value_column = columns[3];

    bool has_partition_value = typeid_cast<const ColumnTuple *>(partition_value_column.get());
    for (const auto & part_or_projection : parts)
    {
        if (ignore_empty && part_or_projection->isEmpty())
            continue;
        const auto * part = part_or_projection->isProjectionPart() ? part_or_projection->getParentPart() : part_or_projection.get();
        part_column->insert(part->name);
        partition_id_column->insert(part->info.partition_id);
        part_uuid_column->insert(part->uuid);
        Tuple tuple(part->partition.value.begin(), part->partition.value.end());
        if (has_partition_value)
            partition_value_column->insert(tuple);

        if (one_part)
        {
            part_column = ColumnConst::create(std::move(part_column), 1);
            partition_id_column = ColumnConst::create(std::move(partition_id_column), 1);
            part_uuid_column = ColumnConst::create(std::move(part_uuid_column), 1);
            if (has_partition_value)
                partition_value_column = ColumnConst::create(std::move(partition_value_column), 1);
            break;
        }
    }

    block.setColumns(std::move(columns));
    if (!has_partition_value)
        block.erase("_partition_value");
    return block;
}


std::optional<UInt64> MergeTreeData::totalRowsByPartitionPredicateImpl(
    const SelectQueryInfo & query_info, ContextPtr local_context, const DataPartsVector & parts) const
{
    if (parts.empty())
        return 0u;
    auto metadata_snapshot = getInMemoryMetadataPtr();
    ASTPtr expression_ast;
    Block virtual_columns_block = getBlockWithVirtualPartColumns(parts, true /* one_part */);

    // Generate valid expressions for filtering
    bool valid = VirtualColumnUtils::prepareFilterBlockWithQuery(query_info.query, local_context, virtual_columns_block, expression_ast);

    PartitionPruner partition_pruner(metadata_snapshot, query_info, local_context, true /* strict */);
    if (partition_pruner.isUseless() && !valid)
        return {};

    std::unordered_set<String> part_values;
    if (valid && expression_ast)
    {
        virtual_columns_block = getBlockWithVirtualPartColumns(parts, false /* one_part */);
        VirtualColumnUtils::filterBlockWithQuery(query_info.query, virtual_columns_block, local_context, expression_ast);
        part_values = VirtualColumnUtils::extractSingleValueFromBlock<String>(virtual_columns_block, "_part");
        if (part_values.empty())
            return 0;
    }
    // At this point, empty `part_values` means all parts.

    size_t res = 0;
    for (const auto & part : parts)
    {
        if ((part_values.empty() || part_values.find(part->name) != part_values.end()) && !partition_pruner.canBePruned(*part))
            res += part->rows_count;
    }
    return res;
}


String MergeTreeData::MergingParams::getModeName() const
{
    switch (mode)
    {
        case Ordinary:      return "";
        case Collapsing:    return "Collapsing";
        case Summing:       return "Summing";
        case Aggregating:   return "Aggregating";
        case Replacing:     return "Replacing";
        case Graphite:      return "Graphite";
        case VersionedCollapsing: return "VersionedCollapsing";
    }

    __builtin_unreachable();
}

Int64 MergeTreeData::getMaxBlockNumber() const
{
    auto lock = lockParts();

    Int64 max_block_num = 0;
    for (const DataPartPtr & part : data_parts_by_info)
        max_block_num = std::max({max_block_num, part->info.max_block, part->info.mutation});

    return max_block_num;
}

void MergeTreeData::loadDataPartsFromDisk(
    DataPartsVector & broken_parts_to_detach,
    DataPartsVector & duplicate_parts_to_remove,
    ThreadPool & pool,
    size_t num_parts,
    std::queue<std::vector<std::pair<String, DiskPtr>>> & parts_queue,
    bool skip_sanity_checks,
    const MergeTreeSettingsPtr & settings)
{
    /// Parallel loading of data parts.
    pool.setMaxThreads(std::min(size_t(settings->max_part_loading_threads), num_parts));
    size_t num_threads = pool.getMaxThreads();
    std::vector<size_t> parts_per_thread(num_threads, num_parts / num_threads);
    for (size_t i = 0ul; i < num_parts % num_threads; ++i)
        ++parts_per_thread[i];

    /// Prepare data parts for parallel loading. Threads will focus on given disk first, then steal
    /// others' tasks when finish current disk part loading process.
    std::vector<std::vector<std::pair<String, DiskPtr>>> threads_parts(num_threads);
    std::set<size_t> remaining_thread_parts;
    std::queue<size_t> threads_queue;
    for (size_t i = 0; i < num_threads; ++i)
    {
        remaining_thread_parts.insert(i);
        threads_queue.push(i);
    }

    while (!parts_queue.empty())
    {
        assert(!threads_queue.empty());
        size_t i = threads_queue.front();
        auto & need_parts = parts_per_thread[i];
        assert(need_parts > 0);
        auto & thread_parts = threads_parts[i];
        auto & current_parts = parts_queue.front();
        assert(!current_parts.empty());
        auto parts_to_grab = std::min(need_parts, current_parts.size());

        thread_parts.insert(thread_parts.end(), current_parts.end() - parts_to_grab, current_parts.end());
        current_parts.resize(current_parts.size() - parts_to_grab);
        need_parts -= parts_to_grab;

        /// Before processing next thread, change disk if possible.
        /// Different threads will likely start loading parts from different disk,
        /// which may improve read parallelism for JBOD.

        /// If current disk still has some parts, push it to the tail.
        if (!current_parts.empty())
            parts_queue.push(std::move(current_parts));
        parts_queue.pop();

        /// If current thread still want some parts, push it to the tail.
        if (need_parts > 0)
            threads_queue.push(i);
        threads_queue.pop();
    }
    assert(threads_queue.empty());
    assert(std::all_of(threads_parts.begin(), threads_parts.end(), [](const std::vector<std::pair<String, DiskPtr>> & parts)
    {
        return !parts.empty();
    }));

    size_t suspicious_broken_parts = 0;
    size_t suspicious_broken_parts_bytes = 0;
    std::atomic<bool> has_adaptive_parts = false;
    std::atomic<bool> has_non_adaptive_parts = false;

    std::mutex mutex;
    auto load_part = [&](const String & part_name, const DiskPtr & part_disk_ptr)
    {
        auto part_opt = MergeTreePartInfo::tryParsePartName(part_name, format_version);
        if (!part_opt)
            return;
        const auto & part_info = *part_opt;
        auto single_disk_volume = std::make_shared<SingleDiskVolume>("volume_" + part_name, part_disk_ptr, 0);
        auto part = createPart(part_name, part_info, single_disk_volume, part_name);
        bool broken = false;

        String part_path = fs::path(relative_data_path) / part_name;
        String marker_path = fs::path(part_path) / IMergeTreeDataPart::DELETE_ON_DESTROY_MARKER_FILE_NAME;
        if (part_disk_ptr->exists(marker_path))
        {
            /// NOTE: getBytesOnDisk() cannot be used here, since it maybe zero of checksums.txt will not exist
            size_t size_of_part = IMergeTreeDataPart::calculateTotalSizeOnDisk(part->volume->getDisk(), part->getFullRelativePath());
            LOG_WARNING(log,
                "Detaching stale part {}{} (size: {}), which should have been deleted after a move. "
                "That can only happen after unclean restart of ClickHouse after move of a part having an operation blocking that stale copy of part.",
                getFullPathOnDisk(part_disk_ptr), part_name, formatReadableSizeWithBinarySuffix(size_of_part));
            std::lock_guard loading_lock(mutex);
            broken_parts_to_detach.push_back(part);
            ++suspicious_broken_parts;
            suspicious_broken_parts_bytes += size_of_part;
            return;
        }

        try
        {
            part->loadColumnsChecksumsIndexes(require_part_metadata, true);
        }
        catch (const Exception & e)
        {
            /// Don't count the part as broken if there is not enough memory to load it.
            /// In fact, there can be many similar situations.
            /// But it is OK, because there is a safety guard against deleting too many parts.
            if (isNotEnoughMemoryErrorCode(e.code()))
                throw;

            broken = true;
            tryLogCurrentException(__PRETTY_FUNCTION__);
        }
        catch (...)
        {
            broken = true;
            tryLogCurrentException(__PRETTY_FUNCTION__);
        }

        /// Ignore broken parts that can appear as a result of hard server restart.
        if (broken)
        {
            /// NOTE: getBytesOnDisk() cannot be used here, since it maybe zero of checksums.txt will not exist
            size_t size_of_part = IMergeTreeDataPart::calculateTotalSizeOnDisk(part->volume->getDisk(), part->getFullRelativePath());

            LOG_ERROR(log,
                "Detaching broken part {}{} (size: {}). "
                "If it happened after update, it is likely because of backward incompability. "
                "You need to resolve this manually",
                getFullPathOnDisk(part_disk_ptr), part_name, formatReadableSizeWithBinarySuffix(size_of_part));
            std::lock_guard loading_lock(mutex);
            broken_parts_to_detach.push_back(part);
            ++suspicious_broken_parts;
            suspicious_broken_parts_bytes += size_of_part;
            return;
        }
        if (!part->index_granularity_info.is_adaptive)
            has_non_adaptive_parts.store(true, std::memory_order_relaxed);
        else
            has_adaptive_parts.store(true, std::memory_order_relaxed);

        part->modification_time = part_disk_ptr->getLastModified(fs::path(relative_data_path) / part_name).epochTime();
        /// Assume that all parts are Committed, covered parts will be detected and marked as Outdated later
        part->setState(DataPartState::Committed);

        std::lock_guard loading_lock(mutex);
        auto [it, inserted] = data_parts_indexes.insert(part);
        /// Remove duplicate parts with the same checksum.
        if (!inserted)
        {
            if ((*it)->checksums.getTotalChecksumHex() == part->checksums.getTotalChecksumHex())
            {
                LOG_ERROR(log, "Remove duplicate part {}", part->getFullPath());
                duplicate_parts_to_remove.push_back(part);
            }
            else
                throw Exception("Part " + part->name + " already exists but with different checksums", ErrorCodes::DUPLICATE_DATA_PART);
        }

        addPartContributionToDataVolume(part);
    };

    std::mutex part_select_mutex;
    try
    {
        for (size_t thread = 0; thread < num_threads; ++thread)
        {
            pool.scheduleOrThrowOnError([&, thread]
            {
                while (true)
                {
                    std::pair<String, DiskPtr> thread_part;
                    {
                        const std::lock_guard lock{part_select_mutex};

                        if (remaining_thread_parts.empty())
                            return;

                        /// Steal task if nothing to do
                        auto thread_idx = thread;
                        if (threads_parts[thread].empty())
                        {
                            // Try random steal tasks from the next thread
                            std::uniform_int_distribution<size_t> distribution(0, remaining_thread_parts.size() - 1);
                            auto it = remaining_thread_parts.begin();
                            std::advance(it, distribution(thread_local_rng));
                            thread_idx = *it;
                        }
                        auto & thread_parts = threads_parts[thread_idx];
                        thread_part = thread_parts.back();
                        thread_parts.pop_back();
                        if (thread_parts.empty())
                            remaining_thread_parts.erase(thread_idx);
                    }
                    load_part(thread_part.first, thread_part.second);
                }
            });
        }
    }
    catch (...)
    {
        /// If this is not done, then in case of an exception, tasks will be destroyed before the threads are completed, and it will be bad.
        pool.wait();
        throw;
    }

    pool.wait();

    if (has_non_adaptive_parts && has_adaptive_parts && !settings->enable_mixed_granularity_parts)
        throw Exception(
            "Table contains parts with adaptive and non adaptive marks, but `setting enable_mixed_granularity_parts` is disabled",
            ErrorCodes::LOGICAL_ERROR);

    has_non_adaptive_index_granularity_parts = has_non_adaptive_parts;

    if (suspicious_broken_parts > settings->max_suspicious_broken_parts && !skip_sanity_checks)
        throw Exception(ErrorCodes::TOO_MANY_UNEXPECTED_DATA_PARTS,
            "Suspiciously many ({}) broken parts to remove.",
            suspicious_broken_parts);

    if (suspicious_broken_parts_bytes > settings->max_suspicious_broken_parts_bytes && !skip_sanity_checks)
        throw Exception(ErrorCodes::TOO_MANY_UNEXPECTED_DATA_PARTS,
            "Suspiciously big size ({}) of all broken parts to remove.",
            formatReadableSizeWithBinarySuffix(suspicious_broken_parts_bytes));
}


void MergeTreeData::loadDataPartsFromWAL(
    DataPartsVector & /* broken_parts_to_detach */,
    DataPartsVector & duplicate_parts_to_remove,
    MutableDataPartsVector & parts_from_wal,
    DataPartsLock & part_lock)
{
    for (auto & part : parts_from_wal)
    {
        if (getActiveContainingPart(part->info, DataPartState::Committed, part_lock))
            continue;

        part->modification_time = time(nullptr);
        /// Assume that all parts are Committed, covered parts will be detected and marked as Outdated later
        part->setState(DataPartState::Committed);

        auto [it, inserted] = data_parts_indexes.insert(part);
        if (!inserted)
        {
            if ((*it)->checksums.getTotalChecksumHex() == part->checksums.getTotalChecksumHex())
            {
                LOG_ERROR(log, "Remove duplicate part {}", part->getFullPath());
                duplicate_parts_to_remove.push_back(part);
            }
            else
                throw Exception("Part " + part->name + " already exists but with different checksums", ErrorCodes::DUPLICATE_DATA_PART);
        }

        addPartContributionToDataVolume(part);
    }
}


void MergeTreeData::loadDataParts(bool skip_sanity_checks)
{
    LOG_DEBUG(log, "Loading data parts");

    auto metadata_snapshot = getInMemoryMetadataPtr();
    const auto settings = getSettings();
    MutableDataPartsVector parts_from_wal;
    Strings part_file_names;

    auto disks = getStoragePolicy()->getDisks();

    /// Only check if user did touch storage configuration for this table.
    if (!getStoragePolicy()->isDefaultPolicy() && !skip_sanity_checks)
    {
        /// Check extra parts at different disks, in order to not allow to miss data parts at undefined disks.
        std::unordered_set<String> defined_disk_names;

        for (const auto & disk_ptr : disks)
            defined_disk_names.insert(disk_ptr->getName());

        for (const auto & [disk_name, disk] : getContext()->getDisksMap())
        {
            if (defined_disk_names.count(disk_name) == 0 && disk->exists(relative_data_path))
            {
                for (const auto it = disk->iterateDirectory(relative_data_path); it->isValid(); it->next())
                {
                    if (MergeTreePartInfo::tryParsePartName(it->name(), format_version))
                        throw Exception(ErrorCodes::UNKNOWN_DISK,
                            "Part {} was found on disk {} which is not defined in the storage policy",
                            backQuote(it->name()), backQuote(disk_name));
                }
            }
        }
    }

    /// Collect part names by disk.
    std::map<String, std::vector<std::pair<String, DiskPtr>>> disk_part_map;
    std::map<String, MutableDataPartsVector> disk_wal_part_map;
    ThreadPool pool(disks.size());
    std::mutex wal_init_lock;
    for (const auto & disk_ptr : disks)
    {
        auto & disk_parts = disk_part_map[disk_ptr->getName()];
        auto & disk_wal_parts = disk_wal_part_map[disk_ptr->getName()];

        pool.scheduleOrThrowOnError([&, disk_ptr]()
        {
            for (auto it = disk_ptr->iterateDirectory(relative_data_path); it->isValid(); it->next())
            {
                /// Skip temporary directories, file 'format_version.txt' and directory 'detached'.
                if (startsWith(it->name(), "tmp") || it->name() == MergeTreeData::FORMAT_VERSION_FILE_NAME
                    || it->name() == MergeTreeData::DETACHED_DIR_NAME)
                    continue;

                if (!startsWith(it->name(), MergeTreeWriteAheadLog::WAL_FILE_NAME))
                    disk_parts.emplace_back(std::make_pair(it->name(), disk_ptr));
                else if (it->name() == MergeTreeWriteAheadLog::DEFAULT_WAL_FILE_NAME && settings->in_memory_parts_enable_wal)
                {
                    std::unique_lock lock(wal_init_lock);
                    if (write_ahead_log != nullptr)
                        throw Exception(
                            "There are multiple WAL files appeared in current storage policy. You need to resolve this manually",
                            ErrorCodes::CORRUPTED_DATA);

                    write_ahead_log = std::make_shared<MergeTreeWriteAheadLog>(*this, disk_ptr, it->name());
                    for (auto && part : write_ahead_log->restore(metadata_snapshot, getContext()))
                        disk_wal_parts.push_back(std::move(part));
                }
                else if (settings->in_memory_parts_enable_wal)
                {
                    MergeTreeWriteAheadLog wal(*this, disk_ptr, it->name());
                    for (auto && part : wal.restore(metadata_snapshot, getContext()))
                        disk_wal_parts.push_back(std::move(part));
                }
            }
        });
    }

    pool.wait();

    for (auto & [_, disk_wal_parts] : disk_wal_part_map)
        parts_from_wal.insert(
            parts_from_wal.end(), std::make_move_iterator(disk_wal_parts.begin()), std::make_move_iterator(disk_wal_parts.end()));

    size_t num_parts = 0;
    std::queue<std::vector<std::pair<String, DiskPtr>>> parts_queue;
    for (auto & [_, disk_parts] : disk_part_map)
    {
        if (disk_parts.empty())
            continue;
        num_parts += disk_parts.size();
        parts_queue.push(std::move(disk_parts));
    }

    auto part_lock = lockParts();
    data_parts_indexes.clear();

    if (num_parts == 0 && parts_from_wal.empty())
    {
        LOG_DEBUG(log, "There are no data parts");
        return;
    }


    DataPartsVector broken_parts_to_detach;
    DataPartsVector duplicate_parts_to_remove;

    if (num_parts > 0)
        loadDataPartsFromDisk(
            broken_parts_to_detach, duplicate_parts_to_remove, pool, num_parts, parts_queue, skip_sanity_checks, settings);

    if (!parts_from_wal.empty())
        loadDataPartsFromWAL(broken_parts_to_detach, duplicate_parts_to_remove, parts_from_wal, part_lock);

    for (auto & part : broken_parts_to_detach)
        part->renameToDetached("broken-on-start"); /// detached parts must not have '_' in prefixes

    for (auto & part : duplicate_parts_to_remove)
        part->remove();

    /// Delete from the set of current parts those parts that are covered by another part (those parts that
    /// were merged), but that for some reason are still not deleted from the filesystem.
    /// Deletion of files will be performed later in the clearOldParts() method.

    if (data_parts_indexes.size() >= 2)
    {
        /// Now all parts are committed, so data_parts_by_state_and_info == committed_parts_range
        auto prev_jt = data_parts_by_state_and_info.begin();
        auto curr_jt = std::next(prev_jt);

        auto deactivate_part = [&] (DataPartIteratorByStateAndInfo it)
        {
            (*it)->remove_time.store((*it)->modification_time, std::memory_order_relaxed);
            modifyPartState(it, DataPartState::Outdated);
            removePartContributionToDataVolume(*it);
        };

        (*prev_jt)->assertState({DataPartState::Committed});

        while (curr_jt != data_parts_by_state_and_info.end() && (*curr_jt)->getState() == DataPartState::Committed)
        {
            /// Don't consider data parts belonging to different partitions.
            if ((*curr_jt)->info.partition_id != (*prev_jt)->info.partition_id)
            {
                ++prev_jt;
                ++curr_jt;
                continue;
            }

            if ((*curr_jt)->contains(**prev_jt))
            {
                deactivate_part(prev_jt);
                prev_jt = curr_jt;
                ++curr_jt;
            }
            else if ((*prev_jt)->contains(**curr_jt))
            {
                auto next = std::next(curr_jt);
                deactivate_part(curr_jt);
                curr_jt = next;
            }
            else
            {
                ++prev_jt;
                ++curr_jt;
            }
        }
    }

    calculateColumnAndSecondaryIndexSizesImpl();


    LOG_DEBUG(log, "Loaded data parts ({} items)", data_parts_indexes.size());
}


/// Is the part directory old.
/// True if its modification time and the modification time of all files inside it is less then threshold.
/// (Only files on the first level of nesting are considered).
static bool isOldPartDirectory(const DiskPtr & disk, const String & directory_path, time_t threshold)
{
    if (disk->getLastModified(directory_path).epochTime() >= threshold)
        return false;

    for (auto it = disk->iterateDirectory(directory_path); it->isValid(); it->next())
        if (disk->getLastModified(it->path()).epochTime() >= threshold)
            return false;

    return true;
}


size_t MergeTreeData::clearOldTemporaryDirectories(const MergeTreeDataMergerMutator & merger_mutator, size_t custom_directories_lifetime_seconds)
{
    /// If the method is already called from another thread, then we don't need to do anything.
    std::unique_lock lock(clear_old_temporary_directories_mutex, std::defer_lock);
    if (!lock.try_lock())
        return 0;

    const auto settings = getSettings();
    time_t current_time = time(nullptr);
    ssize_t deadline = current_time - custom_directories_lifetime_seconds;

    size_t cleared_count = 0;

    /// Delete temporary directories older than a day.
    for (const auto & disk : getDisks())
    {
        for (auto it = disk->iterateDirectory(relative_data_path); it->isValid(); it->next())
        {
            const std::string & basename = it->name();
            if (!startsWith(basename, "tmp_"))
            {
                continue;
            }
            const std::string & full_path = fullPath(disk, it->path());

            try
            {
                if (disk->isDirectory(it->path()) && isOldPartDirectory(disk, it->path(), deadline))
                {
                    if (merger_mutator.hasTemporaryPart(basename))
                    {
                        LOG_WARNING(log, "{} is an active destination for one of merge/mutation (consider increasing temporary_directories_lifetime setting)", full_path);
                        continue;
                    }
                    else
                    {
                        LOG_WARNING(log, "Removing temporary directory {}", full_path);
                        disk->removeRecursive(it->path());
                        ++cleared_count;
                    }
                }
            }
            /// see getModificationTime()
            catch (const ErrnoException & e)
            {
                if (e.getErrno() == ENOENT)
                {
                    /// If the file is already deleted, do nothing.
                }
                else
                    throw;
            }
            catch (const fs::filesystem_error & e)
            {
                if (e.code() == std::errc::no_such_file_or_directory)
                {
                    /// If the file is already deleted, do nothing.
                }
                else
                    throw;
            }
        }
    }

    return cleared_count;
}


MergeTreeData::DataPartsVector MergeTreeData::grabOldParts(bool force)
{
    DataPartsVector res;

    /// If the method is already called from another thread, then we don't need to do anything.
    std::unique_lock lock(grab_old_parts_mutex, std::defer_lock);
    if (!lock.try_lock())
        return res;

    time_t now = time(nullptr);
    std::vector<DataPartIteratorByStateAndInfo> parts_to_delete;

    {
        auto parts_lock = lockParts();

        auto outdated_parts_range = getDataPartsStateRange(DataPartState::Outdated);
        for (auto it = outdated_parts_range.begin(); it != outdated_parts_range.end(); ++it)
        {
            const DataPartPtr & part = *it;

            auto part_remove_time = part->remove_time.load(std::memory_order_relaxed);

            if (part.unique() && /// Grab only parts that are not used by anyone (SELECTs for example).
                ((part_remove_time < now &&
                now - part_remove_time > getSettings()->old_parts_lifetime.totalSeconds()) || force
                || isInMemoryPart(part))) /// Remove in-memory parts immediately to not store excessive data in RAM
            {
                parts_to_delete.emplace_back(it);
            }
        }

        res.reserve(parts_to_delete.size());
        for (const auto & it_to_delete : parts_to_delete)
        {
            res.emplace_back(*it_to_delete);
            modifyPartState(it_to_delete, DataPartState::Deleting);
        }
    }

    if (!res.empty())
        LOG_TRACE(log, "Found {} old parts to remove.", res.size());

    return res;
}


void MergeTreeData::rollbackDeletingParts(const MergeTreeData::DataPartsVector & parts)
{
    auto lock = lockParts();
    for (const auto & part : parts)
    {
        /// We should modify it under data_parts_mutex
        part->assertState({DataPartState::Deleting});
        modifyPartState(part, DataPartState::Outdated);
    }
}

void MergeTreeData::removePartsFinally(const MergeTreeData::DataPartsVector & parts)
{
    {
        auto lock = lockParts();

        /// TODO: use data_parts iterators instead of pointers
        for (const auto & part : parts)
        {
            /// Temporary does not present in data_parts_by_info.
            if (part->getState() == DataPartState::Temporary)
                continue;

            auto it = data_parts_by_info.find(part->info);
            if (it == data_parts_by_info.end())
                throw Exception("Deleting data part " + part->name + " doesn't exist", ErrorCodes::LOGICAL_ERROR);

            (*it)->assertState({DataPartState::Deleting});

            data_parts_indexes.erase(it);
        }
    }

    /// Data parts is still alive (since DataPartsVector holds shared_ptrs) and contain useful metainformation for logging
    /// NOTE: There is no need to log parts deletion somewhere else, all deleting parts pass through this function and pass away

    auto table_id = getStorageID();
    if (auto part_log = getContext()->getPartLog(table_id.database_name))
    {
        PartLogElement part_log_elem;

        part_log_elem.event_type = PartLogElement::REMOVE_PART;

        const auto time_now = std::chrono::system_clock::now();
        part_log_elem.event_time = time_in_seconds(time_now);
        part_log_elem.event_time_microseconds = time_in_microseconds(time_now);

        part_log_elem.duration_ms = 0; //-V1048

        part_log_elem.database_name = table_id.database_name;
        part_log_elem.table_name = table_id.table_name;

        for (const auto & part : parts)
        {
            part_log_elem.partition_id = part->info.partition_id;
            part_log_elem.part_name = part->name;
            part_log_elem.bytes_compressed_on_disk = part->getBytesOnDisk();
            part_log_elem.rows = part->rows_count;

            part_log->add(part_log_elem);
        }
    }
}

size_t MergeTreeData::clearOldPartsFromFilesystem(bool force)
{
    DataPartsVector parts_to_remove = grabOldParts(force);
    clearPartsFromFilesystem(parts_to_remove);
    removePartsFinally(parts_to_remove);

    /// This is needed to close files to avoid they reside on disk after being deleted.
    /// NOTE: we can drop files from cache more selectively but this is good enough.
    if (!parts_to_remove.empty())
        getContext()->dropMMappedFileCache();

    return parts_to_remove.size();
}

void MergeTreeData::clearPartsFromFilesystem(const DataPartsVector & parts_to_remove)
{
    const auto settings = getSettings();
    if (parts_to_remove.size() > 1 && settings->max_part_removal_threads > 1 && parts_to_remove.size() > settings->concurrent_part_removal_threshold)
    {
        /// Parallel parts removal.

        size_t num_threads = std::min<size_t>(settings->max_part_removal_threads, parts_to_remove.size());
        ThreadPool pool(num_threads);

        /// NOTE: Under heavy system load you may get "Cannot schedule a task" from ThreadPool.
        for (const DataPartPtr & part : parts_to_remove)
        {
            pool.scheduleOrThrowOnError([&, thread_group = CurrentThread::getGroup()]
            {
                SCOPE_EXIT_SAFE(
                    if (thread_group)
                        CurrentThread::detachQueryIfNotDetached();
                );
                if (thread_group)
                    CurrentThread::attachTo(thread_group);

                LOG_DEBUG(log, "Removing part from filesystem {}", part->name);
                part->remove();
            });
        }

        pool.wait();
    }
    else
    {
        for (const DataPartPtr & part : parts_to_remove)
        {
            LOG_DEBUG(log, "Removing part from filesystem {}", part->name);
            part->remove();
        }
    }
}

size_t MergeTreeData::clearOldWriteAheadLogs()
{
    DataPartsVector parts = getDataPartsVector();
    std::vector<std::pair<Int64, Int64>> all_block_numbers_on_disk;
    std::vector<std::pair<Int64, Int64>> block_numbers_on_disk;

    for (const auto & part : parts)
        if (part->isStoredOnDisk())
            all_block_numbers_on_disk.emplace_back(part->info.min_block, part->info.max_block);

    if (all_block_numbers_on_disk.empty())
        return 0;

    std::sort(all_block_numbers_on_disk.begin(), all_block_numbers_on_disk.end());
    block_numbers_on_disk.push_back(all_block_numbers_on_disk[0]);
    for (size_t i = 1; i < all_block_numbers_on_disk.size(); ++i)
    {
        if (all_block_numbers_on_disk[i].first == all_block_numbers_on_disk[i - 1].second + 1)
            block_numbers_on_disk.back().second = all_block_numbers_on_disk[i].second;
        else
            block_numbers_on_disk.push_back(all_block_numbers_on_disk[i]);
    }

    auto is_range_on_disk = [&block_numbers_on_disk](Int64 min_block, Int64 max_block)
    {
        auto lower = std::lower_bound(block_numbers_on_disk.begin(), block_numbers_on_disk.end(), std::make_pair(min_block, Int64(-1L)));
        if (lower != block_numbers_on_disk.end() && min_block >= lower->first && max_block <= lower->second)
            return true;

        if (lower != block_numbers_on_disk.begin())
        {
            --lower;
            if (min_block >= lower->first && max_block <= lower->second)
                return true;
        }

        return false;
    };

    size_t cleared_count = 0;
    auto disks = getStoragePolicy()->getDisks();
    for (auto disk_it = disks.rbegin(); disk_it != disks.rend(); ++disk_it)
    {
        auto disk_ptr = *disk_it;
        for (auto it = disk_ptr->iterateDirectory(relative_data_path); it->isValid(); it->next())
        {
            auto min_max_block_number = MergeTreeWriteAheadLog::tryParseMinMaxBlockNumber(it->name());
            if (min_max_block_number && is_range_on_disk(min_max_block_number->first, min_max_block_number->second))
            {
                LOG_DEBUG(log, "Removing from filesystem the outdated WAL file " + it->name());
                disk_ptr->removeFile(relative_data_path + it->name());
                ++cleared_count;
            }
        }
    }

    return cleared_count;
}

size_t MergeTreeData::clearEmptyParts()
{
    if (!getSettings()->remove_empty_parts)
        return 0;

    size_t cleared_count = 0;
    auto parts = getDataPartsVector();
    for (const auto & part : parts)
    {
        if (part->rows_count == 0)
        {
            dropPartNoWaitNoThrow(part->name);
            ++cleared_count;
        }
    }
    return cleared_count;
}

void MergeTreeData::rename(const String & new_table_path, const StorageID & new_table_id)
{
    auto disks = getStoragePolicy()->getDisks();

    for (const auto & disk : disks)
    {
        if (disk->exists(new_table_path))
            throw Exception{"Target path already exists: " + fullPath(disk, new_table_path), ErrorCodes::DIRECTORY_ALREADY_EXISTS};
    }

    for (const auto & disk : disks)
    {
        auto new_table_path_parent = parentPath(new_table_path);
        disk->createDirectories(new_table_path_parent);
        disk->moveDirectory(relative_data_path, new_table_path);
    }

    if (!getStorageID().hasUUID())
        getContext()->dropCaches();

    relative_data_path = new_table_path;
    renameInMemory(new_table_id);
}

void MergeTreeData::dropAllData()
{
    LOG_TRACE(log, "dropAllData: waiting for locks.");

    auto lock = lockParts();

    LOG_TRACE(log, "dropAllData: removing data from memory.");

    DataPartsVector all_parts(data_parts_by_info.begin(), data_parts_by_info.end());

    data_parts_indexes.clear();
    column_sizes.clear();

    /// Tables in atomic databases have UUID and stored in persistent locations.
    /// No need to drop caches (that are keyed by filesystem path) because collision is not possible.
    if (!getStorageID().hasUUID())
        getContext()->dropCaches();

    LOG_TRACE(log, "dropAllData: removing data from filesystem.");

    /// Removing of each data part before recursive removal of directory is to speed-up removal, because there will be less number of syscalls.
    clearPartsFromFilesystem(all_parts);

    for (const auto & disk : getDisks())
    {
        try
        {
            disk->removeRecursive(relative_data_path);
        }
        catch (const fs::filesystem_error & e)
        {
            if (e.code() == std::errc::no_such_file_or_directory)
            {
                /// If the file is already deleted, log the error message and do nothing.
                tryLogCurrentException(__PRETTY_FUNCTION__);
            }
            else
                throw;
        }
    }

    setDataVolume(0, 0, 0);

    LOG_TRACE(log, "dropAllData: done.");
}

void MergeTreeData::dropIfEmpty()
{
    LOG_TRACE(log, "dropIfEmpty");

    auto lock = lockParts();

    if (!data_parts_by_info.empty())
        return;

    try
    {
        for (const auto & disk : getDisks())
        {
            /// Non recursive, exception is thrown if there are more files.
            disk->removeFileIfExists(fs::path(relative_data_path) / MergeTreeData::FORMAT_VERSION_FILE_NAME);
            disk->removeDirectory(fs::path(relative_data_path) / MergeTreeData::DETACHED_DIR_NAME);
            disk->removeDirectory(relative_data_path);
        }
    }
    catch (...)
    {
        // On unsuccessful creation of ReplicatedMergeTree table with multidisk configuration some files may not exist.
        tryLogCurrentException(__PRETTY_FUNCTION__);
    }
}

namespace
{

/// Conversion that is allowed for serializable key (primary key, sorting key).
/// Key should be serialized in the same way after conversion.
/// NOTE: The list is not complete.
bool isSafeForKeyConversion(const IDataType * from, const IDataType * to)
{
    if (from->getName() == to->getName())
        return true;

    /// Enums are serialized in partition key as numbers - so conversion from Enum to number is Ok.
    /// But only for types of identical width because they are serialized as binary in minmax index.
    /// But not from number to Enum because Enum does not necessarily represents all numbers.

    if (const auto * from_enum8 = typeid_cast<const DataTypeEnum8 *>(from))
    {
        if (const auto * to_enum8 = typeid_cast<const DataTypeEnum8 *>(to))
            return to_enum8->contains(*from_enum8);
        if (typeid_cast<const DataTypeInt8 *>(to))
            return true;    // NOLINT
        return false;
    }

    if (const auto * from_enum16 = typeid_cast<const DataTypeEnum16 *>(from))
    {
        if (const auto * to_enum16 = typeid_cast<const DataTypeEnum16 *>(to))
            return to_enum16->contains(*from_enum16);
        if (typeid_cast<const DataTypeInt16 *>(to))
            return true;    // NOLINT
        return false;
    }

    if (const auto * from_lc = typeid_cast<const DataTypeLowCardinality *>(from))
        return from_lc->getDictionaryType()->equals(*to);

    if (const auto * to_lc = typeid_cast<const DataTypeLowCardinality *>(to))
        return to_lc->getDictionaryType()->equals(*from);

    return false;
}

/// Special check for alters of VersionedCollapsingMergeTree version column
void checkVersionColumnTypesConversion(const IDataType * old_type, const IDataType * new_type, const String column_name)
{
    /// Check new type can be used as version
    if (!new_type->canBeUsedAsVersion())
        throw Exception("Cannot alter version column " + backQuoteIfNeed(column_name) +
            " to type " + new_type->getName() +
            " because version column must be of an integer type or of type Date or DateTime"
            , ErrorCodes::ALTER_OF_COLUMN_IS_FORBIDDEN);

    auto which_new_type = WhichDataType(new_type);
    auto which_old_type = WhichDataType(old_type);

    /// Check alter to different sign or float -> int and so on
    if ((which_old_type.isInt() && !which_new_type.isInt())
        || (which_old_type.isUInt() && !which_new_type.isUInt())
        || (which_old_type.isDate() && !which_new_type.isDate())
        || (which_old_type.isDate32() && !which_new_type.isDate32())
        || (which_old_type.isDateTime() && !which_new_type.isDateTime())
        || (which_old_type.isFloat() && !which_new_type.isFloat()))
    {
        throw Exception("Cannot alter version column " + backQuoteIfNeed(column_name) +
            " from type " + old_type->getName() +
            " to type " + new_type->getName() + " because new type will change sort order of version column." +
            " The only possible conversion is expansion of the number of bytes of the current type."
            , ErrorCodes::ALTER_OF_COLUMN_IS_FORBIDDEN);
    }

    /// Check alter to smaller size: UInt64 -> UInt32 and so on
    if (new_type->getSizeOfValueInMemory() < old_type->getSizeOfValueInMemory())
    {
        throw Exception("Cannot alter version column " + backQuoteIfNeed(column_name) +
            " from type " + old_type->getName() +
            " to type " + new_type->getName() + " because new type is smaller than current in the number of bytes." +
            " The only possible conversion is expansion of the number of bytes of the current type."
            , ErrorCodes::ALTER_OF_COLUMN_IS_FORBIDDEN);
    }
}

}

void MergeTreeData::checkAlterIsPossible(const AlterCommands & commands, ContextPtr local_context) const
{
    /// Check that needed transformations can be applied to the list of columns without considering type conversions.
    StorageInMemoryMetadata new_metadata = getInMemoryMetadata();
    StorageInMemoryMetadata old_metadata = getInMemoryMetadata();

    const auto & settings = local_context->getSettingsRef();

    if (!settings.allow_non_metadata_alters)
    {

        auto mutation_commands = commands.getMutationCommands(new_metadata, settings.materialize_ttl_after_modify, getContext());

        if (!mutation_commands.empty())
            throw Exception(ErrorCodes::ALTER_OF_COLUMN_IS_FORBIDDEN, "The following alter commands: '{}' will modify data on disk, but setting `allow_non_metadata_alters` is disabled", queryToString(mutation_commands.ast()));
    }
    commands.apply(new_metadata, getContext());

    /// Set of columns that shouldn't be altered.
    NameSet columns_alter_type_forbidden;

    /// Primary key columns can be ALTERed only if they are used in the key as-is
    /// (and not as a part of some expression) and if the ALTER only affects column metadata.
    NameSet columns_alter_type_metadata_only;

    /// Columns to check that the type change is safe for partition key.
    NameSet columns_alter_type_check_safe_for_partition;

    if (old_metadata.hasPartitionKey())
    {
        /// Forbid altering columns inside partition key expressions because it can change partition ID format.
        auto partition_key_expr = old_metadata.getPartitionKey().expression;
        for (const auto & action : partition_key_expr->getActions())
        {
            for (const auto * child : action.node->children)
                columns_alter_type_forbidden.insert(child->result_name);
        }

        /// But allow to alter columns without expressions under certain condition.
        for (const String & col : partition_key_expr->getRequiredColumns())
            columns_alter_type_check_safe_for_partition.insert(col);
    }

    for (const auto & index : old_metadata.getSecondaryIndices())
    {
        for (const String & col : index.expression->getRequiredColumns())
            columns_alter_type_forbidden.insert(col);
    }

    if (old_metadata.hasSortingKey())
    {
        auto sorting_key_expr = old_metadata.getSortingKey().expression;
        for (const auto & action : sorting_key_expr->getActions())
        {
            for (const auto * child : action.node->children)
                columns_alter_type_forbidden.insert(child->result_name);
        }
        for (const String & col : sorting_key_expr->getRequiredColumns())
            columns_alter_type_metadata_only.insert(col);

        /// We don't process sample_by_ast separately because it must be among the primary key columns
        /// and we don't process primary_key_expr separately because it is a prefix of sorting_key_expr.
    }
    if (!merging_params.sign_column.empty())
        columns_alter_type_forbidden.insert(merging_params.sign_column);

    /// All of the above.
    NameSet columns_in_keys;
    columns_in_keys.insert(columns_alter_type_forbidden.begin(), columns_alter_type_forbidden.end());
    columns_in_keys.insert(columns_alter_type_metadata_only.begin(), columns_alter_type_metadata_only.end());
    columns_in_keys.insert(columns_alter_type_check_safe_for_partition.begin(), columns_alter_type_check_safe_for_partition.end());

    NameSet dropped_columns;

    std::map<String, const IDataType *> old_types;
    for (const auto & column : old_metadata.getColumns().getAllPhysical())
        old_types.emplace(column.name, column.type.get());

    NamesAndTypesList columns_to_check_conversion;
    auto name_deps = getDependentViewsByColumn(local_context);
    for (const AlterCommand & command : commands)
    {
        /// Just validate partition expression
        if (command.partition)
        {
            getPartitionIDFromQuery(command.partition, getContext());
        }

        if (command.column_name == merging_params.version_column)
        {
            /// Some type changes for version column is allowed despite it's a part of sorting key
            if (command.type == AlterCommand::MODIFY_COLUMN)
            {
                const IDataType * new_type = command.data_type.get();
                const IDataType * old_type = old_types[command.column_name];

                if (new_type)
                    checkVersionColumnTypesConversion(old_type, new_type, command.column_name);

                /// No other checks required
                continue;
            }
            else if (command.type == AlterCommand::DROP_COLUMN)
            {
                throw Exception(
                    "Trying to ALTER DROP version " + backQuoteIfNeed(command.column_name) + " column",
                    ErrorCodes::ALTER_OF_COLUMN_IS_FORBIDDEN);
            }
            else if (command.type == AlterCommand::RENAME_COLUMN)
            {
                throw Exception(
                    "Trying to ALTER RENAME version " + backQuoteIfNeed(command.column_name) + " column",
                    ErrorCodes::ALTER_OF_COLUMN_IS_FORBIDDEN);
            }
        }

        if (command.type == AlterCommand::MODIFY_ORDER_BY && !is_custom_partitioned)
        {
            throw Exception(
                "ALTER MODIFY ORDER BY is not supported for default-partitioned tables created with the old syntax",
                ErrorCodes::BAD_ARGUMENTS);
        }
        if (command.type == AlterCommand::MODIFY_TTL && !is_custom_partitioned)
        {
            throw Exception(
                "ALTER MODIFY TTL is not supported for default-partitioned tables created with the old syntax",
                ErrorCodes::BAD_ARGUMENTS);
        }
        if (command.type == AlterCommand::MODIFY_SAMPLE_BY)
        {
            if (!is_custom_partitioned)
                throw Exception(
                    "ALTER MODIFY SAMPLE BY is not supported for default-partitioned tables created with the old syntax",
                    ErrorCodes::BAD_ARGUMENTS);

            checkSampleExpression(new_metadata, getSettings()->compatibility_allow_sampling_expression_not_in_primary_key,
                                  getSettings()->check_sample_column_is_correct);
        }
        if (command.type == AlterCommand::ADD_INDEX && !is_custom_partitioned)
        {
            throw Exception(
                "ALTER ADD INDEX is not supported for tables with the old syntax",
                ErrorCodes::BAD_ARGUMENTS);
        }
        if (command.type == AlterCommand::ADD_PROJECTION && !is_custom_partitioned)
        {
            throw Exception(
                "ALTER ADD PROJECTION is not supported for tables with the old syntax",
                ErrorCodes::BAD_ARGUMENTS);
        }
        if (command.type == AlterCommand::RENAME_COLUMN)
        {
            if (columns_in_keys.count(command.column_name))
            {
                throw Exception(
                    "Trying to ALTER RENAME key " + backQuoteIfNeed(command.column_name) + " column which is a part of key expression",
                    ErrorCodes::ALTER_OF_COLUMN_IS_FORBIDDEN);
            }
        }
        else if (command.type == AlterCommand::DROP_COLUMN)
        {
            if (columns_in_keys.count(command.column_name))
            {
                throw Exception(
                    "Trying to ALTER DROP key " + backQuoteIfNeed(command.column_name) + " column which is a part of key expression",
                    ErrorCodes::ALTER_OF_COLUMN_IS_FORBIDDEN);
            }

            if (!command.clear)
            {
                const auto & deps_mv = name_deps[command.column_name];
                if (!deps_mv.empty())
                {
                    throw Exception(
                        "Trying to ALTER DROP column " + backQuoteIfNeed(command.column_name) + " which is referenced by materialized view "
                            + toString(deps_mv),
                        ErrorCodes::ALTER_OF_COLUMN_IS_FORBIDDEN);
                }
            }

            dropped_columns.emplace(command.column_name);
        }
        else if (command.isRequireMutationStage(getInMemoryMetadata()))
        {
            /// This alter will override data on disk. Let's check that it doesn't
            /// modify immutable column.
            if (columns_alter_type_forbidden.count(command.column_name))
                throw Exception("ALTER of key column " + backQuoteIfNeed(command.column_name) + " is forbidden",
                    ErrorCodes::ALTER_OF_COLUMN_IS_FORBIDDEN);

            if (command.type == AlterCommand::MODIFY_COLUMN)
            {
                if (columns_alter_type_check_safe_for_partition.count(command.column_name))
                {
                    auto it = old_types.find(command.column_name);

                    assert(it != old_types.end());
                    if (!isSafeForKeyConversion(it->second, command.data_type.get()))
                        throw Exception("ALTER of partition key column " + backQuoteIfNeed(command.column_name) + " from type "
                                + it->second->getName() + " to type " + command.data_type->getName()
                                + " is not safe because it can change the representation of partition key",
                            ErrorCodes::ALTER_OF_COLUMN_IS_FORBIDDEN);
                }

                if (columns_alter_type_metadata_only.count(command.column_name))
                {
                    auto it = old_types.find(command.column_name);
                    assert(it != old_types.end());
                    if (!isSafeForKeyConversion(it->second, command.data_type.get()))
                        throw Exception("ALTER of key column " + backQuoteIfNeed(command.column_name) + " from type "
                                    + it->second->getName() + " to type " + command.data_type->getName()
                                    + " is not safe because it can change the representation of primary key",
                            ErrorCodes::ALTER_OF_COLUMN_IS_FORBIDDEN);
                }

                if (old_metadata.getColumns().has(command.column_name))
                {
                    columns_to_check_conversion.push_back(
                        new_metadata.getColumns().getPhysical(command.column_name));
                }
            }
        }
    }

    checkProperties(new_metadata, old_metadata);
    checkTTLExpressions(new_metadata, old_metadata);

    if (!columns_to_check_conversion.empty())
    {
        auto old_header = old_metadata.getSampleBlock();
        performRequiredConversions(old_header, columns_to_check_conversion, getContext());
    }

    if (old_metadata.hasSettingsChanges())
    {
        const auto current_changes = old_metadata.getSettingsChanges()->as<const ASTSetQuery &>().changes;
        const auto & new_changes = new_metadata.settings_changes->as<const ASTSetQuery &>().changes;
        for (const auto & changed_setting : new_changes)
        {
            const auto & setting_name = changed_setting.name;
            const auto & new_value = changed_setting.value;
            MergeTreeSettings::checkCanSet(setting_name, new_value);
            const Field * current_value = current_changes.tryGet(setting_name);

            if ((!current_value || *current_value != new_value)
                && MergeTreeSettings::isReadonlySetting(setting_name))
            {
                throw Exception{"Setting '" + setting_name + "' is readonly for storage '" + getName() + "'",
                                 ErrorCodes::READONLY_SETTING};
            }

            if (!current_value && MergeTreeSettings::isPartFormatSetting(setting_name))
            {
                MergeTreeSettings copy = *getSettings();
                copy.applyChange(changed_setting);
                String reason;
                if (!canUsePolymorphicParts(copy, &reason) && !reason.empty())
                    throw Exception("Can't change settings. Reason: " + reason, ErrorCodes::NOT_IMPLEMENTED);
            }

            if (setting_name == "storage_policy")
                checkStoragePolicy(getContext()->getStoragePolicy(new_value.safeGet<String>()));
        }

        /// Check if it is safe to reset the settings
        for (const auto & current_setting : current_changes)
        {
            const auto & setting_name = current_setting.name;
            const Field * new_value = new_changes.tryGet(setting_name);
            /// Prevent unsetting readonly setting
            if (MergeTreeSettings::isReadonlySetting(setting_name) && !new_value)
            {
                throw Exception{"Setting '" + setting_name + "' is readonly for storage '" + getName() + "'",
                                ErrorCodes::READONLY_SETTING};
            }

            if (MergeTreeSettings::isPartFormatSetting(setting_name) && !new_value)
            {
                /// Use default settings + new and check if doesn't affect part format settings
                auto copy = getDefaultSettings();
                copy->applyChanges(new_changes);
                String reason;
                if (!canUsePolymorphicParts(*copy, &reason) && !reason.empty())
                    throw Exception("Can't change settings. Reason: " + reason, ErrorCodes::NOT_IMPLEMENTED);
            }

        }
    }

    for (const auto & part : getDataPartsVector())
    {
        bool at_least_one_column_rest = false;
        for (const auto & column : part->getColumns())
        {
            if (!dropped_columns.count(column.name))
            {
                at_least_one_column_rest = true;
                break;
            }
        }
        if (!at_least_one_column_rest)
        {
            std::string postfix;
            if (dropped_columns.size() > 1)
                postfix = "s";
            throw Exception(ErrorCodes::BAD_ARGUMENTS,
                "Cannot drop or clear column{} '{}', because all columns in part '{}' will be removed from disk. Empty parts are not allowed", postfix, boost::algorithm::join(dropped_columns, ", "), part->name);
        }
    }
}


void MergeTreeData::checkMutationIsPossible(const MutationCommands & /*commands*/, const Settings & /*settings*/) const
{
    /// Some validation will be added
}

MergeTreeDataPartType MergeTreeData::choosePartType(size_t bytes_uncompressed, size_t rows_count) const
{
    const auto settings = getSettings();
    if (!canUsePolymorphicParts(*settings))
        return MergeTreeDataPartType::WIDE;

    if (bytes_uncompressed < settings->min_bytes_for_compact_part || rows_count < settings->min_rows_for_compact_part)
        return MergeTreeDataPartType::IN_MEMORY;

    if (bytes_uncompressed < settings->min_bytes_for_wide_part || rows_count < settings->min_rows_for_wide_part)
        return MergeTreeDataPartType::COMPACT;

    return MergeTreeDataPartType::WIDE;
}

MergeTreeDataPartType MergeTreeData::choosePartTypeOnDisk(size_t bytes_uncompressed, size_t rows_count) const
{
    const auto settings = getSettings();
    if (!canUsePolymorphicParts(*settings))
        return MergeTreeDataPartType::WIDE;

    if (bytes_uncompressed < settings->min_bytes_for_wide_part || rows_count < settings->min_rows_for_wide_part)
        return MergeTreeDataPartType::COMPACT;

    return MergeTreeDataPartType::WIDE;
}


MergeTreeData::MutableDataPartPtr MergeTreeData::createPart(const String & name,
    MergeTreeDataPartType type, const MergeTreePartInfo & part_info,
    const VolumePtr & volume, const String & relative_path, const IMergeTreeDataPart * parent_part) const
{
    if (type == MergeTreeDataPartType::COMPACT)
        return std::make_shared<MergeTreeDataPartCompact>(*this, name, part_info, volume, relative_path, parent_part);
    else if (type == MergeTreeDataPartType::WIDE)
        return std::make_shared<MergeTreeDataPartWide>(*this, name, part_info, volume, relative_path, parent_part);
    else if (type == MergeTreeDataPartType::IN_MEMORY)
        return std::make_shared<MergeTreeDataPartInMemory>(*this, name, part_info, volume, relative_path, parent_part);
    else
        throw Exception("Unknown type of part " + relative_path, ErrorCodes::UNKNOWN_PART_TYPE);
}

static MergeTreeDataPartType getPartTypeFromMarkExtension(const String & mrk_ext)
{
    if (mrk_ext == getNonAdaptiveMrkExtension())
        return MergeTreeDataPartType::WIDE;
    if (mrk_ext == getAdaptiveMrkExtension(MergeTreeDataPartType::WIDE))
        return MergeTreeDataPartType::WIDE;
    if (mrk_ext == getAdaptiveMrkExtension(MergeTreeDataPartType::COMPACT))
        return MergeTreeDataPartType::COMPACT;

    throw Exception("Can't determine part type, because of unknown mark extension " + mrk_ext, ErrorCodes::UNKNOWN_PART_TYPE);
}

MergeTreeData::MutableDataPartPtr MergeTreeData::createPart(
    const String & name, const VolumePtr & volume, const String & relative_path, const IMergeTreeDataPart * parent_part) const
{
    return createPart(name, MergeTreePartInfo::fromPartName(name, format_version), volume, relative_path, parent_part);
}

MergeTreeData::MutableDataPartPtr MergeTreeData::createPart(
    const String & name, const MergeTreePartInfo & part_info,
    const VolumePtr & volume, const String & relative_path, const IMergeTreeDataPart * parent_part) const
{
    MergeTreeDataPartType type;
    auto full_path = fs::path(relative_data_path) / (parent_part ? parent_part->relative_path : "") / relative_path / "";
    auto mrk_ext = MergeTreeIndexGranularityInfo::getMarksExtensionFromFilesystem(volume->getDisk(), full_path);

    if (mrk_ext)
        type = getPartTypeFromMarkExtension(*mrk_ext);
    else
    {
        /// Didn't find any mark file, suppose that part is empty.
        type = choosePartTypeOnDisk(0, 0);
    }

    return createPart(name, type, part_info, volume, relative_path, parent_part);
}

void MergeTreeData::changeSettings(
        const ASTPtr & new_settings,
        AlterLockHolder & /* table_lock_holder */)
{
    if (new_settings)
    {
        bool has_storage_policy_changed = false;

        const auto & new_changes = new_settings->as<const ASTSetQuery &>().changes;

        for (const auto & change : new_changes)
        {
            if (change.name == "storage_policy")
            {
                StoragePolicyPtr new_storage_policy = getContext()->getStoragePolicy(change.value.safeGet<String>());
                StoragePolicyPtr old_storage_policy = getStoragePolicy();

                /// StoragePolicy of different version or name is guaranteed to have different pointer
                if (new_storage_policy != old_storage_policy)
                {
                    checkStoragePolicy(new_storage_policy);

                    std::unordered_set<String> all_diff_disk_names;
                    for (const auto & disk : new_storage_policy->getDisks())
                        all_diff_disk_names.insert(disk->getName());
                    for (const auto & disk : old_storage_policy->getDisks())
                        all_diff_disk_names.erase(disk->getName());

                    for (const String & disk_name : all_diff_disk_names)
                    {
                        auto disk = new_storage_policy->getDiskByName(disk_name);
                        if (disk->exists(relative_data_path))
                            throw Exception("New storage policy contain disks which already contain data of a table with the same name", ErrorCodes::LOGICAL_ERROR);
                    }

                    for (const String & disk_name : all_diff_disk_names)
                    {
                        auto disk = new_storage_policy->getDiskByName(disk_name);
                        disk->createDirectories(relative_data_path);
                        disk->createDirectories(fs::path(relative_data_path) / MergeTreeData::DETACHED_DIR_NAME);
                    }
                    /// FIXME how would that be done while reloading configuration???

                    has_storage_policy_changed = true;
                }
            }
        }

        /// Reset to default settings before applying existing.
        auto copy = getDefaultSettings();
        copy->applyChanges(new_changes);
        copy->sanityCheck(getContext()->getSettingsRef());

        storage_settings.set(std::move(copy));
        StorageInMemoryMetadata new_metadata = getInMemoryMetadata();
        new_metadata.setSettingsChanges(new_settings);
        setInMemoryMetadata(new_metadata);

        if (has_storage_policy_changed)
            startBackgroundMovesIfNeeded();
    }
}

void MergeTreeData::PartsTemporaryRename::addPart(const String & old_name, const String & new_name, const DiskPtr & disk)
{
    old_and_new_names.push_back({old_name, new_name, disk});
}

void MergeTreeData::PartsTemporaryRename::tryRenameAll()
{
    renamed = true;
    for (size_t i = 0; i < old_and_new_names.size(); ++i)
    {
        try
        {
            const auto & [old_name, new_name, disk] = old_and_new_names[i];
            if (old_name.empty() || new_name.empty())
                throw DB::Exception("Empty part name. Most likely it's a bug.", ErrorCodes::LOGICAL_ERROR);
            const auto full_path = fs::path(storage.relative_data_path) / source_dir;
            disk->moveFile(fs::path(full_path) / old_name, fs::path(full_path) / new_name);
        }
        catch (...)
        {
            old_and_new_names.resize(i);
            LOG_WARNING(storage.log, "Cannot rename parts to perform operation on them: {}", getCurrentExceptionMessage(false));
            throw;
        }
    }
}

MergeTreeData::PartsTemporaryRename::~PartsTemporaryRename()
{
    // TODO what if server had crashed before this destructor was called?
    if (!renamed)
        return;
    for (const auto & [old_name, new_name, disk] : old_and_new_names)
    {
        if (old_name.empty())
            continue;

        try
        {
            const String full_path = fs::path(storage.relative_data_path) / source_dir;
            disk->moveFile(fs::path(full_path) / new_name, fs::path(full_path) / old_name);
        }
        catch (...)
        {
            tryLogCurrentException(__PRETTY_FUNCTION__);
        }
    }
}


MergeTreeData::DataPartsVector MergeTreeData::getActivePartsToReplace(
    const MergeTreePartInfo & new_part_info,
    const String & new_part_name,
    DataPartPtr & out_covering_part,
    DataPartsLock & /* data_parts_lock */) const
{
    /// Parts contained in the part are consecutive in data_parts, intersecting the insertion place for the part itself.
    auto it_middle = data_parts_by_state_and_info.lower_bound(DataPartStateAndInfo{DataPartState::Committed, new_part_info});
    auto committed_parts_range = getDataPartsStateRange(DataPartState::Committed);

    /// Go to the left.
    DataPartIteratorByStateAndInfo begin = it_middle;
    while (begin != committed_parts_range.begin())
    {
        auto prev = std::prev(begin);

        if (!new_part_info.contains((*prev)->info))
        {
            if ((*prev)->info.contains(new_part_info))
            {
                out_covering_part = *prev;
                return {};
            }

            if (!new_part_info.isDisjoint((*prev)->info))
                throw Exception(ErrorCodes::LOGICAL_ERROR, "Part {} intersects previous part {}. It is a bug.",
                                new_part_name, (*prev)->getNameWithState());

            break;
        }

        begin = prev;
    }

    /// Go to the right.
    DataPartIteratorByStateAndInfo end = it_middle;
    while (end != committed_parts_range.end())
    {
        if ((*end)->info == new_part_info)
            throw Exception(ErrorCodes::LOGICAL_ERROR, "Unexpected duplicate part {}. It is a bug.", (*end)->getNameWithState());

        if (!new_part_info.contains((*end)->info))
        {
            if ((*end)->info.contains(new_part_info))
            {
                out_covering_part = *end;
                return {};
            }

            if (!new_part_info.isDisjoint((*end)->info))
                throw Exception(ErrorCodes::LOGICAL_ERROR, "Part {} intersects next part {}. It is a bug.",
                                new_part_name, (*end)->getNameWithState());

            break;
        }

        ++end;
    }

    return DataPartsVector{begin, end};
}


bool MergeTreeData::renameTempPartAndAdd(MutableDataPartPtr & part, SimpleIncrement * increment, Transaction * out_transaction, MergeTreeDeduplicationLog * deduplication_log)
{
    if (out_transaction && &out_transaction->data != this)
        throw Exception("MergeTreeData::Transaction for one table cannot be used with another. It is a bug.",
            ErrorCodes::LOGICAL_ERROR);

    DataPartsVector covered_parts;
    {
        auto lock = lockParts();
        if (!renameTempPartAndReplace(part, increment, out_transaction, lock, &covered_parts, deduplication_log))
            return false;
    }
    if (!covered_parts.empty())
        throw Exception("Added part " + part->name + " covers " + toString(covered_parts.size())
            + " existing part(s) (including " + covered_parts[0]->name + ")", ErrorCodes::LOGICAL_ERROR);

    return true;
}


bool MergeTreeData::renameTempPartAndReplace(
    MutableDataPartPtr & part, SimpleIncrement * increment, Transaction * out_transaction,
    std::unique_lock<std::mutex> & lock, DataPartsVector * out_covered_parts, MergeTreeDeduplicationLog * deduplication_log)
{
    if (out_transaction && &out_transaction->data != this)
        throw Exception("MergeTreeData::Transaction for one table cannot be used with another. It is a bug.",
            ErrorCodes::LOGICAL_ERROR);

    part->assertState({DataPartState::Temporary});

    MergeTreePartInfo part_info = part->info;
    String part_name;

    String old_part_name = part->name;

    if (DataPartPtr existing_part_in_partition = getAnyPartInPartition(part->info.partition_id, lock))
    {
        if (part->partition.value != existing_part_in_partition->partition.value)
            throw Exception(
                "Partition value mismatch between two parts with the same partition ID. Existing part: "
                + existing_part_in_partition->name + ", newly added part: " + part->name,
                ErrorCodes::CORRUPTED_DATA);
    }

    /** It is important that obtaining new block number and adding that block to parts set is done atomically.
      * Otherwise there is race condition - merge of blocks could happen in interval that doesn't yet contain new part.
      */
    if (increment)
    {
        part_info.min_block = part_info.max_block = increment->get();
        part_info.mutation = 0; /// it's equal to min_block by default
        part_name = part->getNewName(part_info);
    }
    else /// Parts from ReplicatedMergeTree already have names
        part_name = part->name;

    LOG_TRACE(log, "Renaming temporary part {} to {}.", part->relative_path, part_name);

    if (auto it_duplicate = data_parts_by_info.find(part_info); it_duplicate != data_parts_by_info.end())
    {
        String message = "Part " + (*it_duplicate)->getNameWithState() + " already exists";

        if ((*it_duplicate)->checkState({DataPartState::Outdated, DataPartState::Deleting}))
            throw Exception(message + ", but it will be deleted soon", ErrorCodes::PART_IS_TEMPORARILY_LOCKED);

        throw Exception(message, ErrorCodes::DUPLICATE_DATA_PART);
    }

    DataPartPtr covering_part;
    DataPartsVector covered_parts = getActivePartsToReplace(part_info, part_name, covering_part, lock);
    DataPartsVector covered_parts_in_memory;

    if (covering_part)
    {
        LOG_WARNING(log, "Tried to add obsolete part {} covered by {}", part_name, covering_part->getNameWithState());
        return false;
    }

    /// Deduplication log used only from non-replicated MergeTree. Replicated
    /// tables have their own mechanism. We try to deduplicate at such deep
    /// level, because only here we know real part name which is required for
    /// deduplication.
    if (deduplication_log)
    {
        String block_id = part->getZeroLevelPartBlockID();
        auto res = deduplication_log->addPart(block_id, part_info);
        if (!res.second)
        {
            ProfileEvents::increment(ProfileEvents::DuplicatedInsertedBlocks);
            LOG_INFO(log, "Block with ID {} already exists as part {}; ignoring it", block_id, res.first.getPartName());
            return false;
        }
    }

    /// All checks are passed. Now we can rename the part on disk.
    /// So, we maintain invariant: if a non-temporary part in filesystem then it is in data_parts
    ///
    /// If out_transaction is null, we commit the part to the active set immediately, else add it to the transaction.

    part->name = part_name;
    part->info = part_info;
    part->is_temp = false;
    part->setState(DataPartState::PreCommitted);
    part->renameTo(part_name, true);

    auto part_it = data_parts_indexes.insert(part).first;

    if (out_transaction)
    {
        out_transaction->precommitted_parts.insert(part);
    }
    else
    {
        size_t reduce_bytes = 0;
        size_t reduce_rows = 0;
        size_t reduce_parts = 0;
        auto current_time = time(nullptr);
        for (const DataPartPtr & covered_part : covered_parts)
        {
            covered_part->remove_time.store(current_time, std::memory_order_relaxed);
            modifyPartState(covered_part, DataPartState::Outdated);
            removePartContributionToColumnAndSecondaryIndexSizes(covered_part);
            reduce_bytes += covered_part->getBytesOnDisk();
            reduce_rows += covered_part->rows_count;
            ++reduce_parts;
        }

        decreaseDataVolume(reduce_bytes, reduce_rows, reduce_parts);

        modifyPartState(part_it, DataPartState::Committed);
        addPartContributionToColumnAndSecondaryIndexSizes(part);
        addPartContributionToDataVolume(part);
    }

    auto part_in_memory = asInMemoryPart(part);
    if (part_in_memory && getSettings()->in_memory_parts_enable_wal)
    {
        auto wal = getWriteAheadLog();
        wal->addPart(part_in_memory);
    }

    if (out_covered_parts)
    {
        for (DataPartPtr & covered_part : covered_parts)
            out_covered_parts->emplace_back(std::move(covered_part));
    }

    part->cleanupOldName(old_part_name);

    return true;
}

MergeTreeData::DataPartsVector MergeTreeData::renameTempPartAndReplace(
    MutableDataPartPtr & part, SimpleIncrement * increment, Transaction * out_transaction, MergeTreeDeduplicationLog * deduplication_log)
{
    if (out_transaction && &out_transaction->data != this)
        throw Exception("MergeTreeData::Transaction for one table cannot be used with another. It is a bug.",
            ErrorCodes::LOGICAL_ERROR);

    DataPartsVector covered_parts;
    {
        auto lock = lockParts();
        renameTempPartAndReplace(part, increment, out_transaction, lock, &covered_parts, deduplication_log);
    }
    return covered_parts;
}

void MergeTreeData::removePartsFromWorkingSet(const MergeTreeData::DataPartsVector & remove, bool clear_without_timeout, DataPartsLock & /*acquired_lock*/)
{
    auto remove_time = clear_without_timeout ? 0 : time(nullptr);

    for (const DataPartPtr & part : remove)
    {
        if (part->getState() == IMergeTreeDataPart::State::Committed)
        {
            removePartContributionToColumnAndSecondaryIndexSizes(part);
            removePartContributionToDataVolume(part);
        }

        if (part->getState() == IMergeTreeDataPart::State::Committed || clear_without_timeout)
            part->remove_time.store(remove_time, std::memory_order_relaxed);

        if (part->getState() != IMergeTreeDataPart::State::Outdated)
            modifyPartState(part, IMergeTreeDataPart::State::Outdated);

        if (isInMemoryPart(part) && getSettings()->in_memory_parts_enable_wal)
            getWriteAheadLog()->dropPart(part->name);
    }
}

void MergeTreeData::removePartsFromWorkingSetImmediatelyAndSetTemporaryState(const DataPartsVector & remove)
{
    auto lock = lockParts();

    for (const auto & part : remove)
    {
        auto it_part = data_parts_by_info.find(part->info);
        if (it_part == data_parts_by_info.end())
            throw Exception("Part " + part->getNameWithState() + " not found in data_parts", ErrorCodes::LOGICAL_ERROR);

        modifyPartState(part, IMergeTreeDataPart::State::Temporary);
        /// Erase immediately
        data_parts_indexes.erase(it_part);
    }
}

void MergeTreeData::removePartsFromWorkingSet(const DataPartsVector & remove, bool clear_without_timeout, DataPartsLock * acquired_lock)
{
    auto lock = (acquired_lock) ? DataPartsLock() : lockParts();

    for (const auto & part : remove)
    {
        if (!data_parts_by_info.count(part->info))
            throw Exception("Part " + part->getNameWithState() + " not found in data_parts", ErrorCodes::LOGICAL_ERROR);

        part->assertState({DataPartState::PreCommitted, DataPartState::Committed, DataPartState::Outdated});
    }

    removePartsFromWorkingSet(remove, clear_without_timeout, lock);
}

MergeTreeData::DataPartsVector MergeTreeData::removePartsInRangeFromWorkingSet(const MergeTreePartInfo & drop_range, bool clear_without_timeout,
                                                                               DataPartsLock & lock)
{
    DataPartsVector parts_to_remove;

    if (drop_range.min_block > drop_range.max_block)
        throw Exception(ErrorCodes::LOGICAL_ERROR, "Invalid drop range: {}", drop_range.getPartName());

    auto partition_range = getDataPartsPartitionRange(drop_range.partition_id);

    for (const DataPartPtr & part : partition_range)
    {
        if (part->info.partition_id != drop_range.partition_id)
            throw Exception("Unexpected partition_id of part " + part->name + ". This is a bug.", ErrorCodes::LOGICAL_ERROR);

        /// It's a DROP PART and it's already executed by fetching some covering part
        bool is_drop_part = !drop_range.isFakeDropRangePart() && drop_range.min_block;

        if (is_drop_part && (part->info.min_block != drop_range.min_block || part->info.max_block != drop_range.max_block || part->info.getMutationVersion() != drop_range.getMutationVersion()))
        {
            /// Why we check only min and max blocks here without checking merge
            /// level? It's a tricky situation which can happen on a stale
            /// replica. For example, we have parts all_1_1_0, all_2_2_0 and
            /// all_3_3_0. Fast replica assign some merges (OPTIMIZE FINAL or
            /// TTL) all_2_2_0 -> all_2_2_1 -> all_2_2_2. So it has set of parts
            /// all_1_1_0, all_2_2_2 and all_3_3_0. After that it decides to
            /// drop part all_2_2_2. Now set of parts is all_1_1_0 and
            /// all_3_3_0. Now fast replica assign merge all_1_1_0 + all_3_3_0
            /// to all_1_3_1 and finishes it. Slow replica pulls the queue and
            /// have two contradictory tasks -- drop all_2_2_2 and merge/fetch
            /// all_1_3_1. If this replica will fetch all_1_3_1 first and then tries
            /// to drop all_2_2_2 after that it will receive the LOGICAL ERROR.
            /// So here we just check that all_1_3_1 covers blocks from drop
            /// all_2_2_2.
            ///
            bool is_covered_by_min_max_block = part->info.min_block <= drop_range.min_block && part->info.max_block >= drop_range.max_block && part->info.getMutationVersion() >= drop_range.getMutationVersion();
            if (is_covered_by_min_max_block)
            {
                LOG_INFO(log, "Skipping drop range for part {} because covering part {} already exists", drop_range.getPartName(), part->name);
                return {};
            }
        }

        if (part->info.min_block < drop_range.min_block)
        {
            if (drop_range.min_block <= part->info.max_block)
            {
                /// Intersect left border
                throw Exception(ErrorCodes::LOGICAL_ERROR, "Unexpected merged part {} intersecting drop range {}",
                                part->name, drop_range.getPartName());
            }

            continue;
        }

        /// Stop on new parts
        if (part->info.min_block > drop_range.max_block)
            break;

        if (part->info.min_block <= drop_range.max_block && drop_range.max_block < part->info.max_block)
        {
            /// Intersect right border
            throw Exception(ErrorCodes::LOGICAL_ERROR, "Unexpected merged part {} intersecting drop range {}",
                            part->name, drop_range.getPartName());
        }

        if (part->getState() != DataPartState::Deleting)
            parts_to_remove.emplace_back(part);
    }

    removePartsFromWorkingSet(parts_to_remove, clear_without_timeout, lock);

    return parts_to_remove;
}

void MergeTreeData::forgetPartAndMoveToDetached(const MergeTreeData::DataPartPtr & part_to_detach, const String & prefix, bool
restore_covered)
{
    if (prefix.empty())
        LOG_INFO(log, "Renaming {} to {} and forgetting it.", part_to_detach->relative_path, part_to_detach->name);
    else
        LOG_INFO(log, "Renaming {} to {}_{} and forgetting it.", part_to_detach->relative_path, prefix, part_to_detach->name);

    auto lock = lockParts();

    auto it_part = data_parts_by_info.find(part_to_detach->info);
    if (it_part == data_parts_by_info.end())
        throw Exception("No such data part " + part_to_detach->getNameWithState(), ErrorCodes::NO_SUCH_DATA_PART);

    /// What if part_to_detach is a reference to *it_part? Make a new owner just in case.
    DataPartPtr part = *it_part;

    if (part->getState() == DataPartState::Committed)
    {
        removePartContributionToDataVolume(part);
        removePartContributionToColumnAndSecondaryIndexSizes(part);
    }
    modifyPartState(it_part, DataPartState::Deleting);

    part->renameToDetached(prefix);

    data_parts_indexes.erase(it_part);

    if (restore_covered && part->info.level == 0)
    {
        LOG_WARNING(log, "Will not recover parts covered by zero-level part {}", part->name);
        return;
    }

    if (restore_covered)
    {
        Strings restored;
        bool error = false;
        String error_parts;

        Int64 pos = part->info.min_block;

        auto is_appropriate_state = [] (DataPartState state)
        {
            return state == DataPartState::Committed || state == DataPartState::Outdated;
        };

        auto update_error = [&] (DataPartIteratorByInfo it)
        {
            error = true;
            error_parts += (*it)->getNameWithState() + " ";
        };

        auto it_middle = data_parts_by_info.lower_bound(part->info);

        /// Restore the leftmost part covered by the part
        if (it_middle != data_parts_by_info.begin())
        {
            auto it = std::prev(it_middle);

            if (part->contains(**it) && is_appropriate_state((*it)->getState()))
            {
                /// Maybe, we must consider part level somehow
                if ((*it)->info.min_block != part->info.min_block)
                    update_error(it);

                if ((*it)->getState() != DataPartState::Committed)
                {
                    addPartContributionToColumnAndSecondaryIndexSizes(*it);
                    addPartContributionToDataVolume(*it);
                    modifyPartState(it, DataPartState::Committed); // iterator is not invalidated here
                }

                pos = (*it)->info.max_block + 1;
                restored.push_back((*it)->name);
            }
            else
                update_error(it);
        }
        else
            error = true;

        /// Restore "right" parts
        for (auto it = it_middle; it != data_parts_by_info.end() && part->contains(**it); ++it)
        {
            if ((*it)->info.min_block < pos)
                continue;

            if (!is_appropriate_state((*it)->getState()))
            {
                update_error(it);
                continue;
            }

            if ((*it)->info.min_block > pos)
                update_error(it);

            if ((*it)->getState() != DataPartState::Committed)
            {
                addPartContributionToColumnAndSecondaryIndexSizes(*it);
                addPartContributionToDataVolume(*it);
                modifyPartState(it, DataPartState::Committed);
            }

            pos = (*it)->info.max_block + 1;
            restored.push_back((*it)->name);
        }

        if (pos != part->info.max_block + 1)
            error = true;

        for (const String & name : restored)
        {
            LOG_INFO(log, "Activated part {}", name);
        }

        if (error)
        {
            LOG_ERROR(log, "The set of parts restored in place of {} looks incomplete. There might or might not be a data loss.{}", part->name, (error_parts.empty() ? "" : " Suspicious parts: " + error_parts));
        }
    }
}


void MergeTreeData::tryRemovePartImmediately(DataPartPtr && part)
{
    DataPartPtr part_to_delete;
    {
        auto lock = lockParts();

        LOG_TRACE(log, "Trying to immediately remove part {}", part->getNameWithState());

        if (part->getState() != DataPartState::Temporary)
        {
            auto it = data_parts_by_info.find(part->info);
            if (it == data_parts_by_info.end() || (*it).get() != part.get())
                throw Exception("Part " + part->name + " doesn't exist", ErrorCodes::LOGICAL_ERROR);

            part.reset();

            if (!((*it)->getState() == DataPartState::Outdated && it->unique()))
                return;

            modifyPartState(it, DataPartState::Deleting);

            part_to_delete = *it;
        }
        else
        {
            part_to_delete = std::move(part);
        }
    }

    try
    {
        part_to_delete->remove();
    }
    catch (...)
    {
        rollbackDeletingParts({part_to_delete});
        throw;
    }

    removePartsFinally({part_to_delete});
    LOG_TRACE(log, "Removed part {}", part_to_delete->name);
}


size_t MergeTreeData::getTotalActiveSizeInBytes() const
{
    return total_active_size_bytes.load(std::memory_order_acquire);
}


size_t MergeTreeData::getTotalActiveSizeInRows() const
{
    return total_active_size_rows.load(std::memory_order_acquire);
}


size_t MergeTreeData::getPartsCount() const
{
    return total_active_size_parts.load(std::memory_order_acquire);
}


size_t MergeTreeData::getMaxPartsCountForPartitionWithState(DataPartState state) const
{
    auto lock = lockParts();

    size_t res = 0;
    size_t cur_count = 0;
    const String * cur_partition_id = nullptr;

    for (const auto & part : getDataPartsStateRange(state))
    {
        if (cur_partition_id && part->info.partition_id == *cur_partition_id)
        {
            ++cur_count;
        }
        else
        {
            cur_partition_id = &part->info.partition_id;
            cur_count = 1;
        }

        res = std::max(res, cur_count);
    }

    return res;
}


size_t MergeTreeData::getMaxPartsCountForPartition() const
{
    return getMaxPartsCountForPartitionWithState(DataPartState::Committed);
}


size_t MergeTreeData::getMaxInactivePartsCountForPartition() const
{
    return getMaxPartsCountForPartitionWithState(DataPartState::Outdated);
}


std::optional<Int64> MergeTreeData::getMinPartDataVersion() const
{
    auto lock = lockParts();

    std::optional<Int64> result;
    for (const auto & part : getDataPartsStateRange(DataPartState::Committed))
    {
        if (!result || *result > part->info.getDataVersion())
            result = part->info.getDataVersion();
    }

    return result;
}


void MergeTreeData::delayInsertOrThrowIfNeeded(Poco::Event * until) const
{
    const auto settings = getSettings();
    const size_t parts_count_in_total = getPartsCount();
    if (parts_count_in_total >= settings->max_parts_in_total)
    {
        ProfileEvents::increment(ProfileEvents::RejectedInserts);
        throw Exception("Too many parts (" + toString(parts_count_in_total) + ") in all partitions in total. This indicates wrong choice of partition key. The threshold can be modified with 'max_parts_in_total' setting in <merge_tree> element in config.xml or with per-table setting.", ErrorCodes::TOO_MANY_PARTS);
    }

    size_t parts_count_in_partition = getMaxPartsCountForPartition();
    ssize_t k_inactive = -1;
    if (settings->inactive_parts_to_throw_insert > 0 || settings->inactive_parts_to_delay_insert > 0)
    {
        size_t inactive_parts_count_in_partition = getMaxInactivePartsCountForPartition();
        if (settings->inactive_parts_to_throw_insert > 0 && inactive_parts_count_in_partition >= settings->inactive_parts_to_throw_insert)
        {
            ProfileEvents::increment(ProfileEvents::RejectedInserts);
            throw Exception(
                ErrorCodes::TOO_MANY_PARTS,
                "Too many inactive parts ({}). Parts cleaning are processing significantly slower than inserts",
                inactive_parts_count_in_partition);
        }
        k_inactive = ssize_t(inactive_parts_count_in_partition) - ssize_t(settings->inactive_parts_to_delay_insert);
    }

    if (parts_count_in_partition >= settings->parts_to_throw_insert)
    {
        ProfileEvents::increment(ProfileEvents::RejectedInserts);
        throw Exception(
            ErrorCodes::TOO_MANY_PARTS,
            "Too many parts ({}). Merges are processing significantly slower than inserts",
            parts_count_in_partition);
    }

    if (k_inactive < 0 && parts_count_in_partition < settings->parts_to_delay_insert)
        return;

    const ssize_t k_active = ssize_t(parts_count_in_partition) - ssize_t(settings->parts_to_delay_insert);
    size_t max_k;
    size_t k;
    if (k_active > k_inactive)
    {
        max_k = settings->parts_to_throw_insert - settings->parts_to_delay_insert;
        k = k_active + 1;
    }
    else
    {
        max_k = settings->inactive_parts_to_throw_insert - settings->inactive_parts_to_delay_insert;
        k = k_inactive + 1;
    }
    const double delay_milliseconds = ::pow(settings->max_delay_to_insert * 1000, static_cast<double>(k) / max_k);

    ProfileEvents::increment(ProfileEvents::DelayedInserts);
    ProfileEvents::increment(ProfileEvents::DelayedInsertsMilliseconds, delay_milliseconds);

    CurrentMetrics::Increment metric_increment(CurrentMetrics::DelayedInserts);

    LOG_INFO(log, "Delaying inserting block by {} ms. because there are {} parts", delay_milliseconds, parts_count_in_partition);

    if (until)
        until->tryWait(delay_milliseconds);
    else
        std::this_thread::sleep_for(std::chrono::milliseconds(static_cast<size_t>(delay_milliseconds)));
}

MergeTreeData::DataPartPtr MergeTreeData::getActiveContainingPart(
    const MergeTreePartInfo & part_info, MergeTreeData::DataPartState state, DataPartsLock & /*lock*/) const
{
    auto current_state_parts_range = getDataPartsStateRange(state);

    /// The part can be covered only by the previous or the next one in data_parts.
    auto it = data_parts_by_state_and_info.lower_bound(DataPartStateAndInfo{state, part_info});

    if (it != current_state_parts_range.end())
    {
        if ((*it)->info == part_info)
            return *it;
        if ((*it)->info.contains(part_info))
            return *it;
    }

    if (it != current_state_parts_range.begin())
    {
        --it;
        if ((*it)->info.contains(part_info))
            return *it;
    }

    return nullptr;
}


void MergeTreeData::swapActivePart(MergeTreeData::DataPartPtr part_copy)
{
    auto lock = lockParts();
    for (auto original_active_part : getDataPartsStateRange(DataPartState::Committed)) // NOLINT (copy is intended)
    {
        if (part_copy->name == original_active_part->name)
        {
            auto active_part_it = data_parts_by_info.find(original_active_part->info);
            if (active_part_it == data_parts_by_info.end())
                throw Exception("Cannot swap part '" + part_copy->name + "', no such active part.", ErrorCodes::NO_SUCH_DATA_PART);

            /// We do not check allow_remote_fs_zero_copy_replication here because data may be shared
            /// when allow_remote_fs_zero_copy_replication turned on and off again

            original_active_part->force_keep_shared_data = false;

            if (original_active_part->volume->getDisk()->supportZeroCopyReplication() &&
                part_copy->volume->getDisk()->supportZeroCopyReplication() &&
                original_active_part->getUniqueId() == part_copy->getUniqueId())
            {
                /// May be when several volumes use the same S3/HDFS storage
                original_active_part->force_keep_shared_data = true;
            }

            modifyPartState(original_active_part, DataPartState::DeleteOnDestroy);
            data_parts_indexes.erase(active_part_it);

            auto part_it = data_parts_indexes.insert(part_copy).first;
            modifyPartState(part_it, DataPartState::Committed);

            removePartContributionToDataVolume(original_active_part);
            addPartContributionToDataVolume(part_copy);

            auto disk = original_active_part->volume->getDisk();
            String marker_path = fs::path(original_active_part->getFullRelativePath()) / IMergeTreeDataPart::DELETE_ON_DESTROY_MARKER_FILE_NAME;
            try
            {
                disk->createFile(marker_path);
            }
            catch (Poco::Exception & e)
            {
                LOG_ERROR(log, "{} (while creating DeleteOnDestroy marker: {})", e.what(), backQuote(fullPath(disk, marker_path)));
            }
            return;
        }
    }
    throw Exception("Cannot swap part '" + part_copy->name + "', no such active part.", ErrorCodes::NO_SUCH_DATA_PART);
}


MergeTreeData::DataPartPtr MergeTreeData::getActiveContainingPart(const MergeTreePartInfo & part_info) const
{
    auto lock = lockParts();
    return getActiveContainingPart(part_info, DataPartState::Committed, lock);
}

MergeTreeData::DataPartPtr MergeTreeData::getActiveContainingPart(const String & part_name) const
{
    auto part_info = MergeTreePartInfo::fromPartName(part_name, format_version);
    return getActiveContainingPart(part_info);
}

MergeTreeData::DataPartsVector MergeTreeData::getDataPartsVectorInPartition(MergeTreeData::DataPartState state, const String & partition_id) const
{
    DataPartStateAndPartitionID state_with_partition{state, partition_id};

    auto lock = lockParts();
    return DataPartsVector(
        data_parts_by_state_and_info.lower_bound(state_with_partition),
        data_parts_by_state_and_info.upper_bound(state_with_partition));
}

MergeTreeData::DataPartsVector MergeTreeData::getDataPartsVectorInPartitions(MergeTreeData::DataPartState state, const std::unordered_set<String> & partition_ids) const
{
    auto lock = lockParts();
    DataPartsVector res;
    for (const auto & partition_id : partition_ids)
    {
        DataPartStateAndPartitionID state_with_partition{state, partition_id};
        insertAtEnd(
            res,
            DataPartsVector(
                data_parts_by_state_and_info.lower_bound(state_with_partition),
                data_parts_by_state_and_info.upper_bound(state_with_partition)));
    }
    return res;
}

MergeTreeData::DataPartPtr MergeTreeData::getPartIfExists(const MergeTreePartInfo & part_info, const MergeTreeData::DataPartStates & valid_states)
{
    auto lock = lockParts();

    auto it = data_parts_by_info.find(part_info);
    if (it == data_parts_by_info.end())
        return nullptr;

    for (auto state : valid_states)
        if ((*it)->getState() == state)
            return *it;

    return nullptr;
}

MergeTreeData::DataPartPtr MergeTreeData::getPartIfExists(const String & part_name, const MergeTreeData::DataPartStates & valid_states)
{
    return getPartIfExists(MergeTreePartInfo::fromPartName(part_name, format_version), valid_states);
}


static void loadPartAndFixMetadataImpl(MergeTreeData::MutableDataPartPtr part)
{
    auto disk = part->volume->getDisk();
    String full_part_path = part->getFullRelativePath();

    part->loadColumnsChecksumsIndexes(false, true);
    part->modification_time = disk->getLastModified(full_part_path).epochTime();
}

void MergeTreeData::calculateColumnAndSecondaryIndexSizesImpl()
{
    column_sizes.clear();

    /// Take into account only committed parts
    auto committed_parts_range = getDataPartsStateRange(DataPartState::Committed);
    for (const auto & part : committed_parts_range)
        addPartContributionToColumnAndSecondaryIndexSizes(part);
}

void MergeTreeData::addPartContributionToColumnAndSecondaryIndexSizes(const DataPartPtr & part)
{
    for (const auto & column : part->getColumns())
    {
        ColumnSize & total_column_size = column_sizes[column.name];
        ColumnSize part_column_size = part->getColumnSize(column.name, *column.type);
        total_column_size.add(part_column_size);
    }

    auto indexes_descriptions = getInMemoryMetadataPtr()->secondary_indices;
    for (const auto & index : indexes_descriptions)
    {
        IndexSize & total_secondary_index_size = secondary_index_sizes[index.name];
        IndexSize part_index_size = part->getSecondaryIndexSize(index.name);
        total_secondary_index_size.add(part_index_size);
    }
}

void MergeTreeData::removePartContributionToColumnAndSecondaryIndexSizes(const DataPartPtr & part)
{
    for (const auto & column : part->getColumns())
    {
        ColumnSize & total_column_size = column_sizes[column.name];
        ColumnSize part_column_size = part->getColumnSize(column.name, *column.type);

        auto log_subtract = [&](size_t & from, size_t value, const char * field)
        {
            if (value > from)
                LOG_ERROR(log, "Possibly incorrect column size subtraction: {} - {} = {}, column: {}, field: {}",
                    from, value, from - value, column.name, field);

            from -= value;
        };

        log_subtract(total_column_size.data_compressed, part_column_size.data_compressed, ".data_compressed");
        log_subtract(total_column_size.data_uncompressed, part_column_size.data_uncompressed, ".data_uncompressed");
        log_subtract(total_column_size.marks, part_column_size.marks, ".marks");
    }

    auto indexes_descriptions = getInMemoryMetadataPtr()->secondary_indices;
    for (const auto & index : indexes_descriptions)
    {
        IndexSize & total_secondary_index_size = secondary_index_sizes[index.name];
        IndexSize part_secondary_index_size = part->getSecondaryIndexSize(index.name);

        auto log_subtract = [&](size_t & from, size_t value, const char * field)
        {
            if (value > from)
                LOG_ERROR(log, "Possibly incorrect index size subtraction: {} - {} = {}, index: {}, field: {}",
                    from, value, from - value, index.name, field);

            from -= value;
        };

        log_subtract(total_secondary_index_size.data_compressed, part_secondary_index_size.data_compressed, ".data_compressed");
        log_subtract(total_secondary_index_size.data_uncompressed, part_secondary_index_size.data_uncompressed, ".data_uncompressed");
        log_subtract(total_secondary_index_size.marks, part_secondary_index_size.marks, ".marks");
    }
}

void MergeTreeData::checkAlterPartitionIsPossible(
    const PartitionCommands & commands, const StorageMetadataPtr & /*metadata_snapshot*/, const Settings & settings) const
{
    for (const auto & command : commands)
    {
        if (command.type == PartitionCommand::DROP_DETACHED_PARTITION
            && !settings.allow_drop_detached)
            throw DB::Exception("Cannot execute query: DROP DETACHED PART is disabled "
                                "(see allow_drop_detached setting)", ErrorCodes::SUPPORT_IS_DISABLED);

        if (command.partition && command.type != PartitionCommand::DROP_DETACHED_PARTITION)
        {
            if (command.part)
            {
                auto part_name = command.partition->as<ASTLiteral &>().value.safeGet<String>();
                /// We are able to parse it
                MergeTreePartInfo::fromPartName(part_name, format_version);
            }
            else
            {
                /// We are able to parse it
                getPartitionIDFromQuery(command.partition, getContext());
            }
        }
    }
}

void MergeTreeData::checkPartitionCanBeDropped(const ASTPtr & partition)
{
    const String partition_id = getPartitionIDFromQuery(partition, getContext());
    auto parts_to_remove = getDataPartsVectorInPartition(MergeTreeDataPartState::Committed, partition_id);

    UInt64 partition_size = 0;

    for (const auto & part : parts_to_remove)
        partition_size += part->getBytesOnDisk();

    auto table_id = getStorageID();
    getContext()->checkPartitionCanBeDropped(table_id.database_name, table_id.table_name, partition_size);
}

void MergeTreeData::checkPartCanBeDropped(const String & part_name)
{
    auto part = getPartIfExists(part_name, {MergeTreeDataPartState::Committed});
    if (!part)
        throw Exception(ErrorCodes::NO_SUCH_DATA_PART, "No part {} in committed state", part_name);

    auto table_id = getStorageID();
    getContext()->checkPartitionCanBeDropped(table_id.database_name, table_id.table_name, part->getBytesOnDisk());
}

void MergeTreeData::movePartitionToDisk(const ASTPtr & partition, const String & name, bool moving_part, ContextPtr local_context)
{
    String partition_id;

    if (moving_part)
        partition_id = partition->as<ASTLiteral &>().value.safeGet<String>();
    else
        partition_id = getPartitionIDFromQuery(partition, local_context);

    DataPartsVector parts;
    if (moving_part)
    {
        auto part_info = MergeTreePartInfo::fromPartName(partition_id, format_version);
        parts.push_back(getActiveContainingPart(part_info));
        if (!parts.back() || parts.back()->name != part_info.getPartName())
            throw Exception("Part " + partition_id + " is not exists or not active", ErrorCodes::NO_SUCH_DATA_PART);
    }
    else
        parts = getDataPartsVectorInPartition(MergeTreeDataPartState::Committed, partition_id);

    auto disk = getStoragePolicy()->getDiskByName(name);
    if (!disk)
        throw Exception("Disk " + name + " does not exists on policy " + getStoragePolicy()->getName(), ErrorCodes::UNKNOWN_DISK);

    parts.erase(std::remove_if(parts.begin(), parts.end(), [&](auto part_ptr)
        {
            return part_ptr->volume->getDisk()->getName() == disk->getName();
        }), parts.end());

    if (parts.empty())
    {
        String no_parts_to_move_message;
        if (moving_part)
            no_parts_to_move_message = "Part '" + partition_id + "' is already on disk '" + disk->getName() + "'";
        else
            no_parts_to_move_message = "All parts of partition '" + partition_id + "' are already on disk '" + disk->getName() + "'";

        throw Exception(no_parts_to_move_message, ErrorCodes::UNKNOWN_DISK);
    }

    if (!movePartsToSpace(parts, std::static_pointer_cast<Space>(disk)))
        throw Exception("Cannot move parts because moves are manually disabled", ErrorCodes::ABORTED);
}


void MergeTreeData::movePartitionToVolume(const ASTPtr & partition, const String & name, bool moving_part, ContextPtr local_context)
{
    String partition_id;

    if (moving_part)
        partition_id = partition->as<ASTLiteral &>().value.safeGet<String>();
    else
        partition_id = getPartitionIDFromQuery(partition, local_context);

    DataPartsVector parts;
    if (moving_part)
    {
        auto part_info = MergeTreePartInfo::fromPartName(partition_id, format_version);
        parts.emplace_back(getActiveContainingPart(part_info));
        if (!parts.back() || parts.back()->name != part_info.getPartName())
            throw Exception("Part " + partition_id + " is not exists or not active", ErrorCodes::NO_SUCH_DATA_PART);
    }
    else
        parts = getDataPartsVectorInPartition(MergeTreeDataPartState::Committed, partition_id);

    auto volume = getStoragePolicy()->getVolumeByName(name);
    if (!volume)
        throw Exception("Volume " + name + " does not exists on policy " + getStoragePolicy()->getName(), ErrorCodes::UNKNOWN_DISK);

    if (parts.empty())
        throw Exception("Nothing to move (сheck that the partition exists).", ErrorCodes::NO_SUCH_DATA_PART);

    parts.erase(std::remove_if(parts.begin(), parts.end(), [&](auto part_ptr)
        {
            for (const auto & disk : volume->getDisks())
            {
                if (part_ptr->volume->getDisk()->getName() == disk->getName())
                {
                    return true;
                }
            }
            return false;
        }), parts.end());

    if (parts.empty())
    {
        String no_parts_to_move_message;
        if (moving_part)
            no_parts_to_move_message = "Part '" + partition_id + "' is already on volume '" + volume->getName() + "'";
        else
            no_parts_to_move_message = "All parts of partition '" + partition_id + "' are already on volume '" + volume->getName() + "'";

        throw Exception(no_parts_to_move_message, ErrorCodes::UNKNOWN_DISK);
    }

    if (!movePartsToSpace(parts, std::static_pointer_cast<Space>(volume)))
        throw Exception("Cannot move parts because moves are manually disabled", ErrorCodes::ABORTED);
}

void MergeTreeData::movePartitionToShard(const ASTPtr & /*partition*/, bool /*move_part*/, const String & /*to*/, ContextPtr /*query_context*/)
{
    throw Exception(ErrorCodes::NOT_IMPLEMENTED, "MOVE PARTITION TO SHARD is not supported by storage {}", getName());
}

void MergeTreeData::fetchPartition(
    const ASTPtr & /*partition*/,
    const StorageMetadataPtr & /*metadata_snapshot*/,
    const String & /*from*/,
    bool /*fetch_part*/,
    ContextPtr /*query_context*/)
{
    throw Exception(ErrorCodes::NOT_IMPLEMENTED, "FETCH PARTITION is not supported by storage {}", getName());
}

Pipe MergeTreeData::alterPartition(
    const StorageMetadataPtr & metadata_snapshot,
    const PartitionCommands & commands,
    ContextPtr query_context)
{
    PartitionCommandsResultInfo result;
    for (const PartitionCommand & command : commands)
    {
        PartitionCommandsResultInfo current_command_results;
        switch (command.type)
        {
            case PartitionCommand::DROP_PARTITION:
            {
                if (command.part)
                {
                    auto part_name = command.partition->as<ASTLiteral &>().value.safeGet<String>();
                    checkPartCanBeDropped(part_name);
                    dropPart(part_name, command.detach, query_context);
                }
                else
                {
                    checkPartitionCanBeDropped(command.partition);
                    dropPartition(command.partition, command.detach, query_context);
                }
            }
            break;

            case PartitionCommand::DROP_DETACHED_PARTITION:
                dropDetached(command.partition, command.part, query_context);
                break;

            case PartitionCommand::ATTACH_PARTITION:
                current_command_results = attachPartition(command.partition, metadata_snapshot, command.part, query_context);
                break;
            case PartitionCommand::MOVE_PARTITION:
            {
                switch (*command.move_destination_type)
                {
                    case PartitionCommand::MoveDestinationType::DISK:
                        movePartitionToDisk(command.partition, command.move_destination_name, command.part, query_context);
                        break;

                    case PartitionCommand::MoveDestinationType::VOLUME:
                        movePartitionToVolume(command.partition, command.move_destination_name, command.part, query_context);
                        break;

                    case PartitionCommand::MoveDestinationType::TABLE:
                    {
                        String dest_database = query_context->resolveDatabase(command.to_database);
                        auto dest_storage = DatabaseCatalog::instance().getTable({dest_database, command.to_table}, query_context);
                        movePartitionToTable(dest_storage, command.partition, query_context);
                    }
                    break;

                    case PartitionCommand::MoveDestinationType::SHARD:
                    {
                        if (!getSettings()->part_moves_between_shards_enable)
                            throw Exception(ErrorCodes::SUPPORT_IS_DISABLED,
                                            "Moving parts between shards is experimental and work in progress"
                                            ", see part_moves_between_shards_enable setting");
                        movePartitionToShard(command.partition, command.part, command.move_destination_name, query_context);
                    }
                    break;
                }
            }
            break;

            case PartitionCommand::REPLACE_PARTITION:
            {
                if (command.replace)
                    checkPartitionCanBeDropped(command.partition);
                String from_database = query_context->resolveDatabase(command.from_database);
                auto from_storage = DatabaseCatalog::instance().getTable({from_database, command.from_table}, query_context);
                replacePartitionFrom(from_storage, command.partition, command.replace, query_context);
            }
            break;

            case PartitionCommand::FETCH_PARTITION:
                fetchPartition(command.partition, metadata_snapshot, command.from_zookeeper_path, command.part, query_context);
                break;

            case PartitionCommand::FREEZE_PARTITION:
            {
                auto lock = lockForShare(query_context->getCurrentQueryId(), query_context->getSettingsRef().lock_acquire_timeout);
                current_command_results = freezePartition(command.partition, metadata_snapshot, command.with_name, query_context, lock);
            }
            break;

            case PartitionCommand::FREEZE_ALL_PARTITIONS:
            {
                auto lock = lockForShare(query_context->getCurrentQueryId(), query_context->getSettingsRef().lock_acquire_timeout);
                current_command_results = freezeAll(command.with_name, metadata_snapshot, query_context, lock);
            }
            break;

            case PartitionCommand::UNFREEZE_PARTITION:
            {
                auto lock = lockForShare(query_context->getCurrentQueryId(), query_context->getSettingsRef().lock_acquire_timeout);
                current_command_results = unfreezePartition(command.partition, command.with_name, query_context, lock);
            }
            break;

            case PartitionCommand::UNFREEZE_ALL_PARTITIONS:
            {
                auto lock = lockForShare(query_context->getCurrentQueryId(), query_context->getSettingsRef().lock_acquire_timeout);
                current_command_results = unfreezeAll(command.with_name, query_context, lock);
            }

            break;

            default:
                throw Exception("Uninitialized partition command", ErrorCodes::LOGICAL_ERROR);
        }
        for (auto & command_result : current_command_results)
            command_result.command_type = command.typeToString();
        result.insert(result.end(), current_command_results.begin(), current_command_results.end());
    }

    if (query_context->getSettingsRef().alter_partition_verbose_result)
        return convertCommandsResultToSource(result);

    return {};
}


BackupEntries MergeTreeData::backup(const ASTs & partitions, ContextPtr local_context)
{
    DataPartsVector data_parts;
    if (partitions.empty())
        data_parts = getDataPartsVector();
    else
        data_parts = getDataPartsVectorInPartitions(MergeTreeDataPartState::Committed, getPartitionIDsFromQuery(partitions, local_context));
    return backupDataParts(data_parts);
}


BackupEntries MergeTreeData::backupDataParts(const DataPartsVector & data_parts)
{
    BackupEntries backup_entries;
    std::map<DiskPtr, std::shared_ptr<TemporaryFileOnDisk>> temp_dirs;

    for (const auto & part : data_parts)
    {
        auto disk = part->volume->getDisk();

        auto temp_dir_it = temp_dirs.find(disk);
        if (temp_dir_it == temp_dirs.end())
            temp_dir_it = temp_dirs.emplace(disk, std::make_shared<TemporaryFileOnDisk>(disk, "tmp/backup_")).first;
        auto temp_dir_owner = temp_dir_it->second;
        fs::path temp_dir = temp_dir_owner->getPath();

        fs::path part_dir = part->getFullRelativePath();
        fs::path temp_part_dir = temp_dir / part->relative_path;
        disk->createDirectories(temp_part_dir);

        for (const auto & [filepath, checksum] : part->checksums.files)
        {
            String relative_filepath = fs::path(part->relative_path) / filepath;
            String hardlink_filepath = temp_part_dir / filepath;
            disk->createHardLink(part_dir / filepath, hardlink_filepath);
            UInt128 file_hash{checksum.file_hash.first, checksum.file_hash.second};
            backup_entries.emplace_back(
                relative_filepath,
                std::make_unique<BackupEntryFromImmutableFile>(disk, hardlink_filepath, checksum.file_size, file_hash, temp_dir_owner));
        }

        for (const auto & filepath : part->getFileNamesWithoutChecksums())
        {
            String relative_filepath = fs::path(part->relative_path) / filepath;
            backup_entries.emplace_back(relative_filepath, std::make_unique<BackupEntryFromSmallFile>(disk, part_dir / filepath));
        }
    }

    return backup_entries;
}


RestoreDataTasks MergeTreeData::restoreDataPartsFromBackup(const BackupPtr & backup, const String & data_path_in_backup,
                                                           const std::unordered_set<String> & partition_ids,
                                                           SimpleIncrement * increment)
{
    RestoreDataTasks restore_tasks;

    Strings part_names = backup->listFiles(data_path_in_backup);
    for (const String & part_name : part_names)
    {
        const auto part_info = MergeTreePartInfo::tryParsePartName(part_name, format_version);

        if (!part_info)
            continue;

        if (!partition_ids.empty() && !partition_ids.contains(part_info->partition_id))
            continue;

        UInt64 total_size_of_part = 0;
        Strings filenames = backup->listFiles(data_path_in_backup + part_name + "/", "");
        for (const String & filename : filenames)
            total_size_of_part += backup->getFileSize(data_path_in_backup + part_name + "/" + filename);

        std::shared_ptr<IReservation> reservation = getStoragePolicy()->reserveAndCheck(total_size_of_part);

        auto restore_task = [this,
                             backup,
                             data_path_in_backup,
                             part_name,
                             part_info = std::move(part_info),
                             filenames = std::move(filenames),
                             reservation,
                             increment]()
        {
            auto disk = reservation->getDisk();

            auto temp_part_dir_owner = std::make_shared<TemporaryFileOnDisk>(disk, relative_data_path + "restoring_" + part_name + "_");
            String temp_part_dir = temp_part_dir_owner->getPath();
            disk->createDirectories(temp_part_dir);

            assert(temp_part_dir.starts_with(relative_data_path));
            String relative_temp_part_dir = temp_part_dir.substr(relative_data_path.size());

            for (const String & filename : filenames)
            {
                auto backup_entry = backup->readFile(data_path_in_backup + part_name + "/" + filename);
                auto read_buffer = backup_entry->getReadBuffer();
                auto write_buffer = disk->writeFile(temp_part_dir + "/" + filename);
                copyData(*read_buffer, *write_buffer);
            }

            auto single_disk_volume = std::make_shared<SingleDiskVolume>(disk->getName(), disk, 0);
            auto part = createPart(part_name, *part_info, single_disk_volume, relative_temp_part_dir);
            part->loadColumnsChecksumsIndexes(false, true);
            renameTempPartAndAdd(part, increment);
        };

        restore_tasks.emplace_back(std::move(restore_task));
    }

    return restore_tasks;
}


String MergeTreeData::getPartitionIDFromQuery(const ASTPtr & ast, ContextPtr local_context) const
{
    const auto & partition_ast = ast->as<ASTPartition &>();

    if (!partition_ast.value)
    {
        MergeTreePartInfo::validatePartitionID(partition_ast.id, format_version);
        return partition_ast.id;
    }

    if (format_version < MERGE_TREE_DATA_MIN_FORMAT_VERSION_WITH_CUSTOM_PARTITIONING)
    {
        /// Month-partitioning specific - partition ID can be passed in the partition value.
        const auto * partition_lit = partition_ast.value->as<ASTLiteral>();
        if (partition_lit && partition_lit->value.getType() == Field::Types::String)
        {
            String partition_id = partition_lit->value.get<String>();
            MergeTreePartInfo::validatePartitionID(partition_id, format_version);
            return partition_id;
        }
    }

    /// Re-parse partition key fields using the information about expected field types.

    auto metadata_snapshot = getInMemoryMetadataPtr();
    const Block & key_sample_block = metadata_snapshot->getPartitionKey().sample_block;
    size_t fields_count = key_sample_block.columns();
    if (partition_ast.fields_count != fields_count)
        throw Exception(ErrorCodes::INVALID_PARTITION_VALUE,
                        "Wrong number of fields in the partition expression: {}, must be: {}",
                        partition_ast.fields_count, fields_count);

    Row partition_row(fields_count);
    if (fields_count == 0)
    {
        /// Function tuple(...) requires at least one argument, so empty key is a special case
        assert(!partition_ast.fields_count);
        assert(typeid_cast<ASTFunction *>(partition_ast.value.get()));
        assert(partition_ast.value->as<ASTFunction>()->name == "tuple");
        assert(partition_ast.value->as<ASTFunction>()->arguments);
        bool empty_tuple = partition_ast.value->as<ASTFunction>()->arguments->children.empty();
        if (!empty_tuple)
            throw Exception(ErrorCodes::INVALID_PARTITION_VALUE, "Partition key is empty, expected 'tuple()' as partition key");
    }
    else if (fields_count == 1)
    {
        ASTPtr partition_value_ast = partition_ast.value;
        if (auto * tuple = partition_value_ast->as<ASTFunction>())
        {
            assert(tuple->name == "tuple");
            assert(tuple->arguments);
            assert(tuple->arguments->children.size() == 1);
            partition_value_ast = tuple->arguments->children[0];
        }
        /// Simple partition key, need to evaluate and cast
        Field partition_key_value = evaluateConstantExpression(partition_value_ast, local_context).first;
        partition_row[0] = convertFieldToTypeOrThrow(partition_key_value, *key_sample_block.getByPosition(0).type);
    }
    else
    {
        /// Complex key, need to evaluate, untuple and cast
        Field partition_key_value = evaluateConstantExpression(partition_ast.value, local_context).first;
        if (partition_key_value.getType() != Field::Types::Tuple)
            throw Exception(ErrorCodes::INVALID_PARTITION_VALUE,
                            "Expected tuple for complex partition key, got {}", partition_key_value.getTypeName());

        const Tuple & tuple = partition_key_value.get<Tuple>();
        if (tuple.size() != fields_count)
            throw Exception(ErrorCodes::LOGICAL_ERROR,
                            "Wrong number of fields in the partition expression: {}, must be: {}", tuple.size(), fields_count);

        for (size_t i = 0; i < fields_count; ++i)
            partition_row[i] = convertFieldToTypeOrThrow(tuple[i], *key_sample_block.getByPosition(i).type);
    }

    MergeTreePartition partition(std::move(partition_row));
    String partition_id = partition.getID(*this);

    {
        auto data_parts_lock = lockParts();
        DataPartPtr existing_part_in_partition = getAnyPartInPartition(partition_id, data_parts_lock);
        if (existing_part_in_partition && existing_part_in_partition->partition.value != partition.value)
        {
            WriteBufferFromOwnString buf;
            partition.serializeText(*this, buf, FormatSettings{});
            throw Exception(ErrorCodes::LOGICAL_ERROR, "Parsed partition value: {} "
                            "doesn't match partition value for an existing part with the same partition ID: {}",
                            buf.str(), existing_part_in_partition->name);
        }
    }

    return partition_id;
}

std::unordered_set<String> MergeTreeData::getPartitionIDsFromQuery(const ASTs & asts, ContextPtr local_context) const
{
    std::unordered_set<String> partition_ids;
    for (const auto & ast : asts)
        partition_ids.emplace(getPartitionIDFromQuery(ast, local_context));
    return partition_ids;
}


MergeTreeData::DataPartsVector MergeTreeData::getDataPartsVector(
    const DataPartStates & affordable_states, DataPartStateVector * out_states, bool require_projection_parts) const
{
    DataPartsVector res;
    DataPartsVector buf;
    {
        auto lock = lockParts();

        for (auto state : affordable_states)
        {
            auto range = getDataPartsStateRange(state);

            if (require_projection_parts)
            {
                for (const auto & part : range)
                {
                    for (const auto & [_, projection_part] : part->getProjectionParts())
                        res.push_back(projection_part);
                }
            }
            else
            {
                std::swap(buf, res);
                res.clear();
                std::merge(range.begin(), range.end(), buf.begin(), buf.end(), std::back_inserter(res), LessDataPart()); //-V783
            }
        }

        if (out_states != nullptr)
        {
            out_states->resize(res.size());
            if (require_projection_parts)
            {
                for (size_t i = 0; i < res.size(); ++i)
                    (*out_states)[i] = res[i]->getParentPart()->getState();
            }
            else
            {
                for (size_t i = 0; i < res.size(); ++i)
                    (*out_states)[i] = res[i]->getState();
            }
        }
    }

    return res;
}

MergeTreeData::DataPartsVector
MergeTreeData::getAllDataPartsVector(MergeTreeData::DataPartStateVector * out_states, bool require_projection_parts) const
{
    DataPartsVector res;
    if (require_projection_parts)
    {
        auto lock = lockParts();
        for (const auto & part : data_parts_by_info)
        {
            for (const auto & [p_name, projection_part] : part->getProjectionParts())
                res.push_back(projection_part);
        }

        if (out_states != nullptr)
        {
            out_states->resize(res.size());
            for (size_t i = 0; i < res.size(); ++i)
                (*out_states)[i] = res[i]->getParentPart()->getState();
        }
    }
    else
    {
        auto lock = lockParts();
        res.assign(data_parts_by_info.begin(), data_parts_by_info.end());

        if (out_states != nullptr)
        {
            out_states->resize(res.size());
            for (size_t i = 0; i < res.size(); ++i)
                (*out_states)[i] = res[i]->getState();
        }
    }

    return res;
}

DetachedPartsInfo MergeTreeData::getDetachedParts() const
{
    DetachedPartsInfo res;

    for (const auto & disk : getDisks())
    {
        String detached_path = fs::path(relative_data_path) / MergeTreeData::DETACHED_DIR_NAME;

        /// Note: we don't care about TOCTOU issue here.
        if (disk->exists(detached_path))
        {
            for (auto it = disk->iterateDirectory(detached_path); it->isValid(); it->next())
            {
                res.push_back(DetachedPartInfo::parseDetachedPartName(disk, it->name(), format_version));
            }
        }
    }
    return res;
}

void MergeTreeData::validateDetachedPartName(const String & name)
{
    if (name.find('/') != std::string::npos || name == "." || name == "..")
        throw DB::Exception("Invalid part name '" + name + "'", ErrorCodes::INCORRECT_FILE_NAME);

    if (startsWith(name, "attaching_") || startsWith(name, "deleting_"))
        throw DB::Exception("Cannot drop part " + name + ": "
                            "most likely it is used by another DROP or ATTACH query.",
                            ErrorCodes::BAD_DATA_PART_NAME);
}

void MergeTreeData::dropDetached(const ASTPtr & partition, bool part, ContextPtr local_context)
{
    PartsTemporaryRename renamed_parts(*this, "detached/");

    if (part)
    {
        String part_name = partition->as<ASTLiteral &>().value.safeGet<String>();
        validateDetachedPartName(part_name);
        auto disk = getDiskForDetachedPart(part_name);
        renamed_parts.addPart(part_name, "deleting_" + part_name, disk);
    }
    else
    {
        String partition_id = getPartitionIDFromQuery(partition, local_context);
        DetachedPartsInfo detached_parts = getDetachedParts();
        for (const auto & part_info : detached_parts)
            if (part_info.valid_name && part_info.partition_id == partition_id
                && part_info.prefix != "attaching" && part_info.prefix != "deleting")
                renamed_parts.addPart(part_info.dir_name, "deleting_" + part_info.dir_name, part_info.disk);
    }

    LOG_DEBUG(log, "Will drop {} detached parts.", renamed_parts.old_and_new_names.size());

    renamed_parts.tryRenameAll();

<<<<<<< HEAD
    String replica_name = getReplicaName();
    String zookeeper_name = getZooKeeperName();
    String zookeeper_path = getZooKeeperPath();

    for (auto & [old_name, new_name] : renamed_parts.old_and_new_names)
    {
        const auto & [path, disk] = renamed_parts.old_part_name_to_path_and_disk[old_name];
        bool keep_shared = removeSharedDetachedPart(disk, fs::path(path) / "detached" / new_name / "", old_name,
            zookeeper_name, replica_name, zookeeper_path);
        LOG_DEBUG(log, "Dropped detached part {}, keep shared data: {}", old_name, keep_shared);
=======
    for (auto & [old_name, new_name, disk] : renamed_parts.old_and_new_names)
    {
        disk->removeRecursive(fs::path(relative_data_path) / "detached" / new_name / "");
        LOG_DEBUG(log, "Dropped detached part {}", old_name);
>>>>>>> 1977ab6a
        old_name.clear();
    }
}

MergeTreeData::MutableDataPartsVector MergeTreeData::tryLoadPartsToAttach(const ASTPtr & partition, bool attach_part,
        ContextPtr local_context, PartsTemporaryRename & renamed_parts)
{
    const String source_dir = "detached/";

    std::map<String, DiskPtr> name_to_disk;

    /// Let's compose a list of parts that should be added.
    if (attach_part)
    {
        const String part_id = partition->as<ASTLiteral &>().value.safeGet<String>();
        validateDetachedPartName(part_id);
        auto disk = getDiskForDetachedPart(part_id);
        renamed_parts.addPart(part_id, "attaching_" + part_id, disk);

        if (MergeTreePartInfo::tryParsePartName(part_id, format_version))
            name_to_disk[part_id] = getDiskForDetachedPart(part_id);
    }
    else
    {
        String partition_id = getPartitionIDFromQuery(partition, local_context);
        LOG_DEBUG(log, "Looking for parts for partition {} in {}", partition_id, source_dir);

        ActiveDataPartSet active_parts(format_version);

        auto detached_parts = getDetachedParts();
        auto new_end_it = std::remove_if(detached_parts.begin(), detached_parts.end(), [&partition_id](const DetachedPartInfo & part_info)
        {
            return !part_info.valid_name || !part_info.prefix.empty() || part_info.partition_id != partition_id;
        });
        detached_parts.resize(std::distance(detached_parts.begin(), new_end_it));

        for (const auto & part_info : detached_parts)
        {
            LOG_DEBUG(log, "Found part {}", part_info.dir_name);
            active_parts.add(part_info.dir_name);
        }

        LOG_DEBUG(log, "{} of them are active", active_parts.size());

        /// Inactive parts are renamed so they can not be attached in case of repeated ATTACH.
        for (const auto & part_info : detached_parts)
        {
            const String containing_part = active_parts.getContainingPart(part_info.dir_name);

            if (!containing_part.empty() && containing_part != part_info.dir_name)
                part_info.disk->moveDirectory(fs::path(relative_data_path) / source_dir / part_info.dir_name,
                    fs::path(relative_data_path) / source_dir / ("inactive_" + part_info.dir_name));
            else
                renamed_parts.addPart(part_info.dir_name, "attaching_" + part_info.dir_name, part_info.disk);
        }
    }


    /// Try to rename all parts before attaching to prevent race with DROP DETACHED and another ATTACH.
    renamed_parts.tryRenameAll();

    /// Synchronously check that added parts exist and are not broken. We will write checksums.txt if it does not exist.
    LOG_DEBUG(log, "Checking parts");
    MutableDataPartsVector loaded_parts;
    loaded_parts.reserve(renamed_parts.old_and_new_names.size());

    for (const auto & [old_name, new_name, disk] : renamed_parts.old_and_new_names)
    {
        LOG_DEBUG(log, "Checking part {}", new_name);

        auto single_disk_volume = std::make_shared<SingleDiskVolume>("volume_" + old_name, disk);
        MutableDataPartPtr part = createPart(old_name, single_disk_volume, source_dir + new_name);

        loadPartAndFixMetadataImpl(part);
        loaded_parts.push_back(part);
    }

    return loaded_parts;
}

namespace
{

inline ReservationPtr checkAndReturnReservation(UInt64 expected_size, ReservationPtr reservation)
{
    if (reservation)
        return reservation;

    throw Exception(fmt::format("Cannot reserve {}, not enough space", ReadableSize(expected_size)), ErrorCodes::NOT_ENOUGH_SPACE);
}

}

ReservationPtr MergeTreeData::reserveSpace(UInt64 expected_size) const
{
    expected_size = std::max(RESERVATION_MIN_ESTIMATION_SIZE, expected_size);
    return getStoragePolicy()->reserveAndCheck(expected_size);
}

ReservationPtr MergeTreeData::reserveSpace(UInt64 expected_size, SpacePtr space)
{
    expected_size = std::max(RESERVATION_MIN_ESTIMATION_SIZE, expected_size);
    auto reservation = tryReserveSpace(expected_size, space);
    return checkAndReturnReservation(expected_size, std::move(reservation));
}

ReservationPtr MergeTreeData::tryReserveSpace(UInt64 expected_size, SpacePtr space)
{
    expected_size = std::max(RESERVATION_MIN_ESTIMATION_SIZE, expected_size);
    return space->reserve(expected_size);
}

ReservationPtr MergeTreeData::reserveSpacePreferringTTLRules(
    const StorageMetadataPtr & metadata_snapshot,
    UInt64 expected_size,
    const IMergeTreeDataPart::TTLInfos & ttl_infos,
    time_t time_of_move,
    size_t min_volume_index,
    bool is_insert,
    DiskPtr selected_disk) const
{
    expected_size = std::max(RESERVATION_MIN_ESTIMATION_SIZE, expected_size);

    ReservationPtr reservation = tryReserveSpacePreferringTTLRules(
        metadata_snapshot, expected_size, ttl_infos, time_of_move, min_volume_index, is_insert, selected_disk);

    return checkAndReturnReservation(expected_size, std::move(reservation));
}

ReservationPtr MergeTreeData::tryReserveSpacePreferringTTLRules(
    const StorageMetadataPtr & metadata_snapshot,
    UInt64 expected_size,
    const IMergeTreeDataPart::TTLInfos & ttl_infos,
    time_t time_of_move,
    size_t min_volume_index,
    bool is_insert,
    DiskPtr selected_disk) const
{
    expected_size = std::max(RESERVATION_MIN_ESTIMATION_SIZE, expected_size);

    ReservationPtr reservation;

    auto move_ttl_entry = selectTTLDescriptionForTTLInfos(metadata_snapshot->getMoveTTLs(), ttl_infos.moves_ttl, time_of_move, true);

    if (move_ttl_entry)
    {
        SpacePtr destination_ptr = getDestinationForMoveTTL(*move_ttl_entry, is_insert);
        if (!destination_ptr)
        {
            if (move_ttl_entry->destination_type == DataDestinationType::VOLUME)
                LOG_WARNING(log, "Would like to reserve space on volume '{}' by TTL rule of table '{}' but volume was not found or rule is not applicable at the moment",
                    move_ttl_entry->destination_name, log_name);
            else if (move_ttl_entry->destination_type == DataDestinationType::DISK)
                LOG_WARNING(log, "Would like to reserve space on disk '{}' by TTL rule of table '{}' but disk was not found or rule is not applicable at the moment",
                    move_ttl_entry->destination_name, log_name);
        }
        else
        {
            reservation = destination_ptr->reserve(expected_size);
            if (reservation)
                return reservation;
            else
                if (move_ttl_entry->destination_type == DataDestinationType::VOLUME)
                    LOG_WARNING(log, "Would like to reserve space on volume '{}' by TTL rule of table '{}' but there is not enough space",
                    move_ttl_entry->destination_name, log_name);
                else if (move_ttl_entry->destination_type == DataDestinationType::DISK)
                    LOG_WARNING(log, "Would like to reserve space on disk '{}' by TTL rule of table '{}' but there is not enough space",
                        move_ttl_entry->destination_name, log_name);
        }
    }

    // Prefer selected_disk
    if (selected_disk)
        reservation = selected_disk->reserve(expected_size);

    if (!reservation)
        reservation = getStoragePolicy()->reserve(expected_size, min_volume_index);

    return reservation;
}

SpacePtr MergeTreeData::getDestinationForMoveTTL(const TTLDescription & move_ttl, bool is_insert) const
{
    auto policy = getStoragePolicy();
    if (move_ttl.destination_type == DataDestinationType::VOLUME)
    {
        auto volume = policy->getVolumeByName(move_ttl.destination_name);

        if (!volume)
            return {};

        if (is_insert && !volume->perform_ttl_move_on_insert)
            return {};

        return volume;
    }
    else if (move_ttl.destination_type == DataDestinationType::DISK)
    {
        auto disk = policy->getDiskByName(move_ttl.destination_name);
        if (!disk)
            return {};

        auto volume = policy->getVolume(policy->getVolumeIndexByDisk(disk));
        if (!volume)
            return {};

        if (is_insert && !volume->perform_ttl_move_on_insert)
            return {};

        return disk;
    }
    else
        return {};
}

bool MergeTreeData::isPartInTTLDestination(const TTLDescription & ttl, const IMergeTreeDataPart & part) const
{
    auto policy = getStoragePolicy();
    if (ttl.destination_type == DataDestinationType::VOLUME)
    {
        for (const auto & disk : policy->getVolumeByName(ttl.destination_name)->getDisks())
            if (disk->getName() == part.volume->getDisk()->getName())
                return true;
    }
    else if (ttl.destination_type == DataDestinationType::DISK)
        return policy->getDiskByName(ttl.destination_name)->getName() == part.volume->getDisk()->getName();
    return false;
}

CompressionCodecPtr MergeTreeData::getCompressionCodecForPart(size_t part_size_compressed, const IMergeTreeDataPart::TTLInfos & ttl_infos, time_t current_time) const
{

    auto metadata_snapshot = getInMemoryMetadataPtr();

    const auto & recompression_ttl_entries = metadata_snapshot->getRecompressionTTLs();
    auto best_ttl_entry = selectTTLDescriptionForTTLInfos(recompression_ttl_entries, ttl_infos.recompression_ttl, current_time, true);


    if (best_ttl_entry)
        return CompressionCodecFactory::instance().get(best_ttl_entry->recompression_codec, {});

    return getContext()->chooseCompressionCodec(
        part_size_compressed,
        static_cast<double>(part_size_compressed) / getTotalActiveSizeInBytes());
}

MergeTreeData::DataParts MergeTreeData::getDataParts(const DataPartStates & affordable_states) const
{
    DataParts res;
    {
        auto lock = lockParts();
        for (auto state : affordable_states)
        {
            auto range = getDataPartsStateRange(state);
            res.insert(range.begin(), range.end());
        }
    }
    return res;
}

MergeTreeData::DataParts MergeTreeData::getDataParts() const
{
    return getDataParts({DataPartState::Committed});
}

MergeTreeData::DataPartsVector MergeTreeData::getDataPartsVector() const
{
    return getDataPartsVector({DataPartState::Committed});
}

MergeTreeData::DataPartPtr MergeTreeData::getAnyPartInPartition(
    const String & partition_id, DataPartsLock & /*data_parts_lock*/) const
{
    auto it = data_parts_by_state_and_info.lower_bound(DataPartStateAndPartitionID{DataPartState::Committed, partition_id});

    if (it != data_parts_by_state_and_info.end() && (*it)->getState() == DataPartState::Committed && (*it)->info.partition_id == partition_id)
        return *it;

    return nullptr;
}


void MergeTreeData::Transaction::rollbackPartsToTemporaryState()
{
    if (!isEmpty())
    {
        WriteBufferFromOwnString buf;
        buf << " Rollbacking parts state to temporary and removing from working set:";
        for (const auto & part : precommitted_parts)
            buf << " " << part->relative_path;
        buf << ".";
        LOG_DEBUG(data.log, "Undoing transaction.{}", buf.str());

        data.removePartsFromWorkingSetImmediatelyAndSetTemporaryState(
            DataPartsVector(precommitted_parts.begin(), precommitted_parts.end()));
    }

    clear();
}

void MergeTreeData::Transaction::rollback()
{
    if (!isEmpty())
    {
        WriteBufferFromOwnString buf;
        buf << " Removing parts:";
        for (const auto & part : precommitted_parts)
            buf << " " << part->relative_path;
        buf << ".";
        LOG_DEBUG(data.log, "Undoing transaction.{}", buf.str());

        data.removePartsFromWorkingSet(
            DataPartsVector(precommitted_parts.begin(), precommitted_parts.end()),
            /* clear_without_timeout = */ true);
    }

    clear();
}

MergeTreeData::DataPartsVector MergeTreeData::Transaction::commit(MergeTreeData::DataPartsLock * acquired_parts_lock)
{
    DataPartsVector total_covered_parts;

    if (!isEmpty())
    {
        auto parts_lock = acquired_parts_lock ? MergeTreeData::DataPartsLock() : data.lockParts();
        auto * owing_parts_lock = acquired_parts_lock ? acquired_parts_lock : &parts_lock;

        auto current_time = time(nullptr);

        size_t add_bytes = 0;
        size_t add_rows = 0;
        size_t add_parts = 0;

        size_t reduce_bytes = 0;
        size_t reduce_rows = 0;
        size_t reduce_parts = 0;

        for (const DataPartPtr & part : precommitted_parts)
        {
            DataPartPtr covering_part;
            DataPartsVector covered_parts = data.getActivePartsToReplace(part->info, part->name, covering_part, *owing_parts_lock);
            if (covering_part)
            {
                LOG_WARNING(data.log, "Tried to commit obsolete part {} covered by {}", part->name, covering_part->getNameWithState());

                part->remove_time.store(0, std::memory_order_relaxed); /// The part will be removed without waiting for old_parts_lifetime seconds.
                data.modifyPartState(part, DataPartState::Outdated);
            }
            else
            {
                total_covered_parts.insert(total_covered_parts.end(), covered_parts.begin(), covered_parts.end());
                for (const DataPartPtr & covered_part : covered_parts)
                {
                    covered_part->remove_time.store(current_time, std::memory_order_relaxed);

                    reduce_bytes += covered_part->getBytesOnDisk();
                    reduce_rows += covered_part->rows_count;

                    data.modifyPartState(covered_part, DataPartState::Outdated);
                    data.removePartContributionToColumnAndSecondaryIndexSizes(covered_part);
                }
                reduce_parts += covered_parts.size();

                add_bytes += part->getBytesOnDisk();
                add_rows += part->rows_count;
                ++add_parts;

                data.modifyPartState(part, DataPartState::Committed);
                data.addPartContributionToColumnAndSecondaryIndexSizes(part);
            }
        }
        data.decreaseDataVolume(reduce_bytes, reduce_rows, reduce_parts);
        data.increaseDataVolume(add_bytes, add_rows, add_parts);
    }

    clear();

    return total_covered_parts;
}

bool MergeTreeData::isPrimaryOrMinMaxKeyColumnPossiblyWrappedInFunctions(
    const ASTPtr & node, const StorageMetadataPtr & metadata_snapshot) const
{
    const String column_name = node->getColumnName();

    for (const auto & name : metadata_snapshot->getPrimaryKeyColumns())
        if (column_name == name)
            return true;

    for (const auto & name : getMinMaxColumnsNames(metadata_snapshot->getPartitionKey()))
        if (column_name == name)
            return true;

    if (const auto * func = node->as<ASTFunction>())
        if (func->arguments->children.size() == 1)
            return isPrimaryOrMinMaxKeyColumnPossiblyWrappedInFunctions(func->arguments->children.front(), metadata_snapshot);

    return false;
}

bool MergeTreeData::mayBenefitFromIndexForIn(
    const ASTPtr & left_in_operand, ContextPtr, const StorageMetadataPtr & metadata_snapshot) const
{
    /// Make sure that the left side of the IN operator contain part of the key.
    /// If there is a tuple on the left side of the IN operator, at least one item of the tuple
    ///  must be part of the key (probably wrapped by a chain of some acceptable functions).
    const auto * left_in_operand_tuple = left_in_operand->as<ASTFunction>();
    const auto & index_wrapper_factory = MergeTreeIndexFactory::instance();
    if (left_in_operand_tuple && left_in_operand_tuple->name == "tuple")
    {
        for (const auto & item : left_in_operand_tuple->arguments->children)
        {
            if (isPrimaryOrMinMaxKeyColumnPossiblyWrappedInFunctions(item, metadata_snapshot))
                return true;
            for (const auto & index : metadata_snapshot->getSecondaryIndices())
                if (index_wrapper_factory.get(index)->mayBenefitFromIndexForIn(item))
                    return true;
            for (const auto & projection : metadata_snapshot->getProjections())
            {
                if (projection.isPrimaryKeyColumnPossiblyWrappedInFunctions(item))
                    return true;
            }
        }
        /// The tuple itself may be part of the primary key, so check that as a last resort.
        if (isPrimaryOrMinMaxKeyColumnPossiblyWrappedInFunctions(left_in_operand, metadata_snapshot))
            return true;
        for (const auto & projection : metadata_snapshot->getProjections())
        {
            if (projection.isPrimaryKeyColumnPossiblyWrappedInFunctions(left_in_operand))
                return true;
        }
        return false;
    }
    else
    {
        for (const auto & index : metadata_snapshot->getSecondaryIndices())
            if (index_wrapper_factory.get(index)->mayBenefitFromIndexForIn(left_in_operand))
                return true;

        for (const auto & projection : metadata_snapshot->getProjections())
        {
            if (projection.isPrimaryKeyColumnPossiblyWrappedInFunctions(left_in_operand))
                return true;
        }
        return isPrimaryOrMinMaxKeyColumnPossiblyWrappedInFunctions(left_in_operand, metadata_snapshot);
    }
}

using PartitionIdToMaxBlock = std::unordered_map<String, Int64>;

static void selectBestProjection(
    const MergeTreeDataSelectExecutor & reader,
    const StorageMetadataPtr & metadata_snapshot,
    const SelectQueryInfo & query_info,
    const Names & required_columns,
    ProjectionCandidate & candidate,
    ContextPtr query_context,
    std::shared_ptr<PartitionIdToMaxBlock> max_added_blocks,
    const Settings & settings,
    const MergeTreeData::DataPartsVector & parts,
    ProjectionCandidate *& selected_candidate,
    size_t & min_sum_marks)
{
    MergeTreeData::DataPartsVector projection_parts;
    MergeTreeData::DataPartsVector normal_parts;
    for (const auto & part : parts)
    {
        const auto & projections = part->getProjectionParts();
        auto it = projections.find(candidate.desc->name);
        if (it != projections.end())
            projection_parts.push_back(it->second);
        else
            normal_parts.push_back(part);
    }

    if (projection_parts.empty())
        return;

    auto projection_result_ptr = reader.estimateNumMarksToRead(
        projection_parts,
        candidate.required_columns,
        metadata_snapshot,
        candidate.desc->metadata,
        query_info,
        query_context,
        settings.max_threads,
        max_added_blocks);

    if (projection_result_ptr->error())
        return;

    auto sum_marks = projection_result_ptr->marks();
    if (normal_parts.empty())
    {
        // All parts are projection parts which allows us to use in_order_optimization.
        // TODO It might be better to use a complete projection even with more marks to read.
        candidate.complete = true;
    }
    else
    {
        auto normal_result_ptr = reader.estimateNumMarksToRead(
            normal_parts,
            required_columns,
            metadata_snapshot,
            metadata_snapshot,
            query_info,
            query_context,
            settings.max_threads,
            max_added_blocks);

        if (normal_result_ptr->error())
            return;

        if (normal_result_ptr->marks() == 0)
            candidate.complete = true;
        else
        {
            sum_marks += normal_result_ptr->marks();
            candidate.merge_tree_normal_select_result_ptr = normal_result_ptr;
        }
    }
    candidate.merge_tree_projection_select_result_ptr = projection_result_ptr;

    // We choose the projection with least sum_marks to read.
    if (sum_marks < min_sum_marks)
    {
        selected_candidate = &candidate;
        min_sum_marks = sum_marks;
    }
}


Block MergeTreeData::getMinMaxCountProjectionBlock(
    const StorageMetadataPtr & metadata_snapshot,
    const Names & required_columns,
    const SelectQueryInfo & query_info,
    const DataPartsVector & parts,
    DataPartsVector & normal_parts,
    ContextPtr query_context) const
{
    if (!metadata_snapshot->minmax_count_projection)
        throw Exception(
            "Cannot find the definition of minmax_count projection but it's used in current query. It's a bug",
            ErrorCodes::LOGICAL_ERROR);

    auto block = metadata_snapshot->minmax_count_projection->sample_block.cloneEmpty();
    bool need_primary_key_max_column = false;
    const auto & primary_key_max_column_name = metadata_snapshot->minmax_count_projection->primary_key_max_column_name;
    if (!primary_key_max_column_name.empty())
    {
        need_primary_key_max_column = std::any_of(
            required_columns.begin(), required_columns.end(), [&](const auto & name) { return primary_key_max_column_name == name; });
    }

    auto partition_minmax_count_columns = block.mutateColumns();
    auto insert = [](ColumnAggregateFunction & column, const Field & value)
    {
        auto func = column.getAggregateFunction();
        Arena & arena = column.createOrGetArena();
        size_t size_of_state = func->sizeOfData();
        size_t align_of_state = func->alignOfData();
        auto * place = arena.alignedAlloc(size_of_state, align_of_state);
        func->create(place);
        auto value_column = func->getReturnType()->createColumnConst(1, value)->convertToFullColumnIfConst();
        const auto * value_column_ptr = value_column.get();
        func->add(place, &value_column_ptr, 0, &arena);
        column.insertFrom(place);
    };

    ASTPtr expression_ast;
    Block virtual_columns_block = getBlockWithVirtualPartColumns(parts, false /* one_part */, true /* ignore_empty */);
    if (virtual_columns_block.rows() == 0)
        return {};

    // Generate valid expressions for filtering
    VirtualColumnUtils::prepareFilterBlockWithQuery(query_info.query, query_context, virtual_columns_block, expression_ast);
    if (expression_ast)
        VirtualColumnUtils::filterBlockWithQuery(query_info.query, virtual_columns_block, query_context, expression_ast);

    size_t rows = virtual_columns_block.rows();
    const ColumnString & part_name_column = typeid_cast<const ColumnString &>(*virtual_columns_block.getByName("_part").column);
    size_t part_idx = 0;
    for (size_t row = 0; row < rows; ++row)
    {
        while (parts[part_idx]->name != part_name_column.getDataAt(row))
            ++part_idx;

        const auto & part = parts[part_idx];

        if (!part->minmax_idx->initialized)
            throw Exception("Found a non-empty part with uninitialized minmax_idx. It's a bug", ErrorCodes::LOGICAL_ERROR);

        if (need_primary_key_max_column && !part->index_granularity.hasFinalMark())
        {
            normal_parts.push_back(part);
            continue;
        }

        size_t pos = 0;
        for (size_t i : metadata_snapshot->minmax_count_projection->partition_value_indices)
        {
            if (i >= part->partition.value.size())
                throw Exception("Partition value index is out of boundary. It's a bug", ErrorCodes::LOGICAL_ERROR);
            partition_minmax_count_columns[pos++]->insert(part->partition.value[i]);
        }

        size_t minmax_idx_size = part->minmax_idx->hyperrectangle.size();
        for (size_t i = 0; i < minmax_idx_size; ++i)
        {
            auto & min_column = assert_cast<ColumnAggregateFunction &>(*partition_minmax_count_columns[pos++]);
            auto & max_column = assert_cast<ColumnAggregateFunction &>(*partition_minmax_count_columns[pos++]);
            const auto & range = part->minmax_idx->hyperrectangle[i];
            insert(min_column, range.left);
            insert(max_column, range.right);
        }

        if (!primary_key_max_column_name.empty())
        {
            const auto & primary_key_column = *part->index[0];
            auto & min_column = assert_cast<ColumnAggregateFunction &>(*partition_minmax_count_columns[pos++]);
            auto & max_column = assert_cast<ColumnAggregateFunction &>(*partition_minmax_count_columns[pos++]);
            insert(min_column, primary_key_column[0]);
            insert(max_column, primary_key_column[primary_key_column.size() - 1]);
        }

        {
            auto & column = assert_cast<ColumnAggregateFunction &>(*partition_minmax_count_columns.back());
            auto func = column.getAggregateFunction();
            Arena & arena = column.createOrGetArena();
            size_t size_of_state = func->sizeOfData();
            size_t align_of_state = func->alignOfData();
            auto * place = arena.alignedAlloc(size_of_state, align_of_state);
            func->create(place);
            const AggregateFunctionCount & agg_count = assert_cast<const AggregateFunctionCount &>(*func);
            agg_count.set(place, part->rows_count);
            column.insertFrom(place);
        }
    }
    block.setColumns(std::move(partition_minmax_count_columns));

    Block res;
    for (const auto & name : required_columns)
    {
        if (virtual_columns_block.has(name))
            res.insert(virtual_columns_block.getByName(name));
        else if (block.has(name))
            res.insert(block.getByName(name));
        else
            throw Exception(
                ErrorCodes::LOGICAL_ERROR,
                "Cannot find column {} in minmax_count projection but query analysis still selects this projection. It's a bug",
                name);
    }
    return res;
}


std::optional<ProjectionCandidate> MergeTreeData::getQueryProcessingStageWithAggregateProjection(
    ContextPtr query_context, const StorageMetadataPtr & metadata_snapshot, SelectQueryInfo & query_info) const
{
    const auto & settings = query_context->getSettingsRef();
    if (!settings.allow_experimental_projection_optimization || query_info.ignore_projections || query_info.is_projection_query)
        return std::nullopt;

    const auto & query_ptr = query_info.original_query;

    if (auto * select = query_ptr->as<ASTSelectQuery>(); select)
    {
        // Currently projections don't support final yet.
        if (select->final())
            return std::nullopt;

        // Currently projections don't support ARRAY JOIN yet.
        if (select->arrayJoinExpressionList().first)
            return std::nullopt;
    }

    // Currently projections don't support sampling yet.
    if (settings.parallel_replicas_count > 1)
        return std::nullopt;

    InterpreterSelectQuery select(
        query_ptr,
        query_context,
        SelectQueryOptions{QueryProcessingStage::WithMergeableState}.ignoreProjections().ignoreAlias(),
        query_info.sets /* prepared_sets */);
    const auto & analysis_result = select.getAnalysisResult();
    query_info.sets = std::move(select.getQueryAnalyzer()->getPreparedSets());

    bool can_use_aggregate_projection = true;
    /// If the first stage of the query pipeline is more complex than Aggregating - Expression - Filter - ReadFromStorage,
    /// we cannot use aggregate projection.
    if (analysis_result.join != nullptr || analysis_result.array_join != nullptr)
        can_use_aggregate_projection = false;

    /// Check if all needed columns can be provided by some aggregate projection. Here we also try
    /// to find expression matches. For example, suppose an aggregate projection contains a column
    /// named sum(x) and the given query also has an expression called sum(x), it's a match. This is
    /// why we need to ignore all aliases during projection creation and the above query planning.
    /// It's also worth noting that, sqrt(sum(x)) will also work because we can treat sum(x) as a
    /// required column.

    /// The ownership of ProjectionDescription is hold in metadata_snapshot which lives along with
    /// InterpreterSelect, thus we can store the raw pointer here.
    std::vector<ProjectionCandidate> candidates;
    NameSet keys;
    std::unordered_map<std::string_view, size_t> key_name_pos_map;
    size_t pos = 0;
    for (const auto & desc : select.getQueryAnalyzer()->aggregationKeys())
    {
        keys.insert(desc.name);
        key_name_pos_map.insert({desc.name, pos++});
    }
    auto actions_settings = ExpressionActionsSettings::fromSettings(settings);

    // All required columns should be provided by either current projection or previous actions
    // Let's traverse backward to finish the check.
    // TODO what if there is a column with name sum(x) and an aggregate sum(x)?
    auto rewrite_before_where =
        [&](ProjectionCandidate & candidate, const ProjectionDescription & projection,
            NameSet & required_columns, const Block & source_block, const Block & aggregates)
    {
        if (analysis_result.before_where)
        {
            candidate.where_column_name = analysis_result.where_column_name;
            candidate.remove_where_filter = analysis_result.remove_where_filter;
            candidate.before_where = analysis_result.before_where->clone();

            auto new_required_columns = candidate.before_where->foldActionsByProjection(
                required_columns,
                projection.sample_block_for_keys,
                candidate.where_column_name);
            if (new_required_columns.empty() && !required_columns.empty())
                return false;
            required_columns = std::move(new_required_columns);
            candidate.before_where->addAggregatesViaProjection(aggregates);
        }

        if (analysis_result.prewhere_info)
        {
            candidate.prewhere_info = analysis_result.prewhere_info;

            auto prewhere_actions = candidate.prewhere_info->prewhere_actions->clone();
            auto prewhere_required_columns = required_columns;
            // required_columns should not contain columns generated by prewhere
            for (const auto & column : prewhere_actions->getResultColumns())
                required_columns.erase(column.name);

            {
                // Prewhere_action should not add missing keys.
                auto new_prewhere_required_columns = prewhere_actions->foldActionsByProjection(
                        prewhere_required_columns, projection.sample_block_for_keys, candidate.prewhere_info->prewhere_column_name, false);
                if (new_prewhere_required_columns.empty() && !prewhere_required_columns.empty())
                    return false;
                prewhere_required_columns = std::move(new_prewhere_required_columns);
                candidate.prewhere_info->prewhere_actions = prewhere_actions;
            }

            if (candidate.prewhere_info->row_level_filter)
            {
                auto row_level_filter_actions = candidate.prewhere_info->row_level_filter->clone();
                auto new_prewhere_required_columns = row_level_filter_actions->foldActionsByProjection(
                    prewhere_required_columns, projection.sample_block_for_keys, candidate.prewhere_info->row_level_column_name, false);
                if (new_prewhere_required_columns.empty() && !prewhere_required_columns.empty())
                    return false;
                prewhere_required_columns = std::move(new_prewhere_required_columns);
                candidate.prewhere_info->row_level_filter = row_level_filter_actions;
            }

            if (candidate.prewhere_info->alias_actions)
            {
                auto alias_actions = candidate.prewhere_info->alias_actions->clone();
                auto new_prewhere_required_columns
                    = alias_actions->foldActionsByProjection(prewhere_required_columns, projection.sample_block_for_keys, {}, false);
                if (new_prewhere_required_columns.empty() && !prewhere_required_columns.empty())
                    return false;
                prewhere_required_columns = std::move(new_prewhere_required_columns);
                candidate.prewhere_info->alias_actions = alias_actions;
            }
            required_columns.insert(prewhere_required_columns.begin(), prewhere_required_columns.end());
        }

        bool match = true;
        for (const auto & column : required_columns)
        {
            /// There are still missing columns, fail to match
            if (!source_block.has(column))
            {
                match = false;
                break;
            }
        }
        return match;
    };

    auto virtual_block = getSampleBlockWithVirtualColumns();
    auto add_projection_candidate = [&](const ProjectionDescription & projection)
    {
        ProjectionCandidate candidate{};
        candidate.desc = &projection;

        auto sample_block = projection.sample_block;
        auto sample_block_for_keys = projection.sample_block_for_keys;
        for (const auto & column : virtual_block)
        {
            sample_block.insertUnique(column);
            sample_block_for_keys.insertUnique(column);
        }

        if (projection.type == ProjectionDescription::Type::Aggregate && analysis_result.need_aggregate && can_use_aggregate_projection)
        {
            bool match = true;
            Block aggregates;
            // Let's first check if all aggregates are provided by current projection
            for (const auto & aggregate : select.getQueryAnalyzer()->aggregates())
            {
                const auto * column = sample_block.findByName(aggregate.column_name);
                if (column)
                {
                    aggregates.insert(*column);
                }
                else
                {
                    match = false;
                    break;
                }
            }

            if (!match)
                return;

            // Check if all aggregation keys can be either provided by some action, or by current
            // projection directly. Reshape the `before_aggregation` action DAG so that it only
            // needs to provide aggregation keys, and the DAG of certain child might be substituted
            // by some keys in projection.
            candidate.before_aggregation = analysis_result.before_aggregation->clone();
            auto required_columns = candidate.before_aggregation->foldActionsByProjection(keys, sample_block_for_keys);

            // TODO Let's find out the exact required_columns for keys.
            if (required_columns.empty() && (!keys.empty() && !candidate.before_aggregation->getRequiredColumns().empty()))
                return;

            if (analysis_result.optimize_aggregation_in_order)
            {
                for (const auto & key : keys)
                {
                    auto actions_dag = analysis_result.before_aggregation->clone();
                    actions_dag->foldActionsByProjection({key}, sample_block_for_keys);
                    candidate.group_by_elements_actions.emplace_back(std::make_shared<ExpressionActions>(actions_dag, actions_settings));
                }
            }

            // Reorder aggregation keys and attach aggregates
            candidate.before_aggregation->reorderAggregationKeysForProjection(key_name_pos_map);
            candidate.before_aggregation->addAggregatesViaProjection(aggregates);

            if (rewrite_before_where(candidate, projection, required_columns, sample_block_for_keys, aggregates))
            {
                candidate.required_columns = {required_columns.begin(), required_columns.end()};
                for (const auto & aggregate : aggregates)
                    candidate.required_columns.push_back(aggregate.name);
                candidates.push_back(std::move(candidate));
            }
        }

        if (projection.type == ProjectionDescription::Type::Normal && (analysis_result.hasWhere() || analysis_result.hasPrewhere()))
        {
            const auto & actions
                = analysis_result.before_aggregation ? analysis_result.before_aggregation : analysis_result.before_order_by;
            NameSet required_columns;
            for (const auto & column : actions->getRequiredColumns())
                required_columns.insert(column.name);

            if (rewrite_before_where(candidate, projection, required_columns, sample_block, {}))
            {
                candidate.required_columns = {required_columns.begin(), required_columns.end()};
                candidates.push_back(std::move(candidate));
            }
        }
    };

    ProjectionCandidate * selected_candidate = nullptr;
    size_t min_sum_marks = std::numeric_limits<size_t>::max();
    if (metadata_snapshot->minmax_count_projection)
        add_projection_candidate(*metadata_snapshot->minmax_count_projection);
    std::optional<ProjectionCandidate> minmax_conut_projection_candidate;
    if (!candidates.empty())
    {
        minmax_conut_projection_candidate.emplace(std::move(candidates.front()));
        candidates.clear();
    }
    MergeTreeDataSelectExecutor reader(*this);
    std::shared_ptr<PartitionIdToMaxBlock> max_added_blocks;
    if (settings.select_sequential_consistency)
    {
        if (const StorageReplicatedMergeTree * replicated = dynamic_cast<const StorageReplicatedMergeTree *>(this))
            max_added_blocks = std::make_shared<PartitionIdToMaxBlock>(replicated->getMaxAddedBlocks());
    }
    auto parts = getDataPartsVector();

    // If minmax_count_projection is a valid candidate, check its completeness.
    if (minmax_conut_projection_candidate)
    {
        DataPartsVector normal_parts;
        query_info.minmax_count_projection_block = getMinMaxCountProjectionBlock(
            metadata_snapshot, minmax_conut_projection_candidate->required_columns, query_info, parts, normal_parts, query_context);

        if (minmax_conut_projection_candidate->prewhere_info)
        {
            const auto & prewhere_info = minmax_conut_projection_candidate->prewhere_info;
            if (prewhere_info->alias_actions)
                ExpressionActions(prewhere_info->alias_actions, actions_settings).execute(query_info.minmax_count_projection_block);

            if (prewhere_info->row_level_filter)
            {
                ExpressionActions(prewhere_info->row_level_filter, actions_settings).execute(query_info.minmax_count_projection_block);
                query_info.minmax_count_projection_block.erase(prewhere_info->row_level_column_name);
            }

            if (prewhere_info->prewhere_actions)
                ExpressionActions(prewhere_info->prewhere_actions, actions_settings).execute(query_info.minmax_count_projection_block);

            if (prewhere_info->remove_prewhere_column)
                query_info.minmax_count_projection_block.erase(prewhere_info->prewhere_column_name);
        }

        if (normal_parts.empty())
        {
            selected_candidate = &*minmax_conut_projection_candidate;
            selected_candidate->complete = true;
            min_sum_marks = query_info.minmax_count_projection_block.rows();
        }
        else
        {
            if (normal_parts.size() == parts.size())
            {
                // minmax_count_projection is useless.
            }
            else
            {
                auto normal_result_ptr = reader.estimateNumMarksToRead(
                    normal_parts,
                    analysis_result.required_columns,
                    metadata_snapshot,
                    metadata_snapshot,
                    query_info,
                    query_context,
                    settings.max_threads,
                    max_added_blocks);

                if (!normal_result_ptr->error())
                {
                    selected_candidate = &*minmax_conut_projection_candidate;
                    selected_candidate->merge_tree_normal_select_result_ptr = normal_result_ptr;
                    min_sum_marks = query_info.minmax_count_projection_block.rows() + normal_result_ptr->marks();
                }
            }

            // We cannot find a complete match of minmax_count_projection, add more projections to check.
            for (const auto & projection : metadata_snapshot->projections)
                add_projection_candidate(projection);
        }
    }
    else
    {
        for (const auto & projection : metadata_snapshot->projections)
            add_projection_candidate(projection);
    }

    // Let's select the best projection to execute the query.
    if (!candidates.empty())
    {
        query_info.merge_tree_select_result_ptr = reader.estimateNumMarksToRead(
            parts,
            analysis_result.required_columns,
            metadata_snapshot,
            metadata_snapshot,
            query_info,
            query_context,
            settings.max_threads,
            max_added_blocks);

        if (!query_info.merge_tree_select_result_ptr->error())
        {
            // Add 1 to base sum_marks so that we prefer projections even when they have equal number of marks to read.
            // NOTE: It is not clear if we need it. E.g. projections do not support skip index for now.
            auto sum_marks = query_info.merge_tree_select_result_ptr->marks() + 1;
            if (sum_marks < min_sum_marks)
            {
                selected_candidate = nullptr;
                min_sum_marks = sum_marks;
            }
        }

        /// Favor aggregate projections
        for (auto & candidate : candidates)
        {
            if (candidate.desc->type == ProjectionDescription::Type::Aggregate)
            {
                selectBestProjection(
                    reader,
                    metadata_snapshot,
                    query_info,
                    analysis_result.required_columns,
                    candidate,
                    query_context,
                    max_added_blocks,
                    settings,
                    parts,
                    selected_candidate,
                    min_sum_marks);
            }
        }

        /// Select the best normal projection.
        for (auto & candidate : candidates)
        {
            if (candidate.desc->type == ProjectionDescription::Type::Normal)
            {
                selectBestProjection(
                    reader,
                    metadata_snapshot,
                    query_info,
                    analysis_result.required_columns,
                    candidate,
                    query_context,
                    max_added_blocks,
                    settings,
                    parts,
                    selected_candidate,
                    min_sum_marks);
            }
        }
    }

    if (!selected_candidate)
        return std::nullopt;
    else if (min_sum_marks == 0)
    {
        /// If selected_projection indicated an empty result set. Remember it in query_info but
        /// don't use projection to run the query, because projection pipeline with empty result
        /// set will not work correctly with empty_result_for_aggregation_by_empty_set.
        query_info.merge_tree_empty_result = true;
        return std::nullopt;
    }

    if (selected_candidate->desc->type == ProjectionDescription::Type::Aggregate)
    {
        selected_candidate->aggregation_keys = select.getQueryAnalyzer()->aggregationKeys();
        selected_candidate->aggregate_descriptions = select.getQueryAnalyzer()->aggregates();
        selected_candidate->subqueries_for_sets
            = std::make_shared<SubqueriesForSets>(std::move(select.getQueryAnalyzer()->getSubqueriesForSets()));
    }

    return *selected_candidate;
}


QueryProcessingStage::Enum MergeTreeData::getQueryProcessingStage(
    ContextPtr query_context,
    QueryProcessingStage::Enum to_stage,
    const StorageMetadataPtr & metadata_snapshot,
    SelectQueryInfo & query_info) const
{
    if (to_stage >= QueryProcessingStage::Enum::WithMergeableState)
    {
        if (auto projection = getQueryProcessingStageWithAggregateProjection(query_context, metadata_snapshot, query_info))
        {
            query_info.projection = std::move(projection);
            if (query_info.projection->desc->type == ProjectionDescription::Type::Aggregate)
                return QueryProcessingStage::Enum::WithMergeableState;
        }
        else
            query_info.projection = std::nullopt;
    }

    return QueryProcessingStage::Enum::FetchColumns;
}


MergeTreeData & MergeTreeData::checkStructureAndGetMergeTreeData(IStorage & source_table, const StorageMetadataPtr & src_snapshot, const StorageMetadataPtr & my_snapshot) const
{
    MergeTreeData * src_data = dynamic_cast<MergeTreeData *>(&source_table);
    if (!src_data)
        throw Exception("Table " + source_table.getStorageID().getNameForLogs() +
                        " supports attachPartitionFrom only for MergeTree family of table engines."
                        " Got " + source_table.getName(), ErrorCodes::NOT_IMPLEMENTED);

    if (my_snapshot->getColumns().getAllPhysical().sizeOfDifference(src_snapshot->getColumns().getAllPhysical()))
        throw Exception("Tables have different structure", ErrorCodes::INCOMPATIBLE_COLUMNS);

    auto query_to_string = [] (const ASTPtr & ast)
    {
        return ast ? queryToString(ast) : "";
    };

    if (query_to_string(my_snapshot->getSortingKeyAST()) != query_to_string(src_snapshot->getSortingKeyAST()))
        throw Exception("Tables have different ordering", ErrorCodes::BAD_ARGUMENTS);

    if (query_to_string(my_snapshot->getPartitionKeyAST()) != query_to_string(src_snapshot->getPartitionKeyAST()))
        throw Exception("Tables have different partition key", ErrorCodes::BAD_ARGUMENTS);

    if (format_version != src_data->format_version)
        throw Exception("Tables have different format_version", ErrorCodes::BAD_ARGUMENTS);

    return *src_data;
}

MergeTreeData & MergeTreeData::checkStructureAndGetMergeTreeData(
    const StoragePtr & source_table, const StorageMetadataPtr & src_snapshot, const StorageMetadataPtr & my_snapshot) const
{
    return checkStructureAndGetMergeTreeData(*source_table, src_snapshot, my_snapshot);
}

MergeTreeData::MutableDataPartPtr MergeTreeData::cloneAndLoadDataPartOnSameDisk(
    const MergeTreeData::DataPartPtr & src_part,
    const String & tmp_part_prefix,
    const MergeTreePartInfo & dst_part_info,
    const StorageMetadataPtr & metadata_snapshot)
{
    /// Check that the storage policy contains the disk where the src_part is located.
    bool does_storage_policy_allow_same_disk = false;
    for (const DiskPtr & disk : getStoragePolicy()->getDisks())
    {
        if (disk->getName() == src_part->volume->getDisk()->getName())
        {
            does_storage_policy_allow_same_disk = true;
            break;
        }
    }
    if (!does_storage_policy_allow_same_disk)
        throw Exception(
            "Could not clone and load part " + quoteString(src_part->getFullPath()) + " because disk does not belong to storage policy",
            ErrorCodes::BAD_ARGUMENTS);

    String dst_part_name = src_part->getNewName(dst_part_info);
    String tmp_dst_part_name = tmp_part_prefix + dst_part_name;

    auto reservation = reserveSpace(src_part->getBytesOnDisk(), src_part->volume->getDisk());
    auto disk = reservation->getDisk();
    String src_part_path = src_part->getFullRelativePath();
    String dst_part_path = relative_data_path + tmp_dst_part_name;

    if (disk->exists(dst_part_path))
        throw Exception("Part in " + fullPath(disk, dst_part_path) + " already exists", ErrorCodes::DIRECTORY_ALREADY_EXISTS);

    /// If source part is in memory, flush it to disk and clone it already in on-disk format
    if (auto src_part_in_memory = asInMemoryPart(src_part))
    {
        const auto & src_relative_data_path = src_part_in_memory->storage.relative_data_path;
        auto flushed_part_path = src_part_in_memory->getRelativePathForPrefix(tmp_part_prefix);
        src_part_in_memory->flushToDisk(src_relative_data_path, flushed_part_path, metadata_snapshot);
        src_part_path = fs::path(src_relative_data_path) / flushed_part_path / "";
    }

    LOG_DEBUG(log, "Cloning part {} to {}", fullPath(disk, src_part_path), fullPath(disk, dst_part_path));
    localBackup(disk, src_part_path, dst_part_path);
    disk->removeFileIfExists(fs::path(dst_part_path) / IMergeTreeDataPart::DELETE_ON_DESTROY_MARKER_FILE_NAME);

    auto single_disk_volume = std::make_shared<SingleDiskVolume>(disk->getName(), disk, 0);
    auto dst_data_part = createPart(dst_part_name, dst_part_info, single_disk_volume, tmp_dst_part_name);

    dst_data_part->is_temp = true;

    dst_data_part->loadColumnsChecksumsIndexes(require_part_metadata, true);
    dst_data_part->modification_time = disk->getLastModified(dst_part_path).epochTime();
    return dst_data_part;
}

String MergeTreeData::getFullPathOnDisk(const DiskPtr & disk) const
{
    return disk->getPath() + relative_data_path;
}


DiskPtr MergeTreeData::tryGetDiskForDetachedPart(const String & part_name) const
{
    String additional_path = "detached/";
    const auto disks = getStoragePolicy()->getDisks();

    for (const DiskPtr & disk : disks)
        if (disk->exists(relative_data_path + additional_path + part_name))
            return disk;

    return nullptr;
}

DiskPtr MergeTreeData::getDiskForDetachedPart(const String & part_name) const
{
    if (auto disk = tryGetDiskForDetachedPart(part_name))
        return disk;
    throw DB::Exception(ErrorCodes::BAD_DATA_PART_NAME, "Detached part \"{}\" not found", part_name);
}


Strings MergeTreeData::getDataPaths() const
{
    Strings res;
    auto disks = getStoragePolicy()->getDisks();
    for (const auto & disk : disks)
        res.push_back(getFullPathOnDisk(disk));
    return res;
}


MergeTreeData::MatcherFn MergeTreeData::getPartitionMatcher(const ASTPtr & partition_ast, ContextPtr local_context) const
{
    bool prefixed = false;
    String id;

    if (format_version < MERGE_TREE_DATA_MIN_FORMAT_VERSION_WITH_CUSTOM_PARTITIONING)
    {
        /// Month-partitioning specific - partition value can represent a prefix of the partition to freeze.
        if (const auto * partition_lit = partition_ast->as<ASTPartition &>().value->as<ASTLiteral>())
        {
            id = partition_lit->value.getType() == Field::Types::UInt64
                 ? toString(partition_lit->value.get<UInt64>())
                 : partition_lit->value.safeGet<String>();
            prefixed = true;
        }
        else
            id = getPartitionIDFromQuery(partition_ast, local_context);
    }
    else
        id = getPartitionIDFromQuery(partition_ast, local_context);

    return [prefixed, id](const String & partition_id)
    {
        if (prefixed)
            return startsWith(partition_id, id);
        else
            return id == partition_id;
    };
}

struct FreezeMetaData
{
public:
    void fill(const IMergeTreeDataPart & part)
    {
        is_replicated = part.storage.supportsReplication();
        is_remote = part.storage.isRemote();
        replica_name = part.storage.getReplicaName();
        zookeeper_name = part.storage.getZooKeeperName();
    }

    void save(DiskPtr disk, const String & path) const
    {
        auto file_path = getFileName(path);
        auto buffer = disk->writeMetaFile(file_path);
        writeIntText(version, *buffer);
        buffer->write("\n", 1);
        writeBoolText(is_replicated, *buffer);
        buffer->write("\n", 1);
        writeBoolText(is_remote, *buffer);
        buffer->write("\n", 1);
        writeString(replica_name, *buffer);
        buffer->write("\n", 1);
        writeString(zookeeper_name, *buffer);
        buffer->write("\n", 1);
    }

    bool load(DiskPtr disk, const String & path)
    {
        auto file_path = getFileName(path);
        if (!disk->exists(file_path))
            return false;
        auto buffer = disk->readMetaFile(file_path);
        readIntText(version, *buffer);
        if (version != 1)
        {
            LOG_ERROR(&Poco::Logger::get("FreezeMetaData"), "Unknown freezed metadata version: {}", version);
            return false;
        }
        DB::assertChar('\n', *buffer);
        readBoolText(is_replicated, *buffer);
        DB::assertChar('\n', *buffer);
        readBoolText(is_remote, *buffer);
        DB::assertChar('\n', *buffer);
        readString(replica_name, *buffer);
        DB::assertChar('\n', *buffer);
        readString(zookeeper_name, *buffer);
        DB::assertChar('\n', *buffer);
        return true;
    }

    void clean(DiskPtr disk, const String & path)
    {
        disk->removeFileIfExists(getFileName(path));
    }

private:
    static String getFileName(const String & path)
    {
        return fs::path(path) / "frozen_metadata.txt";
    }

public:
    int version = 1;
    bool is_replicated;
    bool is_remote;
    String replica_name;
    String zookeeper_name;
};

PartitionCommandsResultInfo MergeTreeData::freezePartition(
    const ASTPtr & partition_ast,
    const StorageMetadataPtr & metadata_snapshot,
    const String & with_name,
    ContextPtr local_context,
    TableLockHolder &)
{
    return freezePartitionsByMatcher(getPartitionMatcher(partition_ast, local_context), metadata_snapshot, with_name, local_context);
}

PartitionCommandsResultInfo MergeTreeData::freezeAll(
    const String & with_name,
    const StorageMetadataPtr & metadata_snapshot,
    ContextPtr local_context,
    TableLockHolder &)
{
    return freezePartitionsByMatcher([] (const String &) { return true; }, metadata_snapshot, with_name, local_context);
}

PartitionCommandsResultInfo MergeTreeData::freezePartitionsByMatcher(
    MatcherFn matcher,
    const StorageMetadataPtr & metadata_snapshot,
    const String & with_name,
    ContextPtr local_context)
{
    String clickhouse_path = fs::canonical(local_context->getPath());
    String default_shadow_path = fs::path(clickhouse_path) / "shadow/";
    fs::create_directories(default_shadow_path);
    auto increment = Increment(fs::path(default_shadow_path) / "increment.txt").get(true);

    const String shadow_path = "shadow/";

    /// Acquire a snapshot of active data parts to prevent removing while doing backup.
    const auto data_parts = getDataParts();

    String backup_name = (!with_name.empty() ? escapeForFileName(with_name) : toString(increment));
    String backup_path = fs::path(shadow_path) / backup_name / "";

    for (const auto & disk : getStoragePolicy()->getDisks())
        disk->onFreeze(backup_path);

    PartitionCommandsResultInfo result;

    size_t parts_processed = 0;
    for (const auto & part : data_parts)
    {
        if (!matcher(part->info.partition_id))
            continue;

        LOG_DEBUG(log, "Freezing part {} snapshot will be placed at {}", part->name, backup_path);

        auto disk = part->volume->getDisk();

        disk->createDirectories(backup_path);

        String src_part_path = part->getFullRelativePath();
        String backup_part_path = fs::path(backup_path) / relative_data_path / part->relative_path;
        if (auto part_in_memory = asInMemoryPart(part))
        {
            auto flushed_part_path = part_in_memory->getRelativePathForPrefix("tmp_freeze");
            part_in_memory->flushToDisk(relative_data_path, flushed_part_path, metadata_snapshot);
            src_part_path = fs::path(relative_data_path) / flushed_part_path / "";
        }

        localBackup(disk, src_part_path, backup_part_path);

        if (disk->supportZeroCopyReplication())
        {
            FreezeMetaData meta;
            meta.fill(*part);
            meta.save(disk, backup_part_path);
        }

        disk->removeFileIfExists(fs::path(backup_part_path) / IMergeTreeDataPart::DELETE_ON_DESTROY_MARKER_FILE_NAME);

        part->is_frozen.store(true, std::memory_order_relaxed);
        result.push_back(PartitionCommandResultInfo{
            .partition_id = part->info.partition_id,
            .part_name = part->name,
            .backup_path = fs::path(disk->getPath()) / backup_path,
            .part_backup_path = fs::path(disk->getPath()) / backup_part_path,
            .backup_name = backup_name,
        });
        ++parts_processed;
    }

    LOG_DEBUG(log, "Freezed {} parts", parts_processed);
    return result;
}

PartitionCommandsResultInfo MergeTreeData::unfreezePartition(
    const ASTPtr & partition,
    const String & backup_name,
    ContextPtr local_context,
    TableLockHolder &)
{
    return unfreezePartitionsByMatcher(getPartitionMatcher(partition, local_context), backup_name, local_context);
}

PartitionCommandsResultInfo MergeTreeData::unfreezeAll(
    const String & backup_name,
    ContextPtr local_context,
    TableLockHolder &)
{
    return unfreezePartitionsByMatcher([] (const String &) { return true; }, backup_name, local_context);
}

bool MergeTreeData::removeSharedDetachedPart(DiskPtr disk, const String & path, const String & part_name)
{
    bool keep_shared = false;

    if (disk->supportZeroCopyReplication())
    {
        FreezeMetaData meta;
        if (meta.load(disk, path) && meta.is_replicated)
            return removeSharedDetachedPart(disk, path, part_name, meta.zookeeper_name, meta.replica_name, "");
    }

    disk->removeSharedRecursive(path, keep_shared);

    return keep_shared;
}

bool MergeTreeData::removeSharedDetachedPart(DiskPtr disk, const String & path, const String & part_name,
    const String & zookeeper_name, const String & replica_name, const String & zookeeper_path)
{
    bool keep_shared = false;

    if (disk->supportZeroCopyReplication())
    {
        zkutil::ZooKeeperPtr zookeeper;
        if (zookeeper_name == "default")
        {
            zookeeper = getContext()->getZooKeeper();
        }
        else
        {
            zookeeper = getContext()->getAuxiliaryZooKeeper(zookeeper_name);
        }

        if (zookeeper)
        {
            fs::path checksums = fs::path(path) / "checksums.txt";
            if (disk->exists(checksums))
            {
                auto ref_count = disk->getRefCount(checksums);
                if (ref_count == 0)
                {
                    String id = disk->getUniqueId(checksums);
                    keep_shared = !StorageReplicatedMergeTree::unlockSharedDataById(id, part_name,
                        replica_name, disk, zookeeper, getContext()->getReplicatedMergeTreeSettings(), log,
                        zookeeper_path);
                }
                else
                    keep_shared = true;
            }
        }
    }

    disk->removeSharedRecursive(path, keep_shared);

    return keep_shared;
}

PartitionCommandsResultInfo MergeTreeData::unfreezePartitionsByMatcher(MatcherFn matcher, const String & backup_name, ContextPtr)
{
    auto backup_path = fs::path("shadow") / escapeForFileName(backup_name) / relative_data_path;

    LOG_DEBUG(log, "Unfreezing parts by path {}", backup_path.generic_string());

    PartitionCommandsResultInfo result;

    for (const auto & disk : getStoragePolicy()->getDisks())
    {
        if (!disk->exists(backup_path))
            continue;

        for (auto it = disk->iterateDirectory(backup_path); it->isValid(); it->next())
        {
            const auto & partition_directory = it->name();

            /// Partition ID is prefix of part directory name: <partition id>_<rest of part directory name>
            auto found = partition_directory.find('_');
            if (found == std::string::npos)
                continue;
            auto partition_id = partition_directory.substr(0, found);

            if (!matcher(partition_id))
                continue;

            const auto & path = it->path();

            bool keep_shared = removeSharedDetachedPart(disk, path, partition_directory);

            result.push_back(PartitionCommandResultInfo{
                .partition_id = partition_id,
                .part_name = partition_directory,
                .backup_path = disk->getPath() + backup_path.generic_string(),
                .part_backup_path = disk->getPath() + path,
                .backup_name = backup_name,
            });

            LOG_DEBUG(log, "Unfreezed part by path {}, keep shared data: {}", disk->getPath() + path, keep_shared);
        }
    }

    LOG_DEBUG(log, "Unfreezed {} parts", result.size());

    return result;
}

bool MergeTreeData::canReplacePartition(const DataPartPtr & src_part) const
{
    const auto settings = getSettings();

    if (!settings->enable_mixed_granularity_parts || settings->index_granularity_bytes == 0)
    {
        if (!canUseAdaptiveGranularity() && src_part->index_granularity_info.is_adaptive)
            return false;
        if (canUseAdaptiveGranularity() && !src_part->index_granularity_info.is_adaptive)
            return false;
    }
    return true;
}

void MergeTreeData::writePartLog(
    PartLogElement::Type type,
    const ExecutionStatus & execution_status,
    UInt64 elapsed_ns,
    const String & new_part_name,
    const DataPartPtr & result_part,
    const DataPartsVector & source_parts,
    const MergeListEntry * merge_entry)
try
{
    auto table_id = getStorageID();
    auto part_log = getContext()->getPartLog(table_id.database_name);
    if (!part_log)
        return;

    PartLogElement part_log_elem;

    part_log_elem.event_type = type;

    part_log_elem.error = static_cast<UInt16>(execution_status.code);
    part_log_elem.exception = execution_status.message;

    // construct event_time and event_time_microseconds using the same time point
    // so that the two times will always be equal up to a precision of a second.
    const auto time_now = std::chrono::system_clock::now();
    part_log_elem.event_time = time_in_seconds(time_now);
    part_log_elem.event_time_microseconds = time_in_microseconds(time_now);

    /// TODO: Stop stopwatch in outer code to exclude ZK timings and so on
    part_log_elem.duration_ms = elapsed_ns / 1000000;

    part_log_elem.database_name = table_id.database_name;
    part_log_elem.table_name = table_id.table_name;
    part_log_elem.partition_id = MergeTreePartInfo::fromPartName(new_part_name, format_version).partition_id;
    part_log_elem.part_name = new_part_name;

    if (result_part)
    {
        part_log_elem.path_on_disk = result_part->getFullPath();
        part_log_elem.bytes_compressed_on_disk = result_part->getBytesOnDisk();
        part_log_elem.rows = result_part->rows_count;
    }

    part_log_elem.source_part_names.reserve(source_parts.size());
    for (const auto & source_part : source_parts)
        part_log_elem.source_part_names.push_back(source_part->name);

    if (merge_entry)
    {
        part_log_elem.rows_read = (*merge_entry)->rows_read;
        part_log_elem.bytes_read_uncompressed = (*merge_entry)->bytes_read_uncompressed;

        part_log_elem.rows = (*merge_entry)->rows_written;
        part_log_elem.bytes_uncompressed = (*merge_entry)->bytes_written_uncompressed;
        part_log_elem.peak_memory_usage = (*merge_entry)->memory_tracker.getPeak();
    }

    part_log->add(part_log_elem);
}
catch (...)
{
    tryLogCurrentException(log, __PRETTY_FUNCTION__);
}

StorageMergeTree::PinnedPartUUIDsPtr MergeTreeData::getPinnedPartUUIDs() const
{
    std::lock_guard lock(pinned_part_uuids_mutex);
    return pinned_part_uuids;
}

MergeTreeData::CurrentlyMovingPartsTagger::CurrentlyMovingPartsTagger(MergeTreeMovingParts && moving_parts_, MergeTreeData & data_)
    : parts_to_move(std::move(moving_parts_)), data(data_)
{
    for (const auto & moving_part : parts_to_move)
        if (!data.currently_moving_parts.emplace(moving_part.part).second)
            throw Exception("Cannot move part '" + moving_part.part->name + "'. It's already moving.", ErrorCodes::LOGICAL_ERROR);
}

MergeTreeData::CurrentlyMovingPartsTagger::~CurrentlyMovingPartsTagger()
{
    std::lock_guard lock(data.moving_parts_mutex);
    for (const auto & moving_part : parts_to_move)
    {
        /// Something went completely wrong
        if (!data.currently_moving_parts.count(moving_part.part))
            std::terminate();
        data.currently_moving_parts.erase(moving_part.part);
    }
}

bool MergeTreeData::scheduleDataMovingJob(BackgroundJobsAssignee & assignee)
{
    if (parts_mover.moves_blocker.isCancelled())
        return false;

    auto moving_tagger = selectPartsForMove();
    if (moving_tagger->parts_to_move.empty())
        return false;

    assignee.scheduleMoveTask(ExecutableLambdaAdapter::create(
        [this, moving_tagger] () mutable
        {
            return moveParts(moving_tagger);
        }, moves_assignee_trigger, getStorageID()));
    return true;
}

bool MergeTreeData::areBackgroundMovesNeeded() const
{
    auto policy = getStoragePolicy();

    if (policy->getVolumes().size() > 1)
        return true;

    return policy->getVolumes().size() == 1 && policy->getVolumes()[0]->getDisks().size() > 1;
}

bool MergeTreeData::movePartsToSpace(const DataPartsVector & parts, SpacePtr space)
{
    if (parts_mover.moves_blocker.isCancelled())
        return false;

    auto moving_tagger = checkPartsForMove(parts, space);
    if (moving_tagger->parts_to_move.empty())
        return false;

    return moveParts(moving_tagger);
}

MergeTreeData::CurrentlyMovingPartsTaggerPtr MergeTreeData::selectPartsForMove()
{
    MergeTreeMovingParts parts_to_move;

    auto can_move = [this](const DataPartPtr & part, String * reason) -> bool
    {
        if (partIsAssignedToBackgroundOperation(part))
        {
            *reason = "part already assigned to background operation.";
            return false;
        }
        if (currently_moving_parts.count(part))
        {
            *reason = "part is already moving.";
            return false;
        }

        return true;
    };

    std::lock_guard moving_lock(moving_parts_mutex);

    parts_mover.selectPartsForMove(parts_to_move, can_move, moving_lock);
    return std::make_shared<CurrentlyMovingPartsTagger>(std::move(parts_to_move), *this);
}

MergeTreeData::CurrentlyMovingPartsTaggerPtr MergeTreeData::checkPartsForMove(const DataPartsVector & parts, SpacePtr space)
{
    std::lock_guard moving_lock(moving_parts_mutex);

    MergeTreeMovingParts parts_to_move;
    for (const auto & part : parts)
    {
        auto reservation = space->reserve(part->getBytesOnDisk());
        if (!reservation)
            throw Exception("Move is not possible. Not enough space on '" + space->getName() + "'", ErrorCodes::NOT_ENOUGH_SPACE);

        auto reserved_disk = reservation->getDisk();

        if (reserved_disk->exists(relative_data_path + part->name))
            throw Exception(
                "Move is not possible: " + fullPath(reserved_disk, relative_data_path + part->name) + " already exists",
                ErrorCodes::DIRECTORY_ALREADY_EXISTS);

        if (currently_moving_parts.count(part) || partIsAssignedToBackgroundOperation(part))
            throw Exception(
                "Cannot move part '" + part->name + "' because it's participating in background process",
                ErrorCodes::PART_IS_TEMPORARILY_LOCKED);

        parts_to_move.emplace_back(part, std::move(reservation));
    }
    return std::make_shared<CurrentlyMovingPartsTagger>(std::move(parts_to_move), *this);
}

bool MergeTreeData::moveParts(const CurrentlyMovingPartsTaggerPtr & moving_tagger)
{
    LOG_INFO(log, "Got {} parts to move.", moving_tagger->parts_to_move.size());

    for (const auto & moving_part : moving_tagger->parts_to_move)
    {
        Stopwatch stopwatch;
        DataPartPtr cloned_part;

        auto write_part_log = [&](const ExecutionStatus & execution_status)
        {
            writePartLog(
                PartLogElement::Type::MOVE_PART,
                execution_status,
                stopwatch.elapsed(),
                moving_part.part->name,
                cloned_part,
                {moving_part.part},
                nullptr);
        };

        try
        {
            cloned_part = parts_mover.clonePart(moving_part);
            parts_mover.swapClonedPart(cloned_part);
            write_part_log({});
        }
        catch (...)
        {
            write_part_log(ExecutionStatus::fromCurrentException());
            if (cloned_part)
                cloned_part->remove();

            throw;
        }
    }
    return true;
}

bool MergeTreeData::partsContainSameProjections(const DataPartPtr & left, const DataPartPtr & right)
{
    if (left->getProjectionParts().size() != right->getProjectionParts().size())
        return false;
    for (const auto & [name, _] : left->getProjectionParts())
    {
        if (!right->hasProjection(name))
            return false;
    }
    return true;
}

bool MergeTreeData::canUsePolymorphicParts(const MergeTreeSettings & settings, String * out_reason) const
{
    if (!canUseAdaptiveGranularity())
    {
        if (out_reason && (settings.min_rows_for_wide_part != 0 || settings.min_bytes_for_wide_part != 0
            || settings.min_rows_for_compact_part != 0 || settings.min_bytes_for_compact_part != 0))
        {
            *out_reason = fmt::format(
                    "Table can't create parts with adaptive granularity, but settings"
                    " min_rows_for_wide_part = {}"
                    ", min_bytes_for_wide_part = {}"
                    ", min_rows_for_compact_part = {}"
                    ", min_bytes_for_compact_part = {}"
                    ". Parts with non-adaptive granularity can be stored only in Wide (default) format.",
                    settings.min_rows_for_wide_part,    settings.min_bytes_for_wide_part,
                    settings.min_rows_for_compact_part, settings.min_bytes_for_compact_part);
        }

        return false;
    }

    return true;
}

MergeTreeData::AlterConversions MergeTreeData::getAlterConversionsForPart(const MergeTreeDataPartPtr part) const
{
    MutationCommands commands = getFirstAlterMutationCommandsForPart(part);

    AlterConversions result{};
    for (const auto & command : commands)
        /// Currently we need explicit conversions only for RENAME alter
        /// all other conversions can be deduced from diff between part columns
        /// and columns in storage.
        if (command.type == MutationCommand::Type::RENAME_COLUMN)
            result.rename_map[command.rename_to] = command.column_name;

    return result;
}

MergeTreeData::WriteAheadLogPtr MergeTreeData::getWriteAheadLog()
{
    std::lock_guard lock(write_ahead_log_mutex);
    if (!write_ahead_log)
    {
        auto reservation = reserveSpace(getSettings()->write_ahead_log_max_bytes);
        write_ahead_log = std::make_shared<MergeTreeWriteAheadLog>(*this, reservation->getDisk());
    }

    return write_ahead_log;
}

NamesAndTypesList MergeTreeData::getVirtuals() const
{
    return NamesAndTypesList{
        NameAndTypePair("_part", std::make_shared<DataTypeString>()),
        NameAndTypePair("_part_index", std::make_shared<DataTypeUInt64>()),
        NameAndTypePair("_part_uuid", std::make_shared<DataTypeUUID>()),
        NameAndTypePair("_partition_id", std::make_shared<DataTypeString>()),
        NameAndTypePair("_partition_value", getPartitionValueType()),
        NameAndTypePair("_sample_factor", std::make_shared<DataTypeFloat64>()),
    };
}

size_t MergeTreeData::getTotalMergesWithTTLInMergeList() const
{
    return getContext()->getMergeList().getMergesWithTTLCount();
}

void MergeTreeData::addPartContributionToDataVolume(const DataPartPtr & part)
{
    increaseDataVolume(part->getBytesOnDisk(), part->rows_count, 1);
}

void MergeTreeData::removePartContributionToDataVolume(const DataPartPtr & part)
{
    decreaseDataVolume(part->getBytesOnDisk(), part->rows_count, 1);
}

void MergeTreeData::increaseDataVolume(size_t bytes, size_t rows, size_t parts)
{
    total_active_size_bytes.fetch_add(bytes, std::memory_order_acq_rel);
    total_active_size_rows.fetch_add(rows, std::memory_order_acq_rel);
    total_active_size_parts.fetch_add(parts, std::memory_order_acq_rel);
}

void MergeTreeData::decreaseDataVolume(size_t bytes, size_t rows, size_t parts)
{
    total_active_size_bytes.fetch_sub(bytes, std::memory_order_acq_rel);
    total_active_size_rows.fetch_sub(rows, std::memory_order_acq_rel);
    total_active_size_parts.fetch_sub(parts, std::memory_order_acq_rel);
}

void MergeTreeData::setDataVolume(size_t bytes, size_t rows, size_t parts)
{
    total_active_size_bytes.store(bytes, std::memory_order_release);
    total_active_size_rows.store(rows, std::memory_order_release);
    total_active_size_parts.store(parts, std::memory_order_release);
}

bool MergeTreeData::insertQueryIdOrThrow(const String & query_id, size_t max_queries) const
{
    std::lock_guard lock(query_id_set_mutex);
    return insertQueryIdOrThrowNoLock(query_id, max_queries, lock);
}

bool MergeTreeData::insertQueryIdOrThrowNoLock(const String & query_id, size_t max_queries, const std::lock_guard<std::mutex> &) const
{
    if (query_id_set.find(query_id) != query_id_set.end())
        return false;
    if (query_id_set.size() >= max_queries)
        throw Exception(
            ErrorCodes::TOO_MANY_SIMULTANEOUS_QUERIES, "Too many simultaneous queries for table {}. Maximum is: {}", log_name, max_queries);
    query_id_set.insert(query_id);
    return true;
}

void MergeTreeData::removeQueryId(const String & query_id) const
{
    std::lock_guard lock(query_id_set_mutex);
    removeQueryIdNoLock(query_id, lock);
}

void MergeTreeData::removeQueryIdNoLock(const String & query_id, const std::lock_guard<std::mutex> &) const
{
    if (query_id_set.find(query_id) == query_id_set.end())
        LOG_WARNING(log, "We have query_id removed but it's not recorded. This is a bug");
    else
        query_id_set.erase(query_id);
}

ReservationPtr MergeTreeData::balancedReservation(
    const StorageMetadataPtr & metadata_snapshot,
    size_t part_size,
    size_t max_volume_index,
    const String & part_name,
    const MergeTreePartInfo & part_info,
    MergeTreeData::DataPartsVector covered_parts,
    std::optional<CurrentlySubmergingEmergingTagger> * tagger_ptr,
    const IMergeTreeDataPart::TTLInfos * ttl_infos,
    bool is_insert)
{
    ReservationPtr reserved_space;
    auto min_bytes_to_rebalance_partition_over_jbod = getSettings()->min_bytes_to_rebalance_partition_over_jbod;
    if (tagger_ptr && min_bytes_to_rebalance_partition_over_jbod > 0 && part_size >= min_bytes_to_rebalance_partition_over_jbod)
    try
    {
        const auto & disks = getStoragePolicy()->getVolume(max_volume_index)->getDisks();
        std::map<String, size_t> disk_occupation;
        std::map<String, std::vector<String>> disk_parts_for_logging;
        for (const auto & disk : disks)
            disk_occupation.emplace(disk->getName(), 0);

        std::set<String> committed_big_parts_from_partition;
        std::set<String> submerging_big_parts_from_partition;
        std::lock_guard lock(currently_submerging_emerging_mutex);

        for (const auto & part : currently_submerging_big_parts)
        {
            if (part_info.partition_id == part->info.partition_id)
                submerging_big_parts_from_partition.insert(part->name);
        }

        {
            auto lock_parts = lockParts();
            if (covered_parts.empty())
            {
                // It's a part fetch. Calculate `covered_parts` here.
                MergeTreeData::DataPartPtr covering_part;
                covered_parts = getActivePartsToReplace(part_info, part_name, covering_part, lock_parts);
            }

            // Remove irrelevant parts.
            covered_parts.erase(
                std::remove_if(
                    covered_parts.begin(),
                    covered_parts.end(),
                    [min_bytes_to_rebalance_partition_over_jbod](const auto & part)
                    {
                        return !(part->isStoredOnDisk() && part->getBytesOnDisk() >= min_bytes_to_rebalance_partition_over_jbod);
                    }),
                covered_parts.end());

            // Include current submerging big parts which are not yet in `currently_submerging_big_parts`
            for (const auto & part : covered_parts)
                submerging_big_parts_from_partition.insert(part->name);

            for (const auto & part : getDataPartsStateRange(MergeTreeData::DataPartState::Committed))
            {
                if (part->isStoredOnDisk() && part->getBytesOnDisk() >= min_bytes_to_rebalance_partition_over_jbod
                    && part_info.partition_id == part->info.partition_id)
                {
                    auto name = part->volume->getDisk()->getName();
                    auto it = disk_occupation.find(name);
                    if (it != disk_occupation.end())
                    {
                        if (submerging_big_parts_from_partition.find(part->name) == submerging_big_parts_from_partition.end())
                        {
                            it->second += part->getBytesOnDisk();
                            disk_parts_for_logging[name].push_back(formatReadableSizeWithBinarySuffix(part->getBytesOnDisk()));
                            committed_big_parts_from_partition.insert(part->name);
                        }
                        else
                        {
                            disk_parts_for_logging[name].push_back(formatReadableSizeWithBinarySuffix(part->getBytesOnDisk()) + " (submerging)");
                        }
                    }
                    else
                    {
                        // Part is on different volume. Ignore it.
                    }
                }
            }
        }

        for (const auto & [name, emerging_part] : currently_emerging_big_parts)
        {
            // It's possible that the emerging big parts are committed and get added twice. Thus a set is used to deduplicate.
            if (committed_big_parts_from_partition.find(name) == committed_big_parts_from_partition.end()
                && part_info.partition_id == emerging_part.partition_id)
            {
                auto it = disk_occupation.find(emerging_part.disk_name);
                if (it != disk_occupation.end())
                {
                    it->second += emerging_part.estimate_bytes;
                    disk_parts_for_logging[emerging_part.disk_name].push_back(
                        formatReadableSizeWithBinarySuffix(emerging_part.estimate_bytes) + " (emerging)");
                }
                else
                {
                    // Part is on different volume. Ignore it.
                }
            }
        }

        size_t min_occupation_size = std::numeric_limits<size_t>::max();
        std::vector<String> candidates;
        for (const auto & [disk_name, size] : disk_occupation)
        {
            if (size < min_occupation_size)
            {
                min_occupation_size = size;
                candidates = {disk_name};
            }
            else if (size == min_occupation_size)
            {
                candidates.push_back(disk_name);
            }
        }

        if (!candidates.empty())
        {
            // Random pick one disk from best candidates
            std::shuffle(candidates.begin(), candidates.end(), thread_local_rng);
            String selected_disk_name = candidates.front();
            WriteBufferFromOwnString log_str;
            writeCString("\nbalancer: \n", log_str);
            for (const auto & [disk_name, per_disk_parts] : disk_parts_for_logging)
                writeString(fmt::format("  {}: [{}]\n", disk_name, fmt::join(per_disk_parts, ", ")), log_str);
            LOG_DEBUG(log, log_str.str());

            if (ttl_infos)
                reserved_space = tryReserveSpacePreferringTTLRules(
                    metadata_snapshot,
                    part_size,
                    *ttl_infos,
                    time(nullptr),
                    max_volume_index,
                    is_insert,
                    getStoragePolicy()->getDiskByName(selected_disk_name));
            else
                reserved_space = tryReserveSpace(part_size, getStoragePolicy()->getDiskByName(selected_disk_name));

            if (reserved_space)
            {
                currently_emerging_big_parts.emplace(
                    part_name, EmergingPartInfo{reserved_space->getDisk(0)->getName(), part_info.partition_id, part_size});

                for (const auto & part : covered_parts)
                {
                    if (currently_submerging_big_parts.count(part))
                        LOG_WARNING(log, "currently_submerging_big_parts contains duplicates. JBOD might lose balance");
                    else
                        currently_submerging_big_parts.insert(part);
                }

                // Record submerging big parts in the tagger to clean them up.
                tagger_ptr->emplace(*this, part_name, std::move(covered_parts), log);
            }
        }
    }
    catch (...)
    {
        LOG_DEBUG(log, "JBOD balancer encounters an error. Fallback to random disk selection");
        tryLogCurrentException(log);
    }
    return reserved_space;
}

CurrentlySubmergingEmergingTagger::~CurrentlySubmergingEmergingTagger()
{
    std::lock_guard lock(storage.currently_submerging_emerging_mutex);

    for (const auto & part : submerging_parts)
    {
        if (!storage.currently_submerging_big_parts.count(part))
        {
            LOG_ERROR(log, "currently_submerging_big_parts doesn't contain part {} to erase. This is a bug", part->name);
            assert(false);
        }
        else
            storage.currently_submerging_big_parts.erase(part);
    }
    storage.currently_emerging_big_parts.erase(emerging_part_name);
}

}<|MERGE_RESOLUTION|>--- conflicted
+++ resolved
@@ -3870,23 +3870,15 @@
 
     renamed_parts.tryRenameAll();
 
-<<<<<<< HEAD
     String replica_name = getReplicaName();
     String zookeeper_name = getZooKeeperName();
     String zookeeper_path = getZooKeeperPath();
 
-    for (auto & [old_name, new_name] : renamed_parts.old_and_new_names)
-    {
-        const auto & [path, disk] = renamed_parts.old_part_name_to_path_and_disk[old_name];
-        bool keep_shared = removeSharedDetachedPart(disk, fs::path(path) / "detached" / new_name / "", old_name,
+    for (auto & [old_name, new_name, disk] : renamed_parts.old_and_new_names)
+    {
+        bool keep_shared = removeSharedDetachedPart(disk, fs::path(relative_data_path) / "detached" / new_name / "", old_name,
             zookeeper_name, replica_name, zookeeper_path);
         LOG_DEBUG(log, "Dropped detached part {}, keep shared data: {}", old_name, keep_shared);
-=======
-    for (auto & [old_name, new_name, disk] : renamed_parts.old_and_new_names)
-    {
-        disk->removeRecursive(fs::path(relative_data_path) / "detached" / new_name / "");
-        LOG_DEBUG(log, "Dropped detached part {}", old_name);
->>>>>>> 1977ab6a
         old_name.clear();
     }
 }
