#include <Storages/MergeTree/MergedColumnOnlyOutputStream.h>
#include <Storages/MergeTree/MergeTreeDataPartWriterOnDisk.h>
#include <Storages/MergeTree/MergeTreeSettings.h>
#include <Core/Settings.h>
#include <Interpreters/Context.h>
#include <IO/WriteSettings.h>

namespace DB
{

namespace ErrorCodes
{
    extern const int NOT_IMPLEMENTED;
}

namespace MergeTreeSetting
{
    extern const MergeTreeSettingsBool use_primary_index_cache;
}

MergedColumnOnlyOutputStream::MergedColumnOnlyOutputStream(
    const MergeTreeMutableDataPartPtr & data_part,
    const StorageMetadataPtr & metadata_snapshot_,
    const NamesAndTypesList & columns_list_,
    const MergeTreeIndices & indices_to_recalc,
<<<<<<< HEAD
    const ColumnsStatistics & stats_to_recalc_,
    WrittenOffsetColumns * offset_columns_,
    const MergeTreeIndexGranularity & index_granularity,
    const MergeTreeIndexGranularityInfo * index_granularity_info)
=======
    const ColumnsStatistics & stats_to_recalc,
    CompressionCodecPtr default_codec,
    MergeTreeIndexGranularityPtr index_granularity_ptr,
    WrittenOffsetColumns * offset_columns,
    bool save_marks_in_cache)
>>>>>>> 0ff7c280
    : IMergedBlockOutputStream(data_part->storage.getSettings(), data_part->getDataPartStoragePtr(), metadata_snapshot_, columns_list_, /*reset_columns=*/ true)
{
    bool save_marks_in_cache = data_part->storage.getMarkCacheToPrewarm() != nullptr;
    bool save_primary_index_in_memory = !data_part->storage.getPrimaryIndexCache() || data_part->storage.getPrimaryIndexCacheToPrewarm();

    /// Granularity is never recomputed while writing only columns.
    MergeTreeWriterSettings writer_settings(
        data_part->storage.getContext()->getSettingsRef(),
        data_part->storage.getContext()->getWriteSettings(),
        storage_settings,
        data_part->index_granularity_info.mark_type.adaptive,
        /*rewrite_primary_key=*/ false,
        save_marks_in_cache,
<<<<<<< HEAD
        save_primary_index_in_memory,
        /* blocks_are_granules_size = */ false);
=======
        /*blocks_are_granules_size=*/ false);
>>>>>>> 0ff7c280

    writer = createMergeTreeDataPartWriter(
        data_part->getType(),
        data_part->name, data_part->storage.getLogName(), data_part->getSerializations(),
        data_part_storage, data_part->index_granularity_info,
        storage_settings,
        columns_list_,
        data_part->getColumnPositions(),
        metadata_snapshot_,
        data_part->storage.getVirtualsPtr(),
        indices_to_recalc,
        stats_to_recalc,
        data_part->getMarksFileExtension(),
        default_codec,
        writer_settings,
        std::move(index_granularity_ptr));

    auto * writer_on_disk = dynamic_cast<MergeTreeDataPartWriterOnDisk *>(writer.get());
    if (!writer_on_disk)
        throw Exception(ErrorCodes::NOT_IMPLEMENTED, "MergedColumnOnlyOutputStream supports only parts stored on disk");

    writer_on_disk->setWrittenOffsetColumns(offset_columns);
}

void MergedColumnOnlyOutputStream::write(const Block & block)
{
    if (!block.rows())
        return;

    writer->write(block, nullptr);
    new_serialization_infos.add(block);
}

MergeTreeData::DataPart::Checksums
MergedColumnOnlyOutputStream::fillChecksums(
    MergeTreeData::MutableDataPartPtr & new_part,
    MergeTreeData::DataPart::Checksums & all_checksums)
{
    /// Finish columns serialization.
    MergeTreeData::DataPart::Checksums checksums;
    NameSet checksums_to_remove;
    writer->fillChecksums(checksums, checksums_to_remove);

    for (const auto & filename : checksums_to_remove)
        all_checksums.files.erase(filename);

    for (const auto & [projection_name, projection_part] : new_part->getProjectionParts())
        checksums.addFile(
            projection_name + ".proj",
            projection_part->checksums.getTotalSizeOnDisk(),
            projection_part->checksums.getTotalChecksumUInt128());

    auto columns = new_part->getColumns();
    auto serialization_infos = new_part->getSerializationInfos();
    serialization_infos.replaceData(new_serialization_infos);

    auto removed_files = removeEmptyColumnsFromPart(new_part, columns, serialization_infos, checksums);

    for (const String & removed_file : removed_files)
    {
        new_part->getDataPartStorage().removeFileIfExists(removed_file);
        all_checksums.files.erase(removed_file);
    }

    new_part->setColumns(columns, serialization_infos, metadata_snapshot->getMetadataVersion());
    return checksums;
}

void MergedColumnOnlyOutputStream::finish(bool sync)
{
    writer->finish(sync);
}

void MergedColumnOnlyOutputStream::cancel() noexcept
{
    writer->cancel();
}

}<|MERGE_RESOLUTION|>--- conflicted
+++ resolved
@@ -23,18 +23,10 @@
     const StorageMetadataPtr & metadata_snapshot_,
     const NamesAndTypesList & columns_list_,
     const MergeTreeIndices & indices_to_recalc,
-<<<<<<< HEAD
-    const ColumnsStatistics & stats_to_recalc_,
-    WrittenOffsetColumns * offset_columns_,
-    const MergeTreeIndexGranularity & index_granularity,
-    const MergeTreeIndexGranularityInfo * index_granularity_info)
-=======
     const ColumnsStatistics & stats_to_recalc,
     CompressionCodecPtr default_codec,
     MergeTreeIndexGranularityPtr index_granularity_ptr,
-    WrittenOffsetColumns * offset_columns,
-    bool save_marks_in_cache)
->>>>>>> 0ff7c280
+    WrittenOffsetColumns * offset_columns)
     : IMergedBlockOutputStream(data_part->storage.getSettings(), data_part->getDataPartStoragePtr(), metadata_snapshot_, columns_list_, /*reset_columns=*/ true)
 {
     bool save_marks_in_cache = data_part->storage.getMarkCacheToPrewarm() != nullptr;
@@ -48,12 +40,8 @@
         data_part->index_granularity_info.mark_type.adaptive,
         /*rewrite_primary_key=*/ false,
         save_marks_in_cache,
-<<<<<<< HEAD
         save_primary_index_in_memory,
-        /* blocks_are_granules_size = */ false);
-=======
         /*blocks_are_granules_size=*/ false);
->>>>>>> 0ff7c280
 
     writer = createMergeTreeDataPartWriter(
         data_part->getType(),
