#pragma once
#include <vector>
#include <Storages/MergeTree/MarkRange.h>

namespace DB
{

/// Class contains information about index granularity in rows of IMergeTreeDataPart
/// Inside it contains vector of partial sums of rows after mark:
/// |-----|---|----|----|
/// |  5  | 8 | 12 | 16 |
/// If user doesn't specify setting index_granularity_bytes for MergeTree* table
/// all values in inner vector would have constant stride (default 8192).
class MergeTreeIndexGranularity
{
private:
    std::vector<size_t> marks_rows_partial_sums;
    bool initialized = false;

public:
    MergeTreeIndexGranularity() = default;
    explicit MergeTreeIndexGranularity(const std::vector<size_t> & marks_rows_partial_sums_);

    /// Return count of rows between marks
    size_t getRowsCountInRange(const MarkRange & range) const;
    /// Return count of rows between marks
    size_t getRowsCountInRange(size_t begin, size_t end) const;
    /// Return sum of rows between all ranges
    size_t getRowsCountInRanges(const MarkRanges & ranges) const;

    /// Return number of marks, starting from `from_marks` that contain `number_of_rows`
    size_t countMarksForRows(size_t from_mark, size_t number_of_rows) const;

    /// Return number of rows, starting from `from_mark`, that contains amount of `number_of_rows`
    /// and possible some offset_in_rows from `from_mark`
    ///                                     1    2  <- answer
    /// |-----|---------------------------|----|----|
    ///       ^------------------------^-----------^
    ////  from_mark  offset_in_rows    number_of_rows
<<<<<<< HEAD
    size_t countMarksForRows(size_t from_mark, size_t number_of_rows, size_t offset_in_rows) const;
=======
    size_t countRowsForRows(size_t from_mark, size_t number_of_rows, size_t offset_in_rows, size_t min_marks_to_read) const;
>>>>>>> 733e61cf

    /// Total marks
    size_t getMarksCount() const;
    /// Total rows
    size_t getTotalRows() const;

    /// Total number marks without final mark if it exists
    size_t getMarksCountWithoutFinal() const { return getMarksCount() - hasFinalMark(); }

    /// Rows after mark to next mark
    size_t getMarkRows(size_t mark_index) const;

    /// Return amount of rows before mark
    size_t getMarkStartingRow(size_t mark_index) const;

    /// Amount of rows after last mark
    size_t getLastMarkRows() const
    {
        size_t last = marks_rows_partial_sums.size() - 1;
        return getMarkRows(last);
    }

    size_t getLastNonFinalMarkRows() const
    {
        size_t last_mark_rows = getLastMarkRows();
        if (last_mark_rows != 0)
            return last_mark_rows;
        return getMarkRows(marks_rows_partial_sums.size() - 2);
    }

    bool hasFinalMark() const
    {
        return getLastMarkRows() == 0;
    }

    bool empty() const
    {
        return marks_rows_partial_sums.empty();
    }

    bool isInitialized() const
    {
        return initialized;
    }

    void setInitialized()
    {
        initialized = true;
    }
    /// Add new mark with rows_count
    void appendMark(size_t rows_count);

    /// Extends last mark by rows_count.
    void addRowsToLastMark(size_t rows_count);

    /// Drops last mark if any exists.
    void popMark();

    /// Add `size` of marks with `fixed_granularity` rows
    void resizeWithFixedGranularity(size_t size, size_t fixed_granularity);

    std::string describe() const;
};

}<|MERGE_RESOLUTION|>--- conflicted
+++ resolved
@@ -37,11 +37,7 @@
     /// |-----|---------------------------|----|----|
     ///       ^------------------------^-----------^
     ////  from_mark  offset_in_rows    number_of_rows
-<<<<<<< HEAD
-    size_t countMarksForRows(size_t from_mark, size_t number_of_rows, size_t offset_in_rows) const;
-=======
-    size_t countRowsForRows(size_t from_mark, size_t number_of_rows, size_t offset_in_rows, size_t min_marks_to_read) const;
->>>>>>> 733e61cf
+    size_t countRowsForRows(size_t from_mark, size_t number_of_rows, size_t offset_in_rows) const;
 
     /// Total marks
     size_t getMarksCount() const;
