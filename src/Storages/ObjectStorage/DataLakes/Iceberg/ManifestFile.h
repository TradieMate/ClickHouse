--- conflicted
+++ resolved
@@ -2,15 +2,11 @@
 
 #include "config.h"
 
+#include <cstdint>
 #if USE_AVRO
 
 #include <Storages/ObjectStorage/DataLakes/Iceberg/PartitionPruning.h>
-
-<<<<<<< HEAD
 #include "IteratorWrapper.h"
-=======
-#include <cstdint>
->>>>>>> 6f6ff76b
 
 namespace Iceberg
 {
