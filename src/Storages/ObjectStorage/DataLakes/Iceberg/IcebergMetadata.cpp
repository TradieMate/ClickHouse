--- conflicted
+++ resolved
@@ -330,12 +330,7 @@
         throw Exception(ErrorCodes::LOGICAL_ERROR, "Configuration is expired");
 
     auto context = getContext();
-<<<<<<< HEAD
-    StorageObjectStorageSource::ObjectInfo object_info(manifest_list_file);
-=======
-    ObjectInfo object_info(
-        std::filesystem::path(configuration_ptr->getPath()) / "metadata" / manifest_list_file);
->>>>>>> 39e8566e
+    StorageObjectStorage::ObjectInfo object_info(manifest_list_file);
     auto manifest_list_buf = StorageObjectStorageSource::createReadBuffer(object_info, object_storage, context, log);
 
     auto manifest_list_file_reader
