--- conflicted
+++ resolved
@@ -43,17 +43,7 @@
     static DataLakeMetadataPtr create(
         ObjectStoragePtr object_storage,
         ConfigurationObserverPtr configuration,
-<<<<<<< HEAD
-        ContextPtr local_context,
-        bool);
-
-    void updateConfiguration(ConfigurationPtr config) { configuration = config; }
-=======
-        ContextPtr local_context)
-    {
-        return std::make_unique<HudiMetadata>(object_storage, configuration, local_context);
-    }
->>>>>>> 1aec2d50
+        ContextPtr local_context);
 
 private:
     const ObjectStoragePtr object_storage;
