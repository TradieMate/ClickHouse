#include <Columns/ColumnLowCardinality.h>

#include <Columns/ColumnString.h>
#include <Columns/ColumnsNumber.h>
#include <Processors/Transforms/ColumnGathererTransform.h>
#include <DataTypes/NumberTraits.h>
#include <Common/HashTable/HashMap.h>
#include <Common/WeakHash.h>
#include <Common/assert_cast.h>
#include <base/sort.h>
#include <base/scope_guard.h>


namespace DB
{

namespace ErrorCodes
{
    extern const int ILLEGAL_COLUMN;
    extern const int LOGICAL_ERROR;
    extern const int INCORRECT_DATA;
}

namespace
{
    void checkColumn(const IColumn & column)
    {
        if (!dynamic_cast<const IColumnUnique *>(&column))
            throw Exception(ErrorCodes::ILLEGAL_COLUMN, "ColumnUnique expected as an argument of ColumnLowCardinality.");
    }

    template <typename T>
    PaddedPODArray<T> * getIndexesData(IColumn & indexes)
    {
        auto * column = typeid_cast<ColumnVector<T> *>(&indexes);
        if (column)
            return &column->getData();

        return nullptr;
    }

    template <typename T>
    MutableColumnPtr mapUniqueIndexImplRef(PaddedPODArray<T> & index)
    {
        PaddedPODArray<T> copy(index.cbegin(), index.cend());

        HashMap<T, T> hash_map;
        for (auto val : index)
            hash_map.insert({val, static_cast<T>(hash_map.size())});

        auto res_col = ColumnVector<T>::create();
        auto & data = res_col->getData();

        data.resize(hash_map.size());
        for (const auto & val : hash_map)
            data[val.getMapped()] = val.getKey();

        for (auto & ind : index)
            ind = hash_map[ind];

        for (size_t i = 0; i < index.size(); ++i)
            if (data[index[i]] != copy[i])
                throw Exception(ErrorCodes::LOGICAL_ERROR, "Expected {}, but got {}", toString(data[index[i]]), toString(copy[i]));

        return res_col;
    }

    template <typename T>
    MutableColumnPtr mapUniqueIndexImpl(PaddedPODArray<T> & index)
    {
        if (index.empty())
            return ColumnVector<T>::create();

        auto size = index.size();

        T max_val = index[0];
        for (size_t i = 1; i < size; ++i)
            max_val = std::max(max_val, index[i]);

        /// May happen when dictionary is shared.
        if (max_val > size)
            return mapUniqueIndexImplRef(index);

        auto map_size = static_cast<UInt64>(max_val) + 1;
        PaddedPODArray<T> map(map_size, 0);
        T zero_pos_value = index[0];
        index[0] = 0;
        T cur_pos = 0;
        for (size_t i = 1; i < size; ++i)
        {
            T val = index[i];
            if (val != zero_pos_value && map[val] == 0)
            {
                ++cur_pos;
                map[val] = cur_pos;
            }

            index[i] = map[val];
        }

        auto res_col = ColumnVector<T>::create(static_cast<UInt64>(cur_pos) + 1);
        auto & data = res_col->getData();
        data[0] = zero_pos_value;
        for (size_t i = 0; i < map_size; ++i)
        {
            auto val = map[i];
            if (val)
                data[val] = static_cast<T>(i);
        }

        return res_col;
    }

    /// Returns unique values of column. Write new index to column.
    MutableColumnPtr mapUniqueIndex(IColumn & column)
    {
        if (auto * data_uint8 = getIndexesData<UInt8>(column))
            return mapUniqueIndexImpl(*data_uint8);
        else if (auto * data_uint16 = getIndexesData<UInt16>(column))
            return mapUniqueIndexImpl(*data_uint16);
        else if (auto * data_uint32 = getIndexesData<UInt32>(column))
            return mapUniqueIndexImpl(*data_uint32);
        else if (auto * data_uint64 = getIndexesData<UInt64>(column))
            return mapUniqueIndexImpl(*data_uint64);
        else
            throw Exception(ErrorCodes::LOGICAL_ERROR, "Indexes column for getUniqueIndex must be ColumnUInt, got {}",
                            column.getName());
    }
}


ColumnLowCardinality::ColumnLowCardinality(MutableColumnPtr && column_unique_, MutableColumnPtr && indexes_, bool is_shared)
    : dictionary(std::move(column_unique_), is_shared), idx(std::move(indexes_))
{
}

void ColumnLowCardinality::insert(const Field & x)
{
    compactIfSharedDictionary();
    idx.insertPosition(dictionary.getColumnUnique().uniqueInsert(x));
}

void ColumnLowCardinality::insertDefault()
{
    idx.insertPosition(getDictionary().getDefaultValueIndex());
}

void ColumnLowCardinality::insertFrom(const IColumn & src, size_t n)
{
    const auto * low_cardinality_src = typeid_cast<const ColumnLowCardinality *>(&src);

    if (!low_cardinality_src)
        throw Exception(ErrorCodes::ILLEGAL_COLUMN, "Expected ColumnLowCardinality, got {}", src.getName());

    size_t position = low_cardinality_src->getIndexes().getUInt(n);

    if (&low_cardinality_src->getDictionary() == &getDictionary())
    {
        /// Dictionary is shared with src column. Insert only index.
        idx.insertPosition(position);
    }
    else
    {
        compactIfSharedDictionary();
        const auto & nested = *low_cardinality_src->getDictionary().getNestedColumn();
        idx.insertPosition(dictionary.getColumnUnique().uniqueInsertFrom(nested, position));
    }
}

void ColumnLowCardinality::insertFromFullColumn(const IColumn & src, size_t n)
{
    compactIfSharedDictionary();
    idx.insertPosition(dictionary.getColumnUnique().uniqueInsertFrom(src, n));
}

void ColumnLowCardinality::insertRangeFrom(const IColumn & src, size_t start, size_t length)
{
    const auto * low_cardinality_src = typeid_cast<const ColumnLowCardinality *>(&src);

    if (!low_cardinality_src)
        throw Exception(ErrorCodes::ILLEGAL_COLUMN, "Expected ColumnLowCardinality, got {}", src.getName());

    if (&low_cardinality_src->getDictionary() == &getDictionary())
    {
        /// Dictionary is shared with src column. Insert only indexes.
        idx.insertPositionsRange(low_cardinality_src->getIndexes(), start, length);
    }
    else
    {
        compactIfSharedDictionary();

        /// TODO: Support native insertion from other unique column. It will help to avoid null map creation.

        auto sub_idx = IColumn::mutate(low_cardinality_src->getIndexes().cut(start, length));
        auto idx_map = mapUniqueIndex(*sub_idx);

        auto src_nested = low_cardinality_src->getDictionary().getNestedColumn();
        auto used_keys = src_nested->index(*idx_map, 0);

        auto inserted_indexes = dictionary.getColumnUnique().uniqueInsertRangeFrom(*used_keys, 0, used_keys->size());
        idx.insertPositionsRange(*inserted_indexes->index(*sub_idx, 0), 0, length);
    }
}

void ColumnLowCardinality::insertRangeFromFullColumn(const IColumn & src, size_t start, size_t length)
{
    compactIfSharedDictionary();
    auto inserted_indexes = dictionary.getColumnUnique().uniqueInsertRangeFrom(src, start, length);
    idx.insertPositionsRange(*inserted_indexes, 0, length);
}

static void checkPositionsAreLimited(const IColumn & positions, UInt64 limit)
{
    auto check_for_type = [&](auto type)
    {
        using ColumnType = decltype(type);
        const auto * column_ptr = typeid_cast<const ColumnVector<ColumnType> *>(&positions);

        if (!column_ptr)
            return false;

        const auto & data = column_ptr->getData();
        size_t num_rows = data.size();
        UInt64 max_position = 0;
        for (size_t i = 0; i < num_rows; ++i)
            max_position = std::max<UInt64>(max_position, data[i]);

        if (max_position >= limit)
            throw Exception(ErrorCodes::INCORRECT_DATA,
                            "Index for LowCardinality is out of range. Dictionary size is {}, "
                            "but found index with value {}", limit, max_position);

        return true;
    };

    if (!check_for_type(UInt8()) &&
        !check_for_type(UInt16()) &&
        !check_for_type(UInt32()) &&
        !check_for_type(UInt64()))
        throw Exception(ErrorCodes::ILLEGAL_COLUMN, "Invalid column for ColumnLowCardinality index. Expected UInt, got {}",
                        positions.getName());
}

void ColumnLowCardinality::insertRangeFromDictionaryEncodedColumn(const IColumn & keys, const IColumn & positions)
{
    checkPositionsAreLimited(positions, keys.size());
    compactIfSharedDictionary();
    auto inserted_indexes = dictionary.getColumnUnique().uniqueInsertRangeFrom(keys, 0, keys.size());
    idx.insertPositionsRange(*inserted_indexes->index(positions, 0), 0, positions.size());
}

void ColumnLowCardinality::insertData(const char * pos, size_t length)
{
    compactIfSharedDictionary();
    idx.insertPosition(dictionary.getColumnUnique().uniqueInsertData(pos, length));
}

StringRef ColumnLowCardinality::serializeValueIntoArena(size_t n, Arena & arena, char const *& begin) const
{
    return getDictionary().serializeValueIntoArena(getIndexes().getUInt(n), arena, begin);
}

const char * ColumnLowCardinality::deserializeAndInsertFromArena(const char * pos)
{
    compactIfSharedDictionary();

    const char * new_pos;
    idx.insertPosition(dictionary.getColumnUnique().uniqueDeserializeAndInsertFromArena(pos, new_pos));

    return new_pos;
}

const char * ColumnLowCardinality::skipSerializedInArena(const char * pos) const
{
    return getDictionary().skipSerializedInArena(pos);
}

void ColumnLowCardinality::updateWeakHash32(WeakHash32 & hash) const
{
    auto s = size();

    if (hash.getData().size() != s)
        throw Exception(ErrorCodes::LOGICAL_ERROR, "Size of WeakHash32 does not match size of column: "
                        "column size is {}, hash size is {}", std::to_string(s), std::to_string(hash.getData().size()));

    const auto & dict = getDictionary().getNestedColumn();
    WeakHash32 dict_hash(dict->size());
    dict->updateWeakHash32(dict_hash);

    idx.updateWeakHash(hash, dict_hash);
}

void ColumnLowCardinality::updateHashFast(SipHash & hash) const
{
    idx.getPositions()->updateHashFast(hash);
    getDictionary().getNestedColumn()->updateHashFast(hash);
}

void ColumnLowCardinality::gather(ColumnGathererStream & gatherer)
{
    gatherer.gather(*this);
}

MutableColumnPtr ColumnLowCardinality::cloneResized(size_t size) const
{
    auto unique_ptr = dictionary.getColumnUniquePtr();
    if (size == 0)
        unique_ptr = unique_ptr->cloneEmpty();

    return ColumnLowCardinality::create(IColumn::mutate(std::move(unique_ptr)), getIndexes().cloneResized(size));
}

MutableColumnPtr ColumnLowCardinality::cloneNullable() const
{
    auto res = cloneFinalized();
    assert_cast<ColumnLowCardinality &>(*res).nestedToNullable();
    return res;
}

int ColumnLowCardinality::compareAtImpl(size_t n, size_t m, const IColumn & rhs, int nan_direction_hint, const Collator * collator) const
{
    const auto & low_cardinality_column = assert_cast<const ColumnLowCardinality &>(rhs);
    size_t n_index = getIndexes().getUInt(n);
    size_t m_index = low_cardinality_column.getIndexes().getUInt(m);
    if (collator)
        return getDictionary().getNestedColumn()->compareAtWithCollation(n_index, m_index, *low_cardinality_column.getDictionary().getNestedColumn(), nan_direction_hint, *collator);
    return getDictionary().compareAt(n_index, m_index, low_cardinality_column.getDictionary(), nan_direction_hint);
}

int ColumnLowCardinality::compareAt(size_t n, size_t m, const IColumn & rhs, int nan_direction_hint) const
{
    return compareAtImpl(n, m, rhs, nan_direction_hint);
}

int ColumnLowCardinality::compareAtWithCollation(size_t n, size_t m, const IColumn & rhs, int nan_direction_hint, const Collator & collator) const
{
    return compareAtImpl(n, m, rhs, nan_direction_hint, &collator);
}

void ColumnLowCardinality::compareColumn(const IColumn & rhs, size_t rhs_row_num,
                                         PaddedPODArray<UInt64> * row_indexes, PaddedPODArray<Int8> & compare_results,
                                         int direction, int nan_direction_hint) const
{
    return doCompareColumn<ColumnLowCardinality>(
            assert_cast<const ColumnLowCardinality &>(rhs), rhs_row_num, row_indexes,
            compare_results, direction, nan_direction_hint);
}

bool ColumnLowCardinality::hasEqualValues() const
{
    if (getDictionary().size() <= 1)
        return true;
    return getIndexes().hasEqualValues();
}

void ColumnLowCardinality::getPermutationImpl(IColumn::PermutationSortDirection direction, IColumn::PermutationSortStability stability,
                                            size_t limit, int nan_direction_hint, Permutation & res, const Collator * collator) const
{
    if (limit == 0)
        limit = size();

    size_t unique_limit = getDictionary().size();
    Permutation unique_perm;
    if (collator)
        getDictionary().getNestedColumn()->getPermutationWithCollation(*collator, direction, stability, unique_limit, nan_direction_hint, unique_perm);
    else
        getDictionary().getNestedColumn()->getPermutation(direction, stability, unique_limit, nan_direction_hint, unique_perm);

    /// TODO: optimize with sse.

    /// Get indexes per row in column_unique.
    std::vector<std::vector<size_t>> indexes_per_row(getDictionary().size());
    size_t indexes_size = getIndexes().size();
    for (size_t row = 0; row < indexes_size; ++row)
        indexes_per_row[getIndexes().getUInt(row)].push_back(row);

    /// Replicate permutation.
    size_t perm_size = std::min(indexes_size, limit);
    res.resize(perm_size);
    size_t perm_index = 0;
    for (size_t row = 0; row < unique_perm.size() && perm_index < perm_size; ++row)
    {
        const auto & row_indexes = indexes_per_row[unique_perm[row]];
        for (auto row_index : row_indexes)
        {
            res[perm_index] = row_index;
            ++perm_index;

            if (perm_index == perm_size)
                break;
        }
    }
}

void ColumnLowCardinality::getPermutation(IColumn::PermutationSortDirection direction, IColumn::PermutationSortStability stability,
                                        size_t limit, int nan_direction_hint, IColumn::Permutation & res) const
{
    getPermutationImpl(direction, stability, limit, nan_direction_hint, res);
}

void ColumnLowCardinality::updatePermutation(IColumn::PermutationSortDirection direction, IColumn::PermutationSortStability stability,
                                        size_t limit, int nan_direction_hint, IColumn::Permutation & res, EqualRanges & equal_ranges) const
{
    bool ascending = direction == IColumn::PermutationSortDirection::Ascending;

    auto comparator = [this, ascending, stability, nan_direction_hint](size_t lhs, size_t rhs)
    {
        int ret = getDictionary().compareAt(getIndexes().getUInt(lhs), getIndexes().getUInt(rhs), getDictionary(), nan_direction_hint);
        if (unlikely(stability == IColumn::PermutationSortStability::Stable && ret == 0))
            return lhs < rhs;

        if (ascending)
            return ret < 0;
        else
            return ret > 0;
    };

    auto equal_comparator = [this, nan_direction_hint](size_t lhs, size_t rhs)
    {
        int ret = getDictionary().compareAt(getIndexes().getUInt(lhs), getIndexes().getUInt(rhs), getDictionary(), nan_direction_hint);
        return ret == 0;
    };

    updatePermutationImpl(limit, res, equal_ranges, comparator, equal_comparator, DefaultSort(), DefaultPartialSort());
}

void ColumnLowCardinality::getPermutationWithCollation(const Collator & collator, IColumn::PermutationSortDirection direction, IColumn::PermutationSortStability stability,
                                                        size_t limit, int nan_direction_hint, IColumn::Permutation & res) const
{
    getPermutationImpl(direction, stability, limit, nan_direction_hint, res, &collator);
}

void ColumnLowCardinality::updatePermutationWithCollation(const Collator & collator, IColumn::PermutationSortDirection direction, IColumn::PermutationSortStability stability,
                                                        size_t limit, int nan_direction_hint, IColumn::Permutation & res, EqualRanges & equal_ranges) const
{
    bool ascending = direction == IColumn::PermutationSortDirection::Ascending;

    auto comparator = [this, &collator, ascending, stability, nan_direction_hint](size_t lhs, size_t rhs)
    {
        auto nested_column = getDictionary().getNestedColumn();
        size_t lhs_index = getIndexes().getUInt(lhs);
        size_t rhs_index = getIndexes().getUInt(rhs);

        int ret = nested_column->compareAtWithCollation(lhs_index, rhs_index, *nested_column, nan_direction_hint, collator);

        if (unlikely(stability == IColumn::PermutationSortStability::Stable && ret == 0))
            return lhs < rhs;

        if (ascending)
            return ret < 0;
        else
            return ret > 0;
    };

    auto equal_comparator = [this, &collator, nan_direction_hint](size_t lhs, size_t rhs)
    {
        int ret = getDictionary().getNestedColumn()->compareAtWithCollation(getIndexes().getUInt(lhs), getIndexes().getUInt(rhs), *getDictionary().getNestedColumn(), nan_direction_hint, collator);
        return ret == 0;
    };

    updatePermutationImpl(limit, res, equal_ranges, comparator, equal_comparator, DefaultSort(), DefaultPartialSort());
}

std::vector<MutableColumnPtr> ColumnLowCardinality::scatter(ColumnIndex num_columns, const Selector & selector) const
{
    auto columns = getIndexes().scatter(num_columns, selector);
    for (auto & column : columns)
    {
        auto unique_ptr = dictionary.getColumnUniquePtr();
        column = ColumnLowCardinality::create(IColumn::mutate(std::move(unique_ptr)), std::move(column));
    }

    return columns;
}

void ColumnLowCardinality::setSharedDictionary(const ColumnPtr & column_unique)
{
    if (!empty())
        throw Exception(ErrorCodes::LOGICAL_ERROR, "Can't set ColumnUnique for "
                        "ColumnLowCardinality because is't not empty.");

    dictionary.setShared(column_unique);
}

ColumnLowCardinality::MutablePtr ColumnLowCardinality::cutAndCompact(size_t start, size_t length) const
{
    auto sub_positions = IColumn::mutate(idx.getPositions()->cut(start, length));
    /// Create column with new indexes and old dictionary.
    /// Dictionary is shared, but will be recreated after compactInplace call.
    auto column = ColumnLowCardinality::create(getDictionary().assumeMutable(), std::move(sub_positions));
    /// Will create new dictionary.
    column->compactInplace();

    return column;
}

void ColumnLowCardinality::compactInplace()
{
    auto positions = idx.detachPositions();
    dictionary.compact(positions);
    idx.attachPositions(std::move(positions));
}

void ColumnLowCardinality::compactIfSharedDictionary()
{
    if (dictionary.isShared())
        compactInplace();
}


ColumnLowCardinality::DictionaryEncodedColumn
ColumnLowCardinality::getMinimalDictionaryEncodedColumn(UInt64 offset, UInt64 limit) const
{
    MutableColumnPtr sub_indexes = IColumn::mutate(idx.getPositions()->cut(offset, limit));
    auto indexes_map = mapUniqueIndex(*sub_indexes);
    auto sub_keys = getDictionary().getNestedColumn()->index(*indexes_map, 0);

    return {std::move(sub_keys), std::move(sub_indexes)};
}

ColumnPtr ColumnLowCardinality::countKeys() const
{
    const auto & nested_column = getDictionary().getNestedColumn();
    size_t dict_size = nested_column->size();

    auto counter = ColumnUInt64::create(dict_size, 0);
    idx.countKeys(counter->getData());
    return counter;
}

bool ColumnLowCardinality::containsNull() const
{
    return getDictionary().nestedColumnIsNullable() && idx.containsDefault();
}


ColumnLowCardinality::Index::Index() : positions(ColumnUInt8::create()), size_of_type(sizeof(UInt8)) {}

ColumnLowCardinality::Index::Index(MutableColumnPtr && positions_) : positions(std::move(positions_))
{
    updateSizeOfType();
}

ColumnLowCardinality::Index::Index(ColumnPtr positions_) : positions(std::move(positions_))
{
    updateSizeOfType();
}

template <typename Callback>
void ColumnLowCardinality::Index::callForType(Callback && callback, size_t size_of_type)
{
    switch (size_of_type)
    {
        case sizeof(UInt8): { callback(UInt8()); break; }
        case sizeof(UInt16): { callback(UInt16()); break; }
        case sizeof(UInt32): { callback(UInt32()); break; }
        case sizeof(UInt64): { callback(UInt64()); break; }
        default: {
            throw Exception(ErrorCodes::LOGICAL_ERROR, "Unexpected size of index type for ColumnLowCardinality: {}",
                            size_of_type);
        }
    }
}

size_t ColumnLowCardinality::Index::getSizeOfIndexType(const IColumn & column, size_t hint)
{
    auto check_for = [&](auto type) { return typeid_cast<const ColumnVector<decltype(type)> *>(&column) != nullptr; };
    auto try_get_size_for = [&](auto type) -> size_t { return check_for(type) ? sizeof(decltype(type)) : 0; };

    if (hint)
    {
        size_t size = 0;
        callForType([&](auto type) { size = try_get_size_for(type); }, hint);

        if (size)
            return size;
    }

    if (auto size = try_get_size_for(UInt8()))
        return size;
    if (auto size = try_get_size_for(UInt16()))
        return size;
    if (auto size = try_get_size_for(UInt32()))
        return size;
    if (auto size = try_get_size_for(UInt64()))
        return size;

    throw Exception(ErrorCodes::ILLEGAL_COLUMN, "Unexpected indexes type for ColumnLowCardinality. Expected UInt, got {}",
                    column.getName());
}

void ColumnLowCardinality::Index::attachPositions(ColumnPtr positions_)
{
    positions = std::move(positions_);
    updateSizeOfType();
}

template <typename IndexType>
typename ColumnVector<IndexType>::Container & ColumnLowCardinality::Index::getPositionsData()
{
    auto * positions_ptr = typeid_cast<ColumnVector<IndexType> *>(positions->assumeMutable().get());
    if (!positions_ptr)
        throw Exception(ErrorCodes::LOGICAL_ERROR, "Invalid indexes type for ColumnLowCardinality. Expected UInt{}, got {}",
                        8 * sizeof(IndexType), positions->getName());

    return positions_ptr->getData();
}

template <typename IndexType>
const typename ColumnVector<IndexType>::Container & ColumnLowCardinality::Index::getPositionsData() const
{
    const auto * positions_ptr = typeid_cast<const ColumnVector<IndexType> *>(positions.get());
    if (!positions_ptr)
        throw Exception(ErrorCodes::LOGICAL_ERROR, "Invalid indexes type for ColumnLowCardinality. Expected UInt{}, got {}",
                        8 * sizeof(IndexType), positions->getName());

    return positions_ptr->getData();
}

template <typename IndexType>
void ColumnLowCardinality::Index::convertPositions()
{
    auto convert = [&](auto x)
    {
        using CurIndexType = decltype(x);
        auto & data = getPositionsData<CurIndexType>();

        if (sizeof(CurIndexType) > sizeof(IndexType))
            throw Exception(ErrorCodes::LOGICAL_ERROR, "Converting indexes to smaller type: from {} to {}",
                            sizeof(CurIndexType), sizeof(IndexType));

        if (sizeof(CurIndexType) != sizeof(IndexType))
        {
            size_t size = data.size();
            auto new_positions = ColumnVector<IndexType>::create(size);
            auto & new_data = new_positions->getData();

            /// TODO: Optimize with SSE?
            for (size_t i = 0; i < size; ++i)
                new_data[i] = static_cast<CurIndexType>(data[i]);

            positions = std::move(new_positions);
            size_of_type = sizeof(IndexType);
        }
    };

    callForType(std::move(convert), size_of_type);

    checkSizeOfType();
}

void ColumnLowCardinality::Index::expandType()
{
    auto expand = [&](auto type)
    {
        using CurIndexType = decltype(type);
        constexpr auto next_size = NumberTraits::nextSize(sizeof(CurIndexType));
        if (next_size == sizeof(CurIndexType))
            throw Exception(ErrorCodes::LOGICAL_ERROR, "Can't expand indexes type for ColumnLowCardinality from type: {}",
                            demangle(typeid(CurIndexType).name()));

        using NewIndexType = typename NumberTraits::Construct<false, false, next_size>::Type;
        convertPositions<NewIndexType>();
    };

    callForType(std::move(expand), size_of_type);
}

UInt64 ColumnLowCardinality::Index::getMaxPositionForCurrentType() const
{
    UInt64 value = 0;
    callForType([&](auto type) { value = std::numeric_limits<decltype(type)>::max(); }, size_of_type);
    return value;
}

size_t ColumnLowCardinality::Index::getPositionAt(size_t row) const
{
    size_t pos;
    auto get_position = [&](auto type)
    {
        using CurIndexType = decltype(type);
        pos = getPositionsData<CurIndexType>()[row];
    };

    callForType(std::move(get_position), size_of_type);
    return pos;
}

void ColumnLowCardinality::Index::insertPosition(UInt64 position)
{
    while (position > getMaxPositionForCurrentType())
        expandType();

    positions->insert(position);
    checkSizeOfType();
}

void ColumnLowCardinality::Index::insertPositionsRange(const IColumn & column, UInt64 offset, UInt64 limit)
{
    auto insert_for_type = [&](auto type)
    {
        using ColumnType = decltype(type);
        const auto * column_ptr = typeid_cast<const ColumnVector<ColumnType> *>(&column);

        if (!column_ptr)
            return false;

        if (size_of_type < sizeof(ColumnType))
            convertPositions<ColumnType>();

        if (size_of_type == sizeof(ColumnType))
            positions->insertRangeFrom(column, offset, limit);
        else
        {
            auto copy = [&](auto cur_type)
            {
                using CurIndexType = decltype(cur_type);
                auto & positions_data = getPositionsData<CurIndexType>();
                const auto & column_data = column_ptr->getData();

                UInt64 size = positions_data.size();
                positions_data.resize(size + limit);

                for (UInt64 i = 0; i < limit; ++i)
                    positions_data[size + i] = static_cast<CurIndexType>(column_data[offset + i]);
            };

            callForType(std::move(copy), size_of_type);
        }

        return true;
    };

    if (!insert_for_type(UInt8()) &&
        !insert_for_type(UInt16()) &&
        !insert_for_type(UInt32()) &&
        !insert_for_type(UInt64()))
        throw Exception(ErrorCodes::ILLEGAL_COLUMN, "Invalid column for ColumnLowCardinality index. Expected UInt, got {}",
                        column.getName());

    checkSizeOfType();
}

void ColumnLowCardinality::Index::checkSizeOfType()
{
    if (size_of_type != getSizeOfIndexType(*positions, size_of_type))
        throw Exception(ErrorCodes::LOGICAL_ERROR, "Invalid size of type. Expected {}, but positions are {}",
                        8 * size_of_type, positions->getName());
}

void ColumnLowCardinality::Index::countKeys(ColumnUInt64::Container & counts) const
{
    auto counter = [&](auto x)
    {
        using CurIndexType = decltype(x);
        auto & data = getPositionsData<CurIndexType>();
        for (auto pos : data)
            ++counts[pos];
    };
    callForType(std::move(counter), size_of_type);
}

bool ColumnLowCardinality::Index::containsDefault() const
{
    bool contains = false;

    auto check_contains_default = [&](auto x)
    {
        using CurIndexType = decltype(x);
        auto & data = getPositionsData<CurIndexType>();
        for (auto pos : data)
        {
            if (pos == 0)
            {
                contains = true;
                break;
            }
        }
    };

    callForType(std::move(check_contains_default), size_of_type);
    return contains;
}

void ColumnLowCardinality::Index::updateWeakHash(WeakHash32 & hash, WeakHash32 & dict_hash) const
{
    auto & hash_data = hash.getData();
    auto & dict_hash_data = dict_hash.getData();

    auto update_weak_hash = [&](auto x)
    {
        using CurIndexType = decltype(x);
        auto & data = getPositionsData<CurIndexType>();
        auto size = data.size();

        for (size_t i = 0; i < size; ++i)
            hash_data[i] = static_cast<UInt32>(intHashCRC32(dict_hash_data[data[i]], hash_data[i]));
    };

    callForType(std::move(update_weak_hash), size_of_type);
}


ColumnLowCardinality::Dictionary::Dictionary(MutableColumnPtr && column_unique_, bool is_shared)
    : column_unique(std::move(column_unique_)), shared(is_shared)
{
    checkColumn(*column_unique);
}
ColumnLowCardinality::Dictionary::Dictionary(ColumnPtr column_unique_, bool is_shared)
    : column_unique(std::move(column_unique_)), shared(is_shared)
{
    checkColumn(*column_unique);
}

void ColumnLowCardinality::Dictionary::setShared(const ColumnPtr & column_unique_)
{
    checkColumn(*column_unique_);

    column_unique = column_unique_;
    shared = true;
}

void ColumnLowCardinality::Dictionary::compact(ColumnPtr & positions)
{
    auto new_column_unique = column_unique->cloneEmpty();

    auto & unique = getColumnUnique();
    auto & new_unique = static_cast<IColumnUnique &>(*new_column_unique);

    auto indexes = mapUniqueIndex(positions->assumeMutableRef());
    auto sub_keys = unique.getNestedColumn()->index(*indexes, 0);
    auto new_indexes = new_unique.uniqueInsertRangeFrom(*sub_keys, 0, sub_keys->size());

    positions = IColumn::mutate(new_indexes->index(*positions, 0));
    column_unique = std::move(new_column_unique);

    shared = false;
}

<<<<<<< HEAD
ColumnPtr ColumnLowCardinality::cloneWithDefaultOnNull() const
{
    if (!nestedIsNullable())
        return getPtr();

    auto res = cloneEmpty();
    auto & lc_res = assert_cast<ColumnLowCardinality &>(*res);
    lc_res.nestedRemoveNullable();
    size_t end = size();
    size_t start = 0;
    while (start < end)
    {
        size_t next_null_index = start;
        while (next_null_index < end && !isNullAt(next_null_index))
            ++next_null_index;

        if (next_null_index != start)
            lc_res.insertRangeFrom(*this, start, next_null_index - start);

        if (next_null_index < end)
            lc_res.insertDefault();

        start = next_null_index + 1;
    }

    return res;
=======
bool isColumnLowCardinalityNullable(const IColumn & column)
{
    if (const auto * lc_column = checkAndGetColumn<ColumnLowCardinality>(column))
        return lc_column->nestedIsNullable();
    return false;
>>>>>>> 655e7f29
}

}<|MERGE_RESOLUTION|>--- conflicted
+++ resolved
@@ -837,7 +837,6 @@
     shared = false;
 }
 
-<<<<<<< HEAD
 ColumnPtr ColumnLowCardinality::cloneWithDefaultOnNull() const
 {
     if (!nestedIsNullable())
@@ -864,13 +863,13 @@
     }
 
     return res;
-=======
+}
+
 bool isColumnLowCardinalityNullable(const IColumn & column)
 {
     if (const auto * lc_column = checkAndGetColumn<ColumnLowCardinality>(column))
         return lc_column->nestedIsNullable();
     return false;
->>>>>>> 655e7f29
 }
 
 }