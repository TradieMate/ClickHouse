--- conflicted
+++ resolved
@@ -1758,19 +1758,19 @@
 }
 
 void testLogAndStateMachine(
+    DB::CoordinationSettingsPtr settings,
     uint64_t total_logs,
     bool enable_compression)
 {
     using namespace Coordination;
     using namespace DB;
 
-    const auto & settings = keeper_context->getCoordinationSettings();
     ChangelogDirTest snapshots("./snapshots");
     ChangelogDirTest logs("./logs");
 
     auto get_keeper_context = [&]
     {
-        auto local_keeper_context = std::make_shared<DB::KeeperContext>(true);
+        auto local_keeper_context = std::make_shared<DB::KeeperContext>(true, settings);
         local_keeper_context->setSnapshotDisk(std::make_shared<DiskLocal>("SnapshotDisk", "./snapshots"));
         local_keeper_context->setLogDisk(std::make_shared<DiskLocal>("LogDisk", "./logs"));
         return local_keeper_context;
@@ -1778,12 +1778,10 @@
 
     ResponsesQueue queue(std::numeric_limits<size_t>::max());
     SnapshotsQueue snapshots_queue{1};
-<<<<<<< HEAD
+
     auto keeper_context = get_keeper_context();
-    auto state_machine = std::make_shared<KeeperStateMachine>(queue, snapshots_queue, settings, keeper_context, nullptr);
-=======
     auto state_machine = std::make_shared<KeeperStateMachine>(queue, snapshots_queue, keeper_context, nullptr);
->>>>>>> 946c2855
+
     state_machine->init();
     DB::KeeperLogStore changelog(
         DB::LogFileSettings{
@@ -1827,12 +1825,8 @@
     }
 
     SnapshotsQueue snapshots_queue1{1};
-<<<<<<< HEAD
     keeper_context = get_keeper_context();
-    auto restore_machine = std::make_shared<KeeperStateMachine>(queue, snapshots_queue1, settings, keeper_context, nullptr);
-=======
     auto restore_machine = std::make_shared<KeeperStateMachine>(queue, snapshots_queue1, keeper_context, nullptr);
->>>>>>> 946c2855
     restore_machine->init();
     EXPECT_EQ(restore_machine->last_commit_index(), total_logs - total_logs % settings->snapshot_distance);
 
@@ -1879,108 +1873,64 @@
         settings->snapshot_distance = 10;
         settings->reserved_log_items = 10;
         settings->rotate_log_storage_interval = 10;
-<<<<<<< HEAD
+
         testLogAndStateMachine(settings, 37, params.enable_compression);
-=======
-        auto local_keeper_context = std::make_shared<KeeperContext>(true, settings);
-        testLogAndStateMachine(37, params.enable_compression, local_keeper_context);
->>>>>>> 946c2855
     }
     {
         CoordinationSettingsPtr settings = std::make_shared<CoordinationSettings>();
         settings->snapshot_distance = 10;
         settings->reserved_log_items = 10;
         settings->rotate_log_storage_interval = 10;
-<<<<<<< HEAD
         testLogAndStateMachine(settings, 11, params.enable_compression);
-=======
-        auto local_keeper_context = std::make_shared<KeeperContext>(true, settings);
-        testLogAndStateMachine(11, params.enable_compression, local_keeper_context);
->>>>>>> 946c2855
     }
     {
         CoordinationSettingsPtr settings = std::make_shared<CoordinationSettings>();
         settings->snapshot_distance = 10;
         settings->reserved_log_items = 10;
         settings->rotate_log_storage_interval = 10;
-<<<<<<< HEAD
         testLogAndStateMachine(settings, 40, params.enable_compression);
-=======
-        auto local_keeper_context = std::make_shared<KeeperContext>(true, settings);
-        testLogAndStateMachine(40, params.enable_compression, local_keeper_context);
->>>>>>> 946c2855
     }
     {
         CoordinationSettingsPtr settings = std::make_shared<CoordinationSettings>();
         settings->snapshot_distance = 10;
         settings->reserved_log_items = 20;
         settings->rotate_log_storage_interval = 30;
-<<<<<<< HEAD
         testLogAndStateMachine(settings, 40, params.enable_compression);
-=======
-        auto local_keeper_context = std::make_shared<KeeperContext>(true, settings);
-        testLogAndStateMachine(40, params.enable_compression, local_keeper_context);
->>>>>>> 946c2855
     }
     {
         CoordinationSettingsPtr settings = std::make_shared<CoordinationSettings>();
         settings->snapshot_distance = 10;
         settings->reserved_log_items = 0;
         settings->rotate_log_storage_interval = 10;
-<<<<<<< HEAD
         testLogAndStateMachine(settings, 40, params.enable_compression);
-=======
-        auto local_keeper_context = std::make_shared<KeeperContext>(true, settings);
-        testLogAndStateMachine(40, params.enable_compression, local_keeper_context);
->>>>>>> 946c2855
     }
     {
         CoordinationSettingsPtr settings = std::make_shared<CoordinationSettings>();
         settings->snapshot_distance = 1;
         settings->reserved_log_items = 1;
         settings->rotate_log_storage_interval = 32;
-<<<<<<< HEAD
         testLogAndStateMachine(settings, 32, params.enable_compression);
-=======
-        auto local_keeper_context = std::make_shared<KeeperContext>(true, settings);
-        testLogAndStateMachine(32, params.enable_compression, local_keeper_context);
->>>>>>> 946c2855
     }
     {
         CoordinationSettingsPtr settings = std::make_shared<CoordinationSettings>();
         settings->snapshot_distance = 10;
         settings->reserved_log_items = 7;
         settings->rotate_log_storage_interval = 1;
-<<<<<<< HEAD
         testLogAndStateMachine(settings, 33, params.enable_compression);
-=======
-        auto local_keeper_context = std::make_shared<KeeperContext>(true, settings);
-        testLogAndStateMachine(33, params.enable_compression, local_keeper_context);
->>>>>>> 946c2855
     }
     {
         CoordinationSettingsPtr settings = std::make_shared<CoordinationSettings>();
         settings->snapshot_distance = 37;
         settings->reserved_log_items = 1000;
         settings->rotate_log_storage_interval = 5000;
-<<<<<<< HEAD
         testLogAndStateMachine(settings, 33, params.enable_compression);
-=======
-        auto local_keeper_context = std::make_shared<KeeperContext>(true, settings);
-        testLogAndStateMachine(33, params.enable_compression, local_keeper_context);
->>>>>>> 946c2855
     }
     {
         CoordinationSettingsPtr settings = std::make_shared<CoordinationSettings>();
         settings->snapshot_distance = 37;
         settings->reserved_log_items = 1000;
         settings->rotate_log_storage_interval = 5000;
-<<<<<<< HEAD
         testLogAndStateMachine(settings, 45, params.enable_compression);
-=======
-        auto local_keeper_context = std::make_shared<KeeperContext>(true, settings);
-        testLogAndStateMachine(45, params.enable_compression, local_keeper_context);
->>>>>>> 946c2855
     }
 }
 
