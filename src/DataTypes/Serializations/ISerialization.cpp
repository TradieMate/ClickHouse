--- conflicted
+++ resolved
@@ -203,7 +203,6 @@
     return true;
 }
 
-<<<<<<< HEAD
 void ISerialization::deserializeTextRaw(IColumn & column, ReadBuffer & istr, const FormatSettings & settings) const
 {
     String field;
@@ -218,8 +217,6 @@
     serializeText(column, row_num, ostr, settings);
 }
 
-}
-=======
 size_t ISerialization::getArrayLevel(const SubstreamPath & path)
 {
     size_t level = 0;
@@ -260,4 +257,3 @@
 }
 
 }
->>>>>>> 71b47479
