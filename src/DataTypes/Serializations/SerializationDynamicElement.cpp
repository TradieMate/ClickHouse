--- conflicted
+++ resolved
@@ -143,12 +143,8 @@
     if (!dynamic_element_state->read_from_shared_variant)
     {
         settings.path.push_back(Substream::DynamicData);
-<<<<<<< HEAD
-        dynamic_element_state->variant_serialization->deserializeBinaryBulkWithMultipleStreams(result_column, rows_offset, limit, settings, dynamic_element_state->variant_element_state, cache);
-=======
         dynamic_element_state->variant_serialization->deserializeBinaryBulkWithMultipleStreams(
-            result_column, limit, settings, dynamic_element_state->variant_element_state, cache);
->>>>>>> 6126310b
+            result_column, rows_offset, limit, settings, dynamic_element_state->variant_element_state, cache);
         settings.path.pop_back();
     }
     /// Otherwise, read the shared variant column and extract requested type from it.
