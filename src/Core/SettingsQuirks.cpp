--- conflicted
+++ resolved
@@ -52,13 +52,8 @@
 {
     extern const SettingsBool async_query_sending_for_remote;
     extern const SettingsBool async_socket_for_remote;
-<<<<<<< HEAD
     extern const SettingsNonZeroUInt64 input_format_parquet_max_block_size;
-    extern const SettingsUInt64 max_block_size;
-=======
-    extern const SettingsUInt64 input_format_parquet_max_block_size;
     extern const SettingsNonZeroUInt64 max_block_size;
->>>>>>> e3fdf1d9
     extern const SettingsUInt64 max_insert_block_size;
     extern const SettingsUInt64 min_insert_block_size_rows;
     extern const SettingsUInt64 min_insert_block_size_bytes_for_materialized_views;
