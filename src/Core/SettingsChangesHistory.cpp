--- conflicted
+++ resolved
@@ -50,13 +50,6 @@
 
 const VersionToSettingsChangesMap & getSettingsChangesHistory()
 {
-<<<<<<< HEAD
-    {"25.1",
-        {
-            {"allow_not_comparable_types_in_order_by", true, false, "Don't allow not comparable types in order by by default"},
-            {"allow_not_comparable_types_in_comparison_functions", true, false, "Don't allow not comparable types in comparison functions by default"},
-            {"distributed_cache_min_bytes_for_seek", false, false, "New private setting."},
-=======
     static VersionToSettingsChangesMap settings_changes_history;
     static std::once_flag initialized_flag;
     std::call_once(initialized_flag, [&]
@@ -73,8 +66,9 @@
         /// Note: please check if the key already exists to prevent duplicate entries.
         addSettingsChanges(settings_changes_history, "25.1",
         {
+            {"allow_not_comparable_types_in_order_by", true, false, "Don't allow not comparable types in order by by default"},
+            {"allow_not_comparable_types_in_comparison_functions", true, false, "Don't allow not comparable types in comparison functions by default"},
             {"output_format_json_pretty_print", false, true, "Print values in a pretty format in JSON output format by default"},
->>>>>>> e2c010fd
             {"allow_experimental_ts_to_grid_aggregate_function", false, false, "Cloud only"},
             {"formatdatetime_f_prints_scale_number_of_digits", true, false, "New setting."},
             {"distributed_cache_connect_max_tries", 20, 20, "Cloud only"},
