#include <Core/SettingsChangesHistory.h>
#include <Core/Defines.h>
#include <IO/ReadBufferFromString.h>
#include <IO/ReadHelpers.h>
#include <boost/algorithm/string.hpp>

namespace DB
{

namespace ErrorCodes
{
    extern const int BAD_ARGUMENTS;
    extern const int LOGICAL_ERROR;
}

ClickHouseVersion::ClickHouseVersion(const String & version)
{
    Strings split;
    boost::split(split, version, [](char c){ return c == '.'; });
    components.reserve(split.size());
    if (split.empty())
        throw Exception{ErrorCodes::BAD_ARGUMENTS, "Cannot parse ClickHouse version here: {}", version};

    for (const auto & split_element : split)
    {
        size_t component;
        ReadBufferFromString buf(split_element);
        if (!tryReadIntText(component, buf) || !buf.eof())
            throw Exception{ErrorCodes::BAD_ARGUMENTS, "Cannot parse ClickHouse version here: {}", version};
        components.push_back(component);
    }
}

ClickHouseVersion::ClickHouseVersion(const char * version)
    : ClickHouseVersion(String(version))
{
}

String ClickHouseVersion::toString() const
{
    String version = std::to_string(components[0]);
    for (size_t i = 1; i < components.size(); ++i)
        version += "." + std::to_string(components[i]);

    return version;
}

// clang-format off
/// History of settings changes that controls some backward incompatible changes
/// across all ClickHouse versions. It maps ClickHouse version to settings changes that were done
/// in this version. This history contains both changes to existing settings and newly added settings.
/// Settings changes is a vector of structs
///     {setting_name, previous_value, new_value, reason}.
/// For newly added setting choose the most appropriate previous_value (for example, if new setting
/// controls new feature and it's 'true' by default, use 'false' as previous_value).
/// It's used to implement `compatibility` setting (see https://github.com/ClickHouse/ClickHouse/issues/35972)
/// Note: please check if the key already exists to prevent duplicate entries.
static std::initializer_list<std::pair<ClickHouseVersion, SettingsChangesHistory::SettingsChanges>> settings_changes_history_initializer =
{
    {"24.12",
        {
        }
    },
    {"24.11",
        {
        }
    },
    {"24.10",
        {
        }
    },
    {"24.9",
        {
            {"input_format_try_infer_variants", false, false, "Try to infer Variant type in text formats when there is more than one possible type for column/array elements"},
            {"join_output_by_rowlist_perkey_rows_threshold", 0, 5, "The lower limit of per-key average rows in the right table to determine whether to output by row list in hash join."},
            {"create_if_not_exists", false, false, "New setting."},
            {"allow_materialized_view_with_bad_select", true, true, "Support (but not enable yet) stricter validation in CREATE MATERIALIZED VIEW"},
<<<<<<< HEAD
            {"output_format_identifier_quoting_rule", "WhenNecessary", "WhenNecessary", "New setting."},
            {"output_format_identifier_quoting_style", "Backticks", "Backticks", "New setting."},
=======
            {"output_format_always_quote_identifiers", false, false, "New setting."},
            {"output_format_identifier_quoting_style", "Backticks", "Backticks", "New setting."},
            {"database_replicated_allow_replicated_engine_arguments", 1, 0, "Don't allow explicit arguments by default"},
            {"database_replicated_allow_explicit_uuid", 0, 0, "Added a new setting to disallow explicitly specifying table UUID"},
>>>>>>> cb1b7dc4
        }
    },
    {"24.8",
        {
            {"rows_before_aggregation", false, false, "Provide exact value for rows_before_aggregation statistic, represents the number of rows read before aggregation"},
            {"restore_replace_external_table_functions_to_null", false, false, "New setting."},
            {"restore_replace_external_engines_to_null", false, false, "New setting."},
            {"input_format_json_max_depth", 1000000, 1000, "It was unlimited in previous versions, but that was unsafe."},
            {"merge_tree_min_bytes_per_task_for_remote_reading", 4194304, 2097152, "Value is unified with `filesystem_prefetch_min_bytes_for_single_read_task`"},
            {"use_hive_partitioning", false, false, "Allows to use hive partitioning for File, URL, S3, AzureBlobStorage and HDFS engines."},
            {"allow_experimental_kafka_offsets_storage_in_keeper", false, false, "Allow the usage of experimental Kafka storage engine that stores the committed offsets in ClickHouse Keeper"},
            {"allow_archive_path_syntax", true, true, "Added new setting to allow disabling archive path syntax."},
            {"query_cache_tag", "", "", "New setting for labeling query cache settings."},
            {"allow_experimental_time_series_table", false, false, "Added new setting to allow the TimeSeries table engine"},
            {"enable_analyzer", 1, 1, "Added an alias to a setting `allow_experimental_analyzer`."},
            {"optimize_functions_to_subcolumns", false, true, "Enabled settings by default"},
            {"allow_experimental_json_type", false, false, "Add new experimental JSON type"},
            {"use_json_alias_for_old_object_type", true, false, "Use JSON type alias to create new JSON type"},
            {"type_json_skip_duplicated_paths", false, false, "Allow to skip duplicated paths during JSON parsing"},
            {"allow_experimental_vector_similarity_index", false, false, "Added new setting to allow experimental vector similarity indexes"},
            {"input_format_try_infer_datetimes_only_datetime64", true, false, "Allow to infer DateTime instead of DateTime64 in data formats"}
        }
    },
    {"24.7",
        {
            {"output_format_parquet_write_page_index", false, true, "Add a possibility to write page index into parquet files."},
            {"output_format_binary_encode_types_in_binary_format", false, false, "Added new setting to allow to write type names in binary format in RowBinaryWithNamesAndTypes output format"},
            {"input_format_binary_decode_types_in_binary_format", false, false, "Added new setting to allow to read type names in binary format in RowBinaryWithNamesAndTypes input format"},
            {"output_format_native_encode_types_in_binary_format", false, false, "Added new setting to allow to write type names in binary format in Native output format"},
            {"input_format_native_decode_types_in_binary_format", false, false, "Added new setting to allow to read type names in binary format in Native output format"},
            {"read_in_order_use_buffering", false, true, "Use buffering before merging while reading in order of primary key"},
            {"enable_named_columns_in_function_tuple", false, true, "Generate named tuples in function tuple() when all names are unique and can be treated as unquoted identifiers."},
            {"optimize_trivial_insert_select", true, false, "The optimization does not make sense in many cases."},
            {"dictionary_validate_primary_key_type", false, false, "Validate primary key type for dictionaries. By default id type for simple layouts will be implicitly converted to UInt64."},
            {"collect_hash_table_stats_during_joins", false, true, "New setting."},
            {"max_size_to_preallocate_for_joins", 0, 100'000'000, "New setting."},
            {"input_format_orc_reader_time_zone_name", "GMT", "GMT", "The time zone name for ORC row reader, the default ORC row reader's time zone is GMT."},
            {"database_replicated_allow_heavy_create", true, false, "Long-running DDL queries (CREATE AS SELECT and POPULATE) for Replicated database engine was forbidden"},
            {"query_plan_merge_filters", false, false, "Allow to merge filters in the query plan"},
            {"azure_sdk_max_retries", 10, 10, "Maximum number of retries in azure sdk"},
            {"azure_sdk_retry_initial_backoff_ms", 10, 10, "Minimal backoff between retries in azure sdk"},
            {"azure_sdk_retry_max_backoff_ms", 1000, 1000, "Maximal backoff between retries in azure sdk"},
            {"ignore_on_cluster_for_replicated_named_collections_queries", false, false, "Ignore ON CLUSTER clause for replicated named collections management queries."},
            {"backup_restore_s3_retry_attempts", 1000,1000, "Setting for Aws::Client::RetryStrategy, Aws::Client does retries itself, 0 means no retries. It takes place only for backup/restore."},
            {"postgresql_connection_attempt_timeout", 2, 2, "Allow to control 'connect_timeout' parameter of PostgreSQL connection."},
            {"postgresql_connection_pool_retries", 2, 2, "Allow to control the number of retries in PostgreSQL connection pool."}
        }
    },
    {"24.6",
        {
            {"materialize_skip_indexes_on_insert", true, true, "Added new setting to allow to disable materialization of skip indexes on insert"},
            {"materialize_statistics_on_insert", true, true, "Added new setting to allow to disable materialization of statistics on insert"},
            {"input_format_parquet_use_native_reader", false, false, "When reading Parquet files, to use native reader instead of arrow reader."},
            {"hdfs_throw_on_zero_files_match", false, false, "Allow to throw an error when ListObjects request cannot match any files in HDFS engine instead of empty query result"},
            {"azure_throw_on_zero_files_match", false, false, "Allow to throw an error when ListObjects request cannot match any files in AzureBlobStorage engine instead of empty query result"},
            {"s3_validate_request_settings", true, true, "Allow to disable S3 request settings validation"},
            {"allow_experimental_full_text_index", false, false, "Enable experimental full-text index"},
            {"azure_skip_empty_files", false, false, "Allow to skip empty files in azure table engine"},
            {"hdfs_ignore_file_doesnt_exist", false, false, "Allow to return 0 rows when the requested files don't exist instead of throwing an exception in HDFS table engine"},
            {"azure_ignore_file_doesnt_exist", false, false, "Allow to return 0 rows when the requested files don't exist instead of throwing an exception in AzureBlobStorage table engine"},
            {"s3_ignore_file_doesnt_exist", false, false, "Allow to return 0 rows when the requested files don't exist instead of throwing an exception in S3 table engine"},
            {"s3_max_part_number", 10000, 10000, "Maximum part number number for s3 upload part"},
            {"s3_max_single_operation_copy_size", 32 * 1024 * 1024, 32 * 1024 * 1024, "Maximum size for a single copy operation in s3"},
            {"input_format_parquet_max_block_size", 8192, DEFAULT_BLOCK_SIZE, "Increase block size for parquet reader."},
            {"input_format_parquet_prefer_block_bytes", 0, DEFAULT_BLOCK_SIZE * 256, "Average block bytes output by parquet reader."},
            {"enable_blob_storage_log", true, true, "Write information about blob storage operations to system.blob_storage_log table"},
            {"allow_deprecated_snowflake_conversion_functions", true, false, "Disabled deprecated functions snowflakeToDateTime[64] and dateTime[64]ToSnowflake."},
            {"allow_statistic_optimize", false, false, "Old setting which popped up here being renamed."},
            {"allow_experimental_statistic", false, false, "Old setting which popped up here being renamed."},
            {"allow_statistics_optimize", false, false, "The setting was renamed. The previous name is `allow_statistic_optimize`."},
            {"allow_experimental_statistics", false, false, "The setting was renamed. The previous name is `allow_experimental_statistic`."},
            {"enable_vertical_final", false, true, "Enable vertical final by default again after fixing bug"},
            {"parallel_replicas_custom_key_range_lower", 0, 0, "Add settings to control the range filter when using parallel replicas with dynamic shards"},
            {"parallel_replicas_custom_key_range_upper", 0, 0, "Add settings to control the range filter when using parallel replicas with dynamic shards. A value of 0 disables the upper limit"},
            {"output_format_pretty_display_footer_column_names", 0, 1, "Add a setting to display column names in the footer if there are many rows. Threshold value is controlled by output_format_pretty_display_footer_column_names_min_rows."},
            {"output_format_pretty_display_footer_column_names_min_rows", 0, 50, "Add a setting to control the threshold value for setting output_format_pretty_display_footer_column_names_min_rows. Default 50."},
            {"output_format_csv_serialize_tuple_into_separate_columns", true, true, "A new way of how interpret tuples in CSV format was added."},
            {"input_format_csv_deserialize_separate_columns_into_tuple", true, true, "A new way of how interpret tuples in CSV format was added."},
            {"input_format_csv_try_infer_strings_from_quoted_tuples", true, true, "A new way of how interpret tuples in CSV format was added."},
        }
    },
    {"24.5",
        {
            {"allow_deprecated_error_prone_window_functions", true, false, "Allow usage of deprecated error prone window functions (neighbor, runningAccumulate, runningDifferenceStartingWithFirstValue, runningDifference)"},
            {"allow_experimental_join_condition", false, false, "Support join with inequal conditions which involve columns from both left and right table. e.g. t1.y < t2.y."},
            {"input_format_tsv_crlf_end_of_line", false, false, "Enables reading of CRLF line endings with TSV formats"},
            {"output_format_parquet_use_custom_encoder", false, true, "Enable custom Parquet encoder."},
            {"cross_join_min_rows_to_compress", 0, 10000000, "Minimal count of rows to compress block in CROSS JOIN. Zero value means - disable this threshold. This block is compressed when any of the two thresholds (by rows or by bytes) are reached."},
            {"cross_join_min_bytes_to_compress", 0, 1_GiB, "Minimal size of block to compress in CROSS JOIN. Zero value means - disable this threshold. This block is compressed when any of the two thresholds (by rows or by bytes) are reached."},
            {"http_max_chunk_size", 0, 0, "Internal limitation"},
            {"prefer_external_sort_block_bytes", 0, DEFAULT_BLOCK_SIZE * 256, "Prefer maximum block bytes for external sort, reduce the memory usage during merging."},
            {"input_format_force_null_for_omitted_fields", false, false, "Disable type-defaults for omitted fields when needed"},
            {"cast_string_to_dynamic_use_inference", false, false, "Add setting to allow converting String to Dynamic through parsing"},
            {"allow_experimental_dynamic_type", false, false, "Add new experimental Dynamic type"},
            {"azure_max_blocks_in_multipart_upload", 50000, 50000, "Maximum number of blocks in multipart upload for Azure."},
            {"allow_archive_path_syntax", false, true, "Added new setting to allow disabling archive path syntax."},
        }
    },
    {"24.4",
        {
            {"input_format_json_throw_on_bad_escape_sequence", true, true, "Allow to save JSON strings with bad escape sequences"},
            {"max_parsing_threads", 0, 0, "Add a separate setting to control number of threads in parallel parsing from files"},
            {"ignore_drop_queries_probability", 0, 0, "Allow to ignore drop queries in server with specified probability for testing purposes"},
            {"lightweight_deletes_sync", 2, 2, "The same as 'mutation_sync', but controls only execution of lightweight deletes"},
            {"query_cache_system_table_handling", "save", "throw", "The query cache no longer caches results of queries against system tables"},
            {"input_format_json_ignore_unnecessary_fields", false, true, "Ignore unnecessary fields and not parse them. Enabling this may not throw exceptions on json strings of invalid format or with duplicated fields"},
            {"input_format_hive_text_allow_variable_number_of_columns", false, true, "Ignore extra columns in Hive Text input (if file has more columns than expected) and treat missing fields in Hive Text input as default values."},
            {"allow_experimental_database_replicated", false, true, "Database engine Replicated is now in Beta stage"},
            {"temporary_data_in_cache_reserve_space_wait_lock_timeout_milliseconds", (10 * 60 * 1000), (10 * 60 * 1000), "Wait time to lock cache for sapce reservation in temporary data in filesystem cache"},
            {"optimize_rewrite_sum_if_to_count_if", false, true, "Only available for the analyzer, where it works correctly"},
            {"azure_allow_parallel_part_upload", "true", "true", "Use multiple threads for azure multipart upload."},
            {"max_recursive_cte_evaluation_depth", DBMS_RECURSIVE_CTE_MAX_EVALUATION_DEPTH, DBMS_RECURSIVE_CTE_MAX_EVALUATION_DEPTH, "Maximum limit on recursive CTE evaluation depth"},
            {"query_plan_convert_outer_join_to_inner_join", false, true, "Allow to convert OUTER JOIN to INNER JOIN if filter after JOIN always filters default values"},
        }
    },
    {"24.3",
        {
            {"s3_connect_timeout_ms", 1000, 1000, "Introduce new dedicated setting for s3 connection timeout"},
            {"allow_experimental_shared_merge_tree", false, true, "The setting is obsolete"},
            {"use_page_cache_for_disks_without_file_cache", false, false, "Added userspace page cache"},
            {"read_from_page_cache_if_exists_otherwise_bypass_cache", false, false, "Added userspace page cache"},
            {"page_cache_inject_eviction", false, false, "Added userspace page cache"},
            {"default_table_engine", "None", "MergeTree", "Set default table engine to MergeTree for better usability"},
            {"input_format_json_use_string_type_for_ambiguous_paths_in_named_tuples_inference_from_objects", false, false, "Allow to use String type for ambiguous paths during named tuple inference from JSON objects"},
            {"traverse_shadow_remote_data_paths", false, false, "Traverse shadow directory when query system.remote_data_paths."},
            {"throw_if_deduplication_in_dependent_materialized_views_enabled_with_async_insert", false, true, "Deduplication in dependent materialized view cannot work together with async inserts."},
            {"parallel_replicas_allow_in_with_subquery", false, true, "If true, subquery for IN will be executed on every follower replica"},
            {"log_processors_profiles", false, true, "Enable by default"},
            {"function_locate_has_mysql_compatible_argument_order", false, true, "Increase compatibility with MySQL's locate function."},
            {"allow_suspicious_primary_key", true, false, "Forbid suspicious PRIMARY KEY/ORDER BY for MergeTree (i.e. SimpleAggregateFunction)"},
            {"filesystem_cache_reserve_space_wait_lock_timeout_milliseconds", 1000, 1000, "Wait time to lock cache for sapce reservation in filesystem cache"},
            {"max_parser_backtracks", 0, 1000000, "Limiting the complexity of parsing"},
            {"analyzer_compatibility_join_using_top_level_identifier", false, false, "Force to resolve identifier in JOIN USING from projection"},
            {"distributed_insert_skip_read_only_replicas", false, false, "If true, INSERT into Distributed will skip read-only replicas"},
            {"keeper_max_retries", 10, 10, "Max retries for general keeper operations"},
            {"keeper_retry_initial_backoff_ms", 100, 100, "Initial backoff timeout for general keeper operations"},
            {"keeper_retry_max_backoff_ms", 5000, 5000, "Max backoff timeout for general keeper operations"},
            {"s3queue_allow_experimental_sharded_mode", false, false, "Enable experimental sharded mode of S3Queue table engine. It is experimental because it will be rewritten"},
            {"allow_experimental_analyzer", false, true, "Enable analyzer and planner by default."},
            {"merge_tree_read_split_ranges_into_intersecting_and_non_intersecting_injection_probability", 0.0, 0.0, "For testing of `PartsSplitter` - split read ranges into intersecting and non intersecting every time you read from MergeTree with the specified probability."},
            {"allow_get_client_http_header", false, false, "Introduced a new function."},
            {"output_format_pretty_row_numbers", false, true, "It is better for usability."},
            {"output_format_pretty_max_value_width_apply_for_single_value", true, false, "Single values in Pretty formats won't be cut."},
            {"output_format_parquet_string_as_string", false, true, "ClickHouse allows arbitrary binary data in the String data type, which is typically UTF-8. Parquet/ORC/Arrow Strings only support UTF-8. That's why you can choose which Arrow's data type to use for the ClickHouse String data type - String or Binary. While Binary would be more correct and compatible, using String by default will correspond to user expectations in most cases."},
            {"output_format_orc_string_as_string", false, true, "ClickHouse allows arbitrary binary data in the String data type, which is typically UTF-8. Parquet/ORC/Arrow Strings only support UTF-8. That's why you can choose which Arrow's data type to use for the ClickHouse String data type - String or Binary. While Binary would be more correct and compatible, using String by default will correspond to user expectations in most cases."},
            {"output_format_arrow_string_as_string", false, true, "ClickHouse allows arbitrary binary data in the String data type, which is typically UTF-8. Parquet/ORC/Arrow Strings only support UTF-8. That's why you can choose which Arrow's data type to use for the ClickHouse String data type - String or Binary. While Binary would be more correct and compatible, using String by default will correspond to user expectations in most cases."},
            {"output_format_parquet_compression_method", "lz4", "zstd", "Parquet/ORC/Arrow support many compression methods, including lz4 and zstd. ClickHouse supports each and every compression method. Some inferior tools, such as 'duckdb', lack support for the faster `lz4` compression method, that's why we set zstd by default."},
            {"output_format_orc_compression_method", "lz4", "zstd", "Parquet/ORC/Arrow support many compression methods, including lz4 and zstd. ClickHouse supports each and every compression method. Some inferior tools, such as 'duckdb', lack support for the faster `lz4` compression method, that's why we set zstd by default."},
            {"output_format_pretty_highlight_digit_groups", false, true, "If enabled and if output is a terminal, highlight every digit corresponding to the number of thousands, millions, etc. with underline."},
            {"geo_distance_returns_float64_on_float64_arguments", false, true, "Increase the default precision."},
            {"azure_max_inflight_parts_for_one_file", 20, 20, "The maximum number of a concurrent loaded parts in multipart upload request. 0 means unlimited."},
            {"azure_strict_upload_part_size", 0, 0, "The exact size of part to upload during multipart upload to Azure blob storage."},
            {"azure_min_upload_part_size", 16*1024*1024, 16*1024*1024, "The minimum size of part to upload during multipart upload to Azure blob storage."},
            {"azure_max_upload_part_size", 5ull*1024*1024*1024, 5ull*1024*1024*1024, "The maximum size of part to upload during multipart upload to Azure blob storage."},
            {"azure_upload_part_size_multiply_factor", 2, 2, "Multiply azure_min_upload_part_size by this factor each time azure_multiply_parts_count_threshold parts were uploaded from a single write to Azure blob storage."},
            {"azure_upload_part_size_multiply_parts_count_threshold", 500, 500, "Each time this number of parts was uploaded to Azure blob storage, azure_min_upload_part_size is multiplied by azure_upload_part_size_multiply_factor."},
            {"output_format_csv_serialize_tuple_into_separate_columns", true, true, "A new way of how interpret tuples in CSV format was added."},
            {"input_format_csv_deserialize_separate_columns_into_tuple", true, true, "A new way of how interpret tuples in CSV format was added."},
            {"input_format_csv_try_infer_strings_from_quoted_tuples", true, true, "A new way of how interpret tuples in CSV format was added."},
        }
    },
    {"24.2",
        {
            {"allow_suspicious_variant_types", true, false, "Don't allow creating Variant type with suspicious variants by default"},
            {"validate_experimental_and_suspicious_types_inside_nested_types", false, true, "Validate usage of experimental and suspicious types inside nested types"},
            {"output_format_values_escape_quote_with_quote", false, false, "If true escape ' with '', otherwise quoted with \\'"},
            {"output_format_pretty_single_large_number_tip_threshold", 0, 1'000'000, "Print a readable number tip on the right side of the table if the block consists of a single number which exceeds this value (except 0)"},
            {"input_format_try_infer_exponent_floats", true, false, "Don't infer floats in exponential notation by default"},
            {"query_plan_optimize_prewhere", true, true, "Allow to push down filter to PREWHERE expression for supported storages"},
            {"async_insert_max_data_size", 1000000, 10485760, "The previous value appeared to be too small."},
            {"async_insert_poll_timeout_ms", 10, 10, "Timeout in milliseconds for polling data from asynchronous insert queue"},
            {"async_insert_use_adaptive_busy_timeout", false, true, "Use adaptive asynchronous insert timeout"},
            {"async_insert_busy_timeout_min_ms", 50, 50, "The minimum value of the asynchronous insert timeout in milliseconds; it also serves as the initial value, which may be increased later by the adaptive algorithm"},
            {"async_insert_busy_timeout_max_ms", 200, 200, "The minimum value of the asynchronous insert timeout in milliseconds; async_insert_busy_timeout_ms is aliased to async_insert_busy_timeout_max_ms"},
            {"async_insert_busy_timeout_increase_rate", 0.2, 0.2, "The exponential growth rate at which the adaptive asynchronous insert timeout increases"},
            {"async_insert_busy_timeout_decrease_rate", 0.2, 0.2, "The exponential growth rate at which the adaptive asynchronous insert timeout decreases"},
            {"format_template_row_format", "", "", "Template row format string can be set directly in query"},
            {"format_template_resultset_format", "", "", "Template result set format string can be set in query"},
            {"split_parts_ranges_into_intersecting_and_non_intersecting_final", true, true, "Allow to split parts ranges into intersecting and non intersecting during FINAL optimization"},
            {"split_intersecting_parts_ranges_into_layers_final", true, true, "Allow to split intersecting parts ranges into layers during FINAL optimization"},
            {"azure_max_single_part_copy_size", 256*1024*1024, 256*1024*1024, "The maximum size of object to copy using single part copy to Azure blob storage."},
            {"min_external_table_block_size_rows", DEFAULT_INSERT_BLOCK_SIZE, DEFAULT_INSERT_BLOCK_SIZE, "Squash blocks passed to external table to specified size in rows, if blocks are not big enough"},
            {"min_external_table_block_size_bytes", DEFAULT_INSERT_BLOCK_SIZE * 256, DEFAULT_INSERT_BLOCK_SIZE * 256, "Squash blocks passed to external table to specified size in bytes, if blocks are not big enough."},
            {"parallel_replicas_prefer_local_join", true, true, "If true, and JOIN can be executed with parallel replicas algorithm, and all storages of right JOIN part are *MergeTree, local JOIN will be used instead of GLOBAL JOIN."},
            {"optimize_time_filter_with_preimage", true, true, "Optimize Date and DateTime predicates by converting functions into equivalent comparisons without conversions (e.g. toYear(col) = 2023 -> col >= '2023-01-01' AND col <= '2023-12-31')"},
            {"extract_key_value_pairs_max_pairs_per_row", 0, 0, "Max number of pairs that can be produced by the `extractKeyValuePairs` function. Used as a safeguard against consuming too much memory."},
            {"default_view_definer", "CURRENT_USER", "CURRENT_USER", "Allows to set default `DEFINER` option while creating a view"},
            {"default_materialized_view_sql_security", "DEFINER", "DEFINER", "Allows to set a default value for SQL SECURITY option when creating a materialized view"},
            {"default_normal_view_sql_security", "INVOKER", "INVOKER", "Allows to set default `SQL SECURITY` option while creating a normal view"},
            {"mysql_map_string_to_text_in_show_columns", false, true, "Reduce the configuration effort to connect ClickHouse with BI tools."},
            {"mysql_map_fixed_string_to_text_in_show_columns", false, true, "Reduce the configuration effort to connect ClickHouse with BI tools."},
        }
    },
    {"24.1",
        {
            {"print_pretty_type_names", false, true, "Better user experience."},
            {"input_format_json_read_bools_as_strings", false, true, "Allow to read bools as strings in JSON formats by default"},
            {"output_format_arrow_use_signed_indexes_for_dictionary", false, true, "Use signed indexes type for Arrow dictionaries by default as it's recommended"},
            {"allow_experimental_variant_type", false, false, "Add new experimental Variant type"},
            {"use_variant_as_common_type", false, false, "Allow to use Variant in if/multiIf if there is no common type"},
            {"output_format_arrow_use_64_bit_indexes_for_dictionary", false, false, "Allow to use 64 bit indexes type in Arrow dictionaries"},
            {"parallel_replicas_mark_segment_size", 128, 128, "Add new setting to control segment size in new parallel replicas coordinator implementation"},
            {"ignore_materialized_views_with_dropped_target_table", false, false, "Add new setting to allow to ignore materialized views with dropped target table"},
            {"output_format_compression_level", 3, 3, "Allow to change compression level in the query output"},
            {"output_format_compression_zstd_window_log", 0, 0, "Allow to change zstd window log in the query output when zstd compression is used"},
            {"enable_zstd_qat_codec", false, false, "Add new ZSTD_QAT codec"},
            {"enable_vertical_final", false, true, "Use vertical final by default"},
            {"output_format_arrow_use_64_bit_indexes_for_dictionary", false, false, "Allow to use 64 bit indexes type in Arrow dictionaries"},
            {"max_rows_in_set_to_optimize_join", 100000, 0, "Disable join optimization as it prevents from read in order optimization"},
            {"output_format_pretty_color", true, "auto", "Setting is changed to allow also for auto value, disabling ANSI escapes if output is not a tty"},
            {"function_visible_width_behavior", 0, 1, "We changed the default behavior of `visibleWidth` to be more precise"},
            {"max_estimated_execution_time", 0, 0, "Separate max_execution_time and max_estimated_execution_time"},
            {"iceberg_engine_ignore_schema_evolution", false, false, "Allow to ignore schema evolution in Iceberg table engine"},
            {"optimize_injective_functions_in_group_by", false, true, "Replace injective functions by it's arguments in GROUP BY section in analyzer"},
            {"update_insert_deduplication_token_in_dependent_materialized_views", false, false, "Allow to update insert deduplication token with table identifier during insert in dependent materialized views"},
            {"azure_max_unexpected_write_error_retries", 4, 4, "The maximum number of retries in case of unexpected errors during Azure blob storage write"},
            {"split_parts_ranges_into_intersecting_and_non_intersecting_final", false, true, "Allow to split parts ranges into intersecting and non intersecting during FINAL optimization"},
            {"split_intersecting_parts_ranges_into_layers_final", true, true, "Allow to split intersecting parts ranges into layers during FINAL optimization"}
        }
    },
    {"23.12",
        {
            {"allow_suspicious_ttl_expressions", true, false, "It is a new setting, and in previous versions the behavior was equivalent to allowing."},
            {"input_format_parquet_allow_missing_columns", false, true, "Allow missing columns in Parquet files by default"},
            {"input_format_orc_allow_missing_columns", false, true, "Allow missing columns in ORC files by default"},
            {"input_format_arrow_allow_missing_columns", false, true, "Allow missing columns in Arrow files by default"}
        }
    },
    {"23.11",
        {
            {"parsedatetime_parse_without_leading_zeros", false, true, "Improved compatibility with MySQL DATE_FORMAT/STR_TO_DATE"}
        }
    },
    {"23.9",
        {
            {"optimize_group_by_constant_keys", false, true, "Optimize group by constant keys by default"},
            {"input_format_json_try_infer_named_tuples_from_objects", false, true, "Try to infer named Tuples from JSON objects by default"},
            {"input_format_json_read_numbers_as_strings", false, true, "Allow to read numbers as strings in JSON formats by default"},
            {"input_format_json_read_arrays_as_strings", false, true, "Allow to read arrays as strings in JSON formats by default"},
            {"input_format_json_infer_incomplete_types_as_strings", false, true, "Allow to infer incomplete types as Strings in JSON formats by default"},
            {"input_format_json_try_infer_numbers_from_strings", true, false, "Don't infer numbers from strings in JSON formats by default to prevent possible parsing errors"},
            {"http_write_exception_in_output_format", false, true, "Output valid JSON/XML on exception in HTTP streaming."}
        }
    },
    {"23.8",
        {
            {"rewrite_count_distinct_if_with_count_distinct_implementation", false, true, "Rewrite countDistinctIf with count_distinct_implementation configuration"}
        }
    },
    {"23.7",
        {
            {"function_sleep_max_microseconds_per_block", 0, 3000000, "In previous versions, the maximum sleep time of 3 seconds was applied only for `sleep`, but not for `sleepEachRow` function. In the new version, we introduce this setting. If you set compatibility with the previous versions, we will disable the limit altogether."}
        }
    },
    {"23.6",
        {
            {"http_send_timeout", 180, 30, "3 minutes seems crazy long. Note that this is timeout for a single network write call, not for the whole upload operation."},
            {"http_receive_timeout", 180, 30, "See http_send_timeout."}
        }
    },
    {"23.5",
        {
            {"input_format_parquet_preserve_order", true, false, "Allow Parquet reader to reorder rows for better parallelism."},
            {"parallelize_output_from_storages", false, true, "Allow parallelism when executing queries that read from file/url/s3/etc. This may reorder rows."},
            {"use_with_fill_by_sorting_prefix", false, true, "Columns preceding WITH FILL columns in ORDER BY clause form sorting prefix. Rows with different values in sorting prefix are filled independently"},
            {"output_format_parquet_compliant_nested_types", false, true, "Change an internal field name in output Parquet file schema."}
        }
    },
    {"23.4",
        {
            {"allow_suspicious_indices", true, false, "If true, index can defined with identical expressions"},
            {"allow_nonconst_timezone_arguments", true, false, "Allow non-const timezone arguments in certain time-related functions like toTimeZone(), fromUnixTimestamp*(), snowflakeToDateTime*()."},
            {"connect_timeout_with_failover_ms", 50, 1000, "Increase default connect timeout because of async connect"},
            {"connect_timeout_with_failover_secure_ms", 100, 1000, "Increase default secure connect timeout because of async connect"},
            {"hedged_connection_timeout_ms", 100, 50, "Start new connection in hedged requests after 50 ms instead of 100 to correspond with previous connect timeout"},
            {"formatdatetime_f_prints_single_zero", true, false, "Improved compatibility with MySQL DATE_FORMAT()/STR_TO_DATE()"},
            {"formatdatetime_parsedatetime_m_is_month_name", false, true, "Improved compatibility with MySQL DATE_FORMAT/STR_TO_DATE"}
        }
    },
    {"23.3",
        {
            {"output_format_parquet_version", "1.0", "2.latest", "Use latest Parquet format version for output format"},
            {"input_format_json_ignore_unknown_keys_in_named_tuple", false, true, "Improve parsing JSON objects as named tuples"},
            {"input_format_native_allow_types_conversion", false, true, "Allow types conversion in Native input forma"},
            {"output_format_arrow_compression_method", "none", "lz4_frame", "Use lz4 compression in Arrow output format by default"},
            {"output_format_parquet_compression_method", "snappy", "lz4", "Use lz4 compression in Parquet output format by default"},
            {"output_format_orc_compression_method", "none", "lz4_frame", "Use lz4 compression in ORC output format by default"},
            {"async_query_sending_for_remote", false, true, "Create connections and send query async across shards"}
        }
    },
    {"23.2",
        {
            {"output_format_parquet_fixed_string_as_fixed_byte_array", false, true, "Use Parquet FIXED_LENGTH_BYTE_ARRAY type for FixedString by default"},
            {"output_format_arrow_fixed_string_as_fixed_byte_array", false, true, "Use Arrow FIXED_SIZE_BINARY type for FixedString by default"},
            {"query_plan_remove_redundant_distinct", false, true, "Remove redundant Distinct step in query plan"},
            {"optimize_duplicate_order_by_and_distinct", true, false, "Remove duplicate ORDER BY and DISTINCT if it's possible"},
            {"insert_keeper_max_retries", 0, 20, "Enable reconnections to Keeper on INSERT, improve reliability"}
        }
    },
    {"23.1",
        {
            {"input_format_json_read_objects_as_strings", 0, 1, "Enable reading nested json objects as strings while object type is experimental"},
            {"input_format_json_defaults_for_missing_elements_in_named_tuple", false, true, "Allow missing elements in JSON objects while reading named tuples by default"},
            {"input_format_csv_detect_header", false, true, "Detect header in CSV format by default"},
            {"input_format_tsv_detect_header", false, true, "Detect header in TSV format by default"},
            {"input_format_custom_detect_header", false, true, "Detect header in CustomSeparated format by default"},
            {"query_plan_remove_redundant_sorting", false, true, "Remove redundant sorting in query plan. For example, sorting steps related to ORDER BY clauses in subqueries"}
        }
    },
    {"22.12",
        {
            {"max_size_to_preallocate_for_aggregation", 10'000'000, 100'000'000, "This optimizes performance"},
            {"query_plan_aggregation_in_order", 0, 1, "Enable some refactoring around query plan"},
            {"format_binary_max_string_size", 0, 1_GiB, "Prevent allocating large amount of memory"}
        }
    },
    {"22.11",
        {
            {"use_structure_from_insertion_table_in_table_functions", 0, 2, "Improve using structure from insertion table in table functions"}
        }
    },
    {"22.9",
        {
            {"force_grouping_standard_compatibility", false, true, "Make GROUPING function output the same as in SQL standard and other DBMS"}
        }
    },
    {"22.7",
        {
            {"cross_to_inner_join_rewrite", 1, 2, "Force rewrite comma join to inner"},
            {"enable_positional_arguments", false, true, "Enable positional arguments feature by default"},
            {"format_csv_allow_single_quotes", true, false, "Most tools don't treat single quote in CSV specially, don't do it by default too"}
        }
    },
    {"22.6",
        {
            {"output_format_json_named_tuples_as_objects", false, true, "Allow to serialize named tuples as JSON objects in JSON formats by default"},
            {"input_format_skip_unknown_fields", false, true, "Optimize reading subset of columns for some input formats"}
        }
    },
    {"22.5",
        {
            {"memory_overcommit_ratio_denominator", 0, 1073741824, "Enable memory overcommit feature by default"},
            {"memory_overcommit_ratio_denominator_for_user", 0, 1073741824, "Enable memory overcommit feature by default"}
        }
    },
    {"22.4",
        {
            {"allow_settings_after_format_in_insert", true, false, "Do not allow SETTINGS after FORMAT for INSERT queries because ClickHouse interpret SETTINGS as some values, which is misleading"}
        }
    },
    {"22.3",
        {
            {"cast_ipv4_ipv6_default_on_conversion_error", true, false, "Make functions cast(value, 'IPv4') and cast(value, 'IPv6') behave same as toIPv4 and toIPv6 functions"}
        }
    },
    {"21.12",
        {
            {"stream_like_engine_allow_direct_select", true, false, "Do not allow direct select for Kafka/RabbitMQ/FileLog by default"}
        }
    },
    {"21.9",
        {
            {"output_format_decimal_trailing_zeros", true, false, "Do not output trailing zeros in text representation of Decimal types by default for better looking output"},
            {"use_hedged_requests", false, true, "Enable Hedged Requests feature by default"}
        }
    },
    {"21.7",
        {
            {"legacy_column_name_of_tuple_literal", true, false, "Add this setting only for compatibility reasons. It makes sense to set to 'true', while doing rolling update of cluster from version lower than 21.7 to higher"}
        }
    },
    {"21.5",
        {
            {"async_socket_for_remote", false, true, "Fix all problems and turn on asynchronous reads from socket for remote queries by default again"}
        }
    },
    {"21.3",
        {
            {"async_socket_for_remote", true, false, "Turn off asynchronous reads from socket for remote queries because of some problems"},
            {"optimize_normalize_count_variants", false, true, "Rewrite aggregate functions that semantically equals to count() as count() by default"},
            {"normalize_function_names", false, true, "Normalize function names to their canonical names, this was needed for projection query routing"}
        }
    },
    {"21.2",
        {
            {"enable_global_with_statement", false, true, "Propagate WITH statements to UNION queries and all subqueries by default"}
        }
    },
    {"21.1",
        {
            {"insert_quorum_parallel", false, true, "Use parallel quorum inserts by default. It is significantly more convenient to use than sequential quorum inserts"},
            {"input_format_null_as_default", false, true, "Allow to insert NULL as default for input formats by default"},
            {"optimize_on_insert", false, true, "Enable data optimization on INSERT by default for better user experience"},
            {"use_compact_format_in_distributed_parts_names", false, true, "Use compact format for async INSERT into Distributed tables by default"}
        }
    },
    {"20.10",
        {
            {"format_regexp_escaping_rule", "Escaped", "Raw", "Use Raw as default escaping rule for Regexp format to male the behaviour more like to what users expect"}
        }
    },
    {"20.7",
        {
            {"show_table_uuid_in_table_create_query_if_not_nil", true, false, "Stop showing  UID of the table in its CREATE query for Engine=Atomic"}
        }
    },
    {"20.5",
        {
            {"input_format_with_names_use_header", false, true, "Enable using header with names for formats with WithNames/WithNamesAndTypes suffixes"},
            {"allow_suspicious_codecs", true, false, "Don't allow to specify meaningless compression codecs"}
        }
    },
    {"20.4",
        {
            {"validate_polygons", false, true, "Throw exception if polygon is invalid in function pointInPolygon by default instead of returning possibly wrong results"}
        }
    },
    {"19.18",
        {
            {"enable_scalar_subquery_optimization", false, true, "Prevent scalar subqueries from (de)serializing large scalar values and possibly avoid running the same subquery more than once"}
        }
    },
    {"19.14",
        {
            {"any_join_distinct_right_table_keys", true, false, "Disable ANY RIGHT and ANY FULL JOINs by default to avoid inconsistency"}
        }
    },
    {"19.12",
        {
            {"input_format_defaults_for_omitted_fields", false, true, "Enable calculation of complex default expressions for omitted fields for some input formats, because it should be the expected behaviour"}
        }
    },
    {"19.5",
        {
            {"max_partitions_per_insert_block", 0, 100, "Add a limit for the number of partitions in one block"}
        }
    },
    {"18.12.17",
        {
            {"enable_optimize_predicate_expression", 0, 1, "Optimize predicates to subqueries by default"}
        }
    },
};


const std::map<ClickHouseVersion, SettingsChangesHistory::SettingsChanges> & getSettingsChangesHistory()
{
    static std::map<ClickHouseVersion, SettingsChangesHistory::SettingsChanges> settings_changes_history;

    static std::once_flag initialized_flag;
    std::call_once(initialized_flag, []()
    {
        for (const auto & setting_change : settings_changes_history_initializer)
        {
            /// Disallow duplicate keys in the settings changes history. Example:
            ///     {"21.2", {{"some_setting_1", false, true, "[...]"}}},
            ///     [...]
            ///     {"21.2", {{"some_setting_2", false, true, "[...]"}}},
            /// As std::set has unique keys, one of the entries would be overwritten.
            if (settings_changes_history.contains(setting_change.first))
                throw Exception{ErrorCodes::LOGICAL_ERROR, "Detected duplicate version '{}'", setting_change.first.toString()};

            settings_changes_history[setting_change.first] = setting_change.second;
        }
    });

    return settings_changes_history;
}
}<|MERGE_RESOLUTION|>--- conflicted
+++ resolved
@@ -75,15 +75,10 @@
             {"join_output_by_rowlist_perkey_rows_threshold", 0, 5, "The lower limit of per-key average rows in the right table to determine whether to output by row list in hash join."},
             {"create_if_not_exists", false, false, "New setting."},
             {"allow_materialized_view_with_bad_select", true, true, "Support (but not enable yet) stricter validation in CREATE MATERIALIZED VIEW"},
-<<<<<<< HEAD
             {"output_format_identifier_quoting_rule", "WhenNecessary", "WhenNecessary", "New setting."},
-            {"output_format_identifier_quoting_style", "Backticks", "Backticks", "New setting."},
-=======
-            {"output_format_always_quote_identifiers", false, false, "New setting."},
             {"output_format_identifier_quoting_style", "Backticks", "Backticks", "New setting."},
             {"database_replicated_allow_replicated_engine_arguments", 1, 0, "Don't allow explicit arguments by default"},
             {"database_replicated_allow_explicit_uuid", 0, 0, "Added a new setting to disallow explicitly specifying table UUID"},
->>>>>>> cb1b7dc4
         }
     },
     {"24.8",
