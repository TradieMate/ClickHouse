--- conflicted
+++ resolved
@@ -82,13 +82,10 @@
             {"join_output_by_rowlist_perkey_rows_threshold", 0, 5, "The lower limit of per-key average rows in the right table to determine whether to output by row list in hash join."},
             {"create_if_not_exists", false, false, "New setting."},
             {"allow_materialized_view_with_bad_select", true, true, "Support (but not enable yet) stricter validation in CREATE MATERIALIZED VIEW"},
-<<<<<<< HEAD
             {"allow_suspicious_types_in_group_by", true, false, "Don't allow Variant/Dynamic types in GROUP BY by default"},
             {"allow_suspicious_types_in_order_by", true, false, "Don't allow Variant/Dynamic types in ORDER BY by default"},
             {"output_format_always_quote_identifiers", false, false, "New setting."},
             {"output_format_identifier_quoting_style", "Backticks", "Backticks", "New setting."},
-=======
->>>>>>> f0f9224d
             {"parallel_replicas_mark_segment_size", 128, 0, "Value for this setting now determined automatically"},
             {"database_replicated_allow_replicated_engine_arguments", 1, 0, "Don't allow explicit arguments by default"},
             {"database_replicated_allow_explicit_uuid", 0, 0, "Added a new setting to disallow explicitly specifying table UUID"},
