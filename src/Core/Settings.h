--- conflicted
+++ resolved
@@ -457,11 +457,9 @@
     \
     M(Bool, query_plan_enable_optimizations, true, "Apply optimizations to query plan", 0) \
     M(UInt64, query_plan_max_optimizations_to_apply, 10000, "Limit the total number of optimizations applied to query plan. If zero, ignored. If limit reached, throw exception", 0) \
-<<<<<<< HEAD
     M(Bool, query_plan_filter_push_down, true, "Allow to push down filter by predicate query plan step", 0) \
-=======
+    \
     M(Bool, database_replicated_ddl_output, true, "Obsolete setting, does nothing. Will be removed after 2021-09-08", 0) \
->>>>>>> 8b1d3206
 
 // End of COMMON_SETTINGS
 // Please add settings related to formats into the FORMAT_FACTORY_SETTINGS below.
