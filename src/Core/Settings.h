--- conflicted
+++ resolved
@@ -392,11 +392,8 @@
     M(Bool, optimize_if_chain_to_multiif, false, "Replace if(cond1, then1, if(cond2, ...)) chains to multiIf. Currently it's not beneficial for numeric types.", 0) \
     M(Bool, optimize_if_transform_strings_to_enum, false, "Replaces string-type arguments in If and Transform to enum. Disabled by default cause it could make inconsistent change in distributed query that would lead to its fail.", 0) \
     M(Bool, optimize_monotonous_functions_in_order_by, true, "Replace monotonous function with its argument in ORDER BY", 0) \
-<<<<<<< HEAD
     M(Bool, optimize_using_constraints, true, "Use constraints for query optimization", 0) \
-=======
     M(Bool, normalize_function_names, true, "Normalize function names to their canonical names", 0) \
->>>>>>> 627cde7c
     M(Bool, allow_experimental_alter_materialized_view_structure, false, "Allow atomic alter on Materialized views. Work in progress.", 0) \
     M(Bool, enable_early_constant_folding, true, "Enable query optimization where we analyze function and subqueries results and rewrite query if there're constants there", 0) \
     M(Bool, deduplicate_blocks_in_dependent_materialized_views, false, "Should deduplicate blocks for materialized views if the block is not a duplicate for the table. Use true to always deduplicate in dependent tables.", 0) \
