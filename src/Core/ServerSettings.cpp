--- conflicted
+++ resolved
@@ -461,17 +461,14 @@
     DECLARE(UInt64, primary_index_cache_size, DEFAULT_PRIMARY_INDEX_CACHE_MAX_SIZE, R"(Maximum size of cache for primary index (index of MergeTree family of tables).)", 0) \
     DECLARE(Double, primary_index_cache_size_ratio, DEFAULT_PRIMARY_INDEX_CACHE_SIZE_RATIO, R"(The size of the protected queue (in case of SLRU policy) in the primary index cache relative to the cache's total size.)", 0) \
     DECLARE(Double, primary_index_cache_prewarm_ratio, 0.95, R"(The ratio of total size of mark cache to fill during prewarm.)", 0) \
-<<<<<<< HEAD
     DECLARE(String, datalake_metadata_cache_policy, DEFAULT_DATALAKE_METADATA_CACHE_POLICY, "DataLake metadata cache policy name.", 0) \
     DECLARE(UInt64, datalake_metadata_cache_size, DEFAULT_DATALAKE_METADATA_CACHE_MAX_SIZE, "Size of cache for datalake metadata in bytes. Zero means disabled.", 0) \
     DECLARE(UInt64, datalake_metadata_cache_max_entries, DEFAULT_DATALAKE_METADATA_CACHE_MAX_ENTRIES, "Size of cache for datalake metadata in entries. Zero means disabled.", 0) \
     DECLARE(Double, datalake_metadata_cache_size_ratio, DEFAULT_DATALAKE_METADATA_CACHE_SIZE_RATIO, "The size of the protected queue (in case of SLRU policy) in the datalake metadata cache relative to the cache's total size.", 0) \
-=======
     DECLARE(String, vector_similarity_index_cache_policy, DEFAULT_VECTOR_SIMILARITY_INDEX_CACHE_POLICY, "Vector similarity index cache policy name.", 0) \
     DECLARE(UInt64, vector_similarity_index_cache_size, DEFAULT_VECTOR_SIMILARITY_INDEX_CACHE_MAX_SIZE, "Size of cache for vector similarityindex in bytes. Zero means disabled.", 0) \
     DECLARE(UInt64, vector_similarity_index_cache_max_entries, DEFAULT_VECTOR_SIMILARITY_INDEX_CACHE_MAX_ENTRIES, "Size of cache for vector similarity index in entries. Zero means disabled.", 0) \
     DECLARE(Double, vector_similarity_index_cache_size_ratio, DEFAULT_VECTOR_SIMILARITY_INDEX_CACHE_SIZE_RATIO, "The size of the protected queue (in case of SLRU policy) in the vector similarity index cache relative to the cache's total size.", 0) \
->>>>>>> 5c92f100
     DECLARE(String, index_uncompressed_cache_policy, DEFAULT_INDEX_UNCOMPRESSED_CACHE_POLICY, R"(Secondary index uncompressed cache policy name.)", 0) \
     DECLARE(UInt64, index_uncompressed_cache_size, DEFAULT_INDEX_UNCOMPRESSED_CACHE_MAX_SIZE, R"(
     Maximum size of cache for uncompressed blocks of `MergeTree` indices.
