--- conflicted
+++ resolved
@@ -174,45 +174,30 @@
             {
                 if (ssl_certificate_credentials->getSSLCertificateSubjects().at(type).contains(subject))
                     return true;
-            }
-        }
-
-<<<<<<< HEAD
-        return false;
-    }
-=======
-            case AuthenticationType::SSL_CERTIFICATE:
-            {
-                for (SSLCertificateSubjects::Type type : {SSLCertificateSubjects::Type::CN, SSLCertificateSubjects::Type::SAN})
+
+                // Wildcard support (1 only)
+                if (subject.contains('*'))
                 {
-                    for (const auto & subject : auth_data.getSSLCertificateSubjects().at(type))
+                    auto prefix = std::string_view(subject).substr(0, subject.find('*'));
+                    auto suffix = std::string_view(subject).substr(subject.find('*') + 1);
+                    auto slashes = std::count(subject.begin(), subject.end(), '/');
+
+                    for (const auto & certificate_subject : ssl_certificate_credentials->getSSLCertificateSubjects().at(type))
                     {
-                        if (ssl_certificate_credentials->getSSLCertificateSubjects().at(type).contains(subject))
+                        bool matches_wildcard = certificate_subject.starts_with(prefix) && certificate_subject.ends_with(suffix);
+
+                        // '*' must not represent a '/' in URI, so check if the number of '/' are equal
+                        bool matches_slashes = slashes == count(certificate_subject.begin(), certificate_subject.end(), '/');
+
+                        if (matches_wildcard && matches_slashes)
                             return true;
-
-                        // Wildcard support (1 only)
-                        if (subject.contains('*'))
-                        {
-                            auto prefix = std::string_view(subject).substr(0, subject.find('*'));
-                            auto suffix = std::string_view(subject).substr(subject.find('*') + 1);
-                            auto slashes = std::count(subject.begin(), subject.end(), '/');
-
-                            for (const auto & certificate_subject : ssl_certificate_credentials->getSSLCertificateSubjects().at(type))
-                            {
-                                bool matches_wildcard = certificate_subject.starts_with(prefix) && certificate_subject.ends_with(suffix);
-
-                                // '*' must not represent a '/' in URI, so check if the number of '/' are equal
-                                bool matches_slashes = slashes == count(certificate_subject.begin(), certificate_subject.end(), '/');
-
-                                if (matches_wildcard && matches_slashes)
-                                    return true;
-                            }
-                        }
                     }
                 }
-                return false;
-            }
->>>>>>> e1a206c8
+            }
+        }
+
+        return false;
+    }
 
 #if USE_SSH
     bool checkSshAuthentication(
