--- conflicted
+++ resolved
@@ -183,13 +183,8 @@
 
 void BackupWriterAzureBlobStorage::copyDataToFile(const String & path_in_backup, const CreateReadBufferFunction & create_read_buffer, UInt64 start_pos, UInt64 length)
 {
-<<<<<<< HEAD
-    copyDataToAzureBlobStorageFile(create_read_buffer, start_pos, length, client, configuration.container, path_in_backup, settings,
-                                   threadPoolCallbackRunnerUnsafe<void>(getBackupsIOThreadPool().get(), "BackupWRAzure"));
-=======
     copyDataToAzureBlobStorageFile(create_read_buffer, start_pos, length, client, configuration.container, fs::path(configuration.blob_path) / path_in_backup, settings,
-                     threadPoolCallbackRunner<void>(getBackupsIOThreadPool().get(), "BackupWRAzure"));
->>>>>>> d613a1d6
+                     threadPoolCallbackRunnerUnsafe<void>(getBackupsIOThreadPool().get(), "BackupWRAzure"));
 }
 
 BackupWriterAzureBlobStorage::~BackupWriterAzureBlobStorage() = default;
