#pragma once

#include <atomic>
#include <chrono>
#include <list>
#include <memory>
#include <mutex>
#include <unordered_map>
#include <unordered_set>
#include <base/logger_useful.h>

namespace DB
{
template <typename T>
struct TrivailLRUResourceCacheWeightFunction
{
    size_t operator()(const T &) const { return 1; }
};

/**
 * Similar to implementation in LRUCache.h, but with the difference that keys can
 * only be evicted when they are releasable. Release state is controlled by this implementation.
 * get() and getOrSet() methods return a Holder to actual value, which does release() in destructor.
 *
 * Warning (!): This implementation is in development, not to be used.
 */
template <typename TKey,
    typename TMapped,
    typename WeightFunction = TrivailLRUResourceCacheWeightFunction<TMapped>,
    typename HashFunction = std::hash<TKey>>
class LRUResourceCache
{
public:
    using Key = TKey;
    using Mapped = TMapped;
    using MappedPtr = std::shared_ptr<Mapped>;

    class MappedHolder
    {
    public:
        MappedHolder(LRUResourceCache * cache_, const Key & key_, MappedPtr value_)
            : cache(cache_), key(key_), val(value_) {}

        ~MappedHolder() { cache->release(key); }

        Mapped & value() { return *val; }

    protected:
        LRUResourceCache * cache;
        Key key;
        MappedPtr val;
    };

    using MappedHolderPtr = std::unique_ptr<MappedHolder>;

    explicit LRUResourceCache(size_t max_weight_, size_t max_element_size_ = 0)
        : max_weight(max_weight_), max_element_size(max_element_size_) {}

    MappedHolderPtr get(const Key & key)
    {
        auto mapped_ptr = getImpl(key);
        if (!mapped_ptr)
            return nullptr;
        return std::make_unique<MappedHolder>(this, key, mapped_ptr);
    }

    template <typename LoadFunc>
    MappedHolderPtr getOrSet(const Key & key, LoadFunc && load_func)
    {
        auto mapped_ptr = getImpl(key, load_func);
        if (!mapped_ptr)
            return nullptr;
        return std::make_unique<MappedHolder>(this, key, mapped_ptr);
    }

    // If the key's reference_count = 0, delete it immediately.
    // Otherwise, mark it expired (not visible to get()), and delete when refcount is 0.
    void tryRemove(const Key & key)
    {
        std::lock_guard lock(mutex);
        auto it = cells.find(key);
        if (it == cells.end())
            return;
        auto & cell = it->second;
        if (cell.reference_count == 0)
        {
            queue.erase(cell.queue_iterator);
            current_weight -= cell.weight;
            cells.erase(it);
        }
        else
            cell.expired = true;
    }

    size_t weight()
    {
        std::lock_guard lock(mutex);
        return current_weight;
    }

    size_t size()
    {
        std::lock_guard lock(mutex);
        return cells.size();
    }

    void getStats(size_t & out_hits, size_t & out_misses, size_t & out_evict_count) const
    {
        out_hits = hits;
        out_misses = misses;
        out_evict_count = evict_count;
    }

private:
    mutable std::mutex mutex;

    using LRUQueue = std::list<Key>;
    using LRUQueueIterator = typename LRUQueue::iterator;

    struct Cell
    {
        MappedPtr value;
        size_t weight = 0;
        LRUQueueIterator queue_iterator;
        size_t reference_count = 0;
        bool expired = false;
    };

    using Cells = std::unordered_map<Key, Cell, HashFunction>;
    Cells cells;
    LRUQueue queue;
    size_t current_weight = 0;
    size_t max_weight = 0;
    size_t max_element_size = 0;

    /// Represents pending insertion attempt.
    struct InsertToken
    {
        explicit InsertToken(LRUResourceCache & cache_) : cache(cache_) { }

        std::mutex mutex;
        bool cleaned_up = false; /// Protected by the token mutex
        MappedPtr value; /// Protected by the token mutex

        LRUResourceCache & cache;
        size_t refcount = 0; /// Protected by the cache mutex
    };

    using InsertTokenById = std::unordered_map<Key, std::shared_ptr<InsertToken>, HashFunction>;

    /// This class is responsible for removing used insert tokens from the insert_tokens map.
    /// Among several concurrent threads the first successful one is responsible for removal. But if they all
    /// fail, then the last one is responsible.
    struct InsertTokenHolder
    {
        const Key * key = nullptr;
        std::shared_ptr<InsertToken> token;
        bool cleaned_up = false;

        InsertTokenHolder() = default;

        void
        acquire(const Key * key_, const std::shared_ptr<InsertToken> & token_, [[maybe_unused]] std::lock_guard<std::mutex> & cache_lock)
        {
            key = key_;
            token = token_;
            ++token->refcount;
        }

        void cleanup([[maybe_unused]] std::lock_guard<std::mutex> & token_lock, [[maybe_unused]] std::lock_guard<std::mutex> & cache_lock)
        {
            token->cache.insert_tokens.erase(*key);
            token->cleaned_up = true;
            cleaned_up = true;
        }

        ~InsertTokenHolder()
        {
            if (!token)
                return;

            if (cleaned_up)
                return;

            std::lock_guard token_lock(token->mutex);

            if (token->cleaned_up)
                return;

            std::lock_guard cache_lock(token->cache.mutex);

            --token->refcount;
            if (token->refcount == 0)
                cleanup(token_lock, cache_lock);
        }
    };

    friend struct InsertTokenHolder;
    InsertTokenById insert_tokens;
    WeightFunction weight_function;
    std::atomic<size_t> hits{0};
    std::atomic<size_t> misses{0};
    std::atomic<size_t> evict_count{0};

    /// Returns nullptr when there is no more space for the new value or the old value is in used.
    template <typename LoadFunc>
    MappedPtr getImpl(const Key & key, LoadFunc && load_func)
    {
        InsertTokenHolder token_holder;
        {
            std::lock_guard lock(mutex);
            auto it = cells.find(key);
            if (it != cells.end() && !it->second.expired)
            {
                if (!it->second.expired)
                {
                    ++hits;
                    it->second.reference_count += 1;
                    queue.splice(queue.end(), queue, it->second.queue_iterator);
                    return it->second.value;
                }
                else if (it->second.reference_count > 0)
                    return nullptr;
                else
                {
                    // should not reach here
                    LOG_ERROR(&Poco::Logger::get("LRUResourceCache"), "element is in invalid status.");
                    abort();
                }
            }
            ++misses;
            auto & token = insert_tokens[key];
            if (!token)
                token = std::make_shared<InsertToken>(*this);
            token_holder.acquire(&key, token, lock);
        }

        auto * token = token_holder.token.get();
        std::lock_guard token_lock(token->mutex);
        token_holder.cleaned_up = token->cleaned_up;

        if (!token->value)
            token->value = load_func();

        std::lock_guard lock(mutex);
        auto token_it = insert_tokens.find(key);
        Cell * cell_ptr = nullptr;
        if (token_it != insert_tokens.end() && token_it->second.get() == token)
        {
            cell_ptr = set(key, token->value);
        }
        else
        {
            auto cell_it = cells.find(key);
            if (cell_it != cells.end() && !cell_it->second.expired)
            {
                cell_ptr = &cell_it->second;
            }
        }

        if (!token->cleaned_up)
            token_holder.cleanup(token_lock, lock);

        if (cell_ptr)
        {
            queue.splice(queue.end(), queue, cell_ptr->queue_iterator);
            cell_ptr->reference_count++;
            return cell_ptr->value;
        }
        return nullptr;
    }

    MappedPtr getImpl(const Key & key)
    {
        std::lock_guard lock(mutex);

        auto it = cells.find(key);
        if (it == cells.end() || it->second.expired)
        {
            ++misses;
            return nullptr;
        }

        ++hits;
        it->second.reference_count += 1;
        queue.splice(queue.end(), queue, it->second.queue_iterator);
        return it->second.value;
    }

    // mark a reference is released
    void release(const Key & key)
    {
        std::lock_guard lock(mutex);

        auto it = cells.find(key);
        if (it == cells.end() || it->second.reference_count == 0)
        {
            LOG_ERROR(&Poco::Logger::get("LRUResourceCache"), "try to release an invalid element");
            abort();
        }

        auto & cell = it->second;
        cell.reference_count -= 1;
        if (cell.expired && cell.reference_count == 0)
        {
            queue.erase(cell.queue_iterator);
            current_weight -= cell.weight;
            cells.erase(it);
        }
    }

    InsertToken * acquireInsertToken(const Key & key)
    {
        auto & token = insert_tokens[key];
        token.reference_count += 1;
        return &token;
    }

    void releaseInsertToken(const Key & key)
    {
        auto it = insert_tokens.find(key);
        if (it != insert_tokens.end())
        {
            it->second.reference_count -= 1;
            if (it->second.reference_count == 0)
                insert_tokens.erase(it);
        }
    }

    // key mustn't be in the cache
    Cell * set(const Key & insert_key, MappedPtr value)
    {
        auto weight = value ? weight_function(*value) : 0;
        auto queue_size = cells.size() + 1;
<<<<<<< HEAD
        size_t loss_weight = 0;
=======
        auto loss_weight = 0;

>>>>>>> b5ee8cb6
        auto is_overflow = [&] {
            return current_weight + weight - loss_weight > max_weight || (max_element_size != 0 && queue_size > max_element_size);
        };

        auto key_it = queue.begin();
        std::unordered_set<Key, HashFunction> to_release_keys;

        while (is_overflow() && queue_size > 1 && key_it != queue.end())
        {
            const Key & key = *key_it;

            auto cell_it = cells.find(key);
            if (cell_it == cells.end())
            {
                LOG_ERROR(&Poco::Logger::get("LRUResourceCache"), "LRUResourceCache became inconsistent. There must be a bug in it.");
                abort();
            }

            auto & cell = cell_it->second;
            if (cell.reference_count == 0)
            {
                loss_weight += cell.weight;
                queue_size -= 1;
                to_release_keys.insert(key);
            }

            ++key_it;
        }

        if (is_overflow())
            return nullptr;

        if (loss_weight > current_weight + weight)
        {
            LOG_ERROR(&Poco::Logger::get("LRUResourceCache"), "LRUResourceCache became inconsistent. There must be a bug in it.");
            abort();
        }

        for (auto & key : to_release_keys)
        {
            auto & cell = cells[key];
            queue.erase(cell.queue_iterator);
            cells.erase(key);
            ++evict_count;
        }

        current_weight = current_weight + weight - loss_weight;

        auto & new_cell = cells[insert_key];
        new_cell.value = value;
        new_cell.weight = weight;
        new_cell.queue_iterator = queue.insert(queue.end(), insert_key);
        return &new_cell;
    }
};
}<|MERGE_RESOLUTION|>--- conflicted
+++ resolved
@@ -332,12 +332,7 @@
     {
         auto weight = value ? weight_function(*value) : 0;
         auto queue_size = cells.size() + 1;
-<<<<<<< HEAD
-        size_t loss_weight = 0;
-=======
         auto loss_weight = 0;
-
->>>>>>> b5ee8cb6
         auto is_overflow = [&] {
             return current_weight + weight - loss_weight > max_weight || (max_element_size != 0 && queue_size > max_element_size);
         };
