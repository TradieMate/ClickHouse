--- conflicted
+++ resolved
@@ -73,15 +73,12 @@
     Field getRandomField(int type);
     Field fuzzField(Field field);
     ASTPtr getRandomColumnLike();
-<<<<<<< HEAD
     ASTPtr getRandomExpressionList();
-=======
     DataTypePtr fuzzDataType(DataTypePtr type);
     DataTypePtr getRandomType();
     ASTs getInsertQueriesForFuzzedTables(const String & full_query);
     ASTs getDropQueriesForFuzzedTables(const ASTDropQuery & drop_query);
     void notifyQueryFailed(ASTPtr ast);
->>>>>>> eb6e6075
     void replaceWithColumnLike(ASTPtr & ast);
     void replaceWithTableLike(ASTPtr & ast);
     void fuzzOrderByElement(ASTOrderByElement * elem);
