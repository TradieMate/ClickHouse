#include <Client/ClientBase.h>
#include <Client/LineReader.h>
#include <Client/ClientBaseHelpers.h>
#include <Client/TestHint.h>
#include <Client/InternalTextLogs.h>
#include <Client/TestTags.h>

#include <base/argsToConfig.h>
#include <base/safeExit.h>
#include <Core/Block.h>
#include <Core/BaseSettingsProgramOptions.h>
#include <Core/Protocol.h>
#include <Common/DateLUT.h>
#include <Common/MemoryTracker.h>
#include <Common/scope_guard_safe.h>
#include <Common/Exception.h>
#include <Common/getNumberOfPhysicalCPUCores.h>
#include <Common/typeid_cast.h>
#include <Common/TerminalSize.h>
#include <Common/clearPasswordFromCommandLine.h>
#include <Common/StringUtils.h>
#include <Common/filesystemHelpers.h>
#include <Common/NetException.h>
#include <Common/tryGetFileNameByFileDescriptor.h>
#include <Columns/ColumnString.h>
#include <Columns/ColumnsNumber.h>
#include <Formats/FormatFactory.h>

#include <Parsers/parseQuery.h>
#include <Parsers/ParserQuery.h>
#include <Parsers/formatAST.h>
#include <Parsers/ASTInsertQuery.h>
#include <Parsers/ASTCreateQuery.h>
#include <Parsers/ASTCreateFunctionQuery.h>
#include <Parsers/Access/ASTCreateUserQuery.h>
#include <Parsers/Access/ASTAuthenticationData.h>
#include <Parsers/ASTDropQuery.h>
#include <Parsers/ASTSelectQuery.h>
#include <Parsers/ASTSetQuery.h>
#include <Parsers/ASTUseQuery.h>
#include <Parsers/ASTSelectWithUnionQuery.h>
#include <Parsers/ASTQueryWithOutput.h>
#include <Parsers/ASTLiteral.h>
#include <Parsers/ASTIdentifier.h>
#include <Parsers/ASTColumnDeclaration.h>
#include <Parsers/ASTFunction.h>
#include <Parsers/PRQL/ParserPRQLQuery.h>
#include <Parsers/Kusto/ParserKQLStatement.h>
#include <Parsers/Kusto/parseKQLQuery.h>

#include <Processors/Formats/Impl/NullFormat.h>
#include <Processors/Formats/IInputFormat.h>
#include <Processors/QueryPlan/QueryPlan.h>
#include <Processors/QueryPlan/BuildQueryPipelineSettings.h>
#include <Processors/QueryPlan/Optimizations/QueryPlanOptimizationSettings.h>
#include <Processors/Executors/PullingAsyncPipelineExecutor.h>
#include <Processors/Transforms/AddingDefaultsTransform.h>
#include <QueryPipeline/QueryPipeline.h>
#include <QueryPipeline/QueryPipelineBuilder.h>
#include <Interpreters/ReplaceQueryParameterVisitor.h>
#include <Interpreters/ProfileEventsExt.h>
#include <IO/WriteBufferFromOStream.h>
#include <IO/WriteBufferFromFileDescriptor.h>
#include <IO/CompressionMethod.h>
#include <IO/ForkWriteBuffer.h>

#include <Access/AccessControl.h>
#include <Storages/ColumnsDescription.h>

#include <boost/algorithm/string/case_conv.hpp>
#include <boost/algorithm/string/replace.hpp>
#include <boost/algorithm/string/split.hpp>
#include <iostream>
#include <filesystem>
#include <limits>
#include <map>
#include <memory>
#include <unordered_map>

#include <Common/config_version.h>
#include "config.h"

namespace fs = std::filesystem;
using namespace std::literals;


namespace CurrentMetrics
{
    extern const Metric MemoryTracking;
}

namespace DB
{

namespace ErrorCodes
{
    extern const int BAD_ARGUMENTS;
    extern const int DEADLOCK_AVOIDED;
    extern const int CLIENT_OUTPUT_FORMAT_SPECIFIED;
    extern const int UNKNOWN_PACKET_FROM_SERVER;
    extern const int NO_DATA_TO_INSERT;
    extern const int UNEXPECTED_PACKET_FROM_SERVER;
    extern const int INVALID_USAGE_OF_INPUT;
    extern const int CANNOT_SET_SIGNAL_HANDLER;
    extern const int UNRECOGNIZED_ARGUMENTS;
    extern const int LOGICAL_ERROR;
    extern const int CANNOT_OPEN_FILE;
    extern const int FILE_ALREADY_EXISTS;
    extern const int USER_SESSION_LIMIT_EXCEEDED;
    extern const int NOT_IMPLEMENTED;
    extern const int CANNOT_READ_FROM_FILE_DESCRIPTOR;
    extern const int USER_EXPIRED;
}

}

namespace ProfileEvents
{
    extern const Event UserTimeMicroseconds;
    extern const Event SystemTimeMicroseconds;
}

namespace
{
constexpr UInt64 THREAD_GROUP_ID = 0;
}

namespace DB
{

ProgressOption toProgressOption(std::string progress)
{
    boost::to_upper(progress);

    if (progress == "OFF" || progress == "FALSE" || progress == "0" || progress == "NO")
        return ProgressOption::OFF;
    if (progress == "TTY" || progress == "ON" || progress == "TRUE" || progress == "1" || progress == "YES")
        return ProgressOption::TTY;
    if (progress == "ERR")
        return ProgressOption::ERR;
    if (progress == "DEFAULT")
        return ProgressOption::DEFAULT;

    throw boost::program_options::validation_error(boost::program_options::validation_error::invalid_option_value);
}

std::istream& operator>> (std::istream & in, ProgressOption & progress)
{
    std::string token;
    in >> token;
    progress = toProgressOption(token);
    return in;
}

static ClientInfo::QueryKind parseQueryKind(const String & query_kind)
{
    if (query_kind == "initial_query")
        return ClientInfo::QueryKind::INITIAL_QUERY;
    if (query_kind == "secondary_query")
        return ClientInfo::QueryKind::SECONDARY_QUERY;
    if (query_kind == "no_query")
        return ClientInfo::QueryKind::NO_QUERY;
    throw Exception(ErrorCodes::BAD_ARGUMENTS, "Unknown query kind {}", query_kind);
}

static void incrementProfileEventsBlock(Block & dst, const Block & src)
{
    if (!dst)
    {
        dst = src.cloneEmpty();
    }

    assertBlocksHaveEqualStructure(src, dst, "ProfileEvents");

    std::unordered_map<String, size_t> name_pos;
    for (size_t i = 0; i < dst.columns(); ++i)
        name_pos[dst.getByPosition(i).name] = i;

    size_t dst_rows = dst.rows();
    MutableColumns mutable_columns = dst.mutateColumns();

    auto & dst_column_host_name = typeid_cast<ColumnString &>(*mutable_columns[name_pos["host_name"]]);
    auto & dst_array_current_time = typeid_cast<ColumnUInt32 &>(*mutable_columns[name_pos["current_time"]]).getData();
    auto & dst_array_type = typeid_cast<ColumnInt8 &>(*mutable_columns[name_pos["type"]]).getData();
    auto & dst_column_name = typeid_cast<ColumnString &>(*mutable_columns[name_pos["name"]]);
    auto & dst_array_value = typeid_cast<ColumnInt64 &>(*mutable_columns[name_pos["value"]]).getData();

    const auto & src_column_host_name = typeid_cast<const ColumnString &>(*src.getByName("host_name").column);
    const auto & src_array_current_time = typeid_cast<const ColumnUInt32 &>(*src.getByName("current_time").column).getData();
    const auto & src_array_thread_id = typeid_cast<const ColumnUInt64 &>(*src.getByName("thread_id").column).getData();
    const auto & src_column_name = typeid_cast<const ColumnString &>(*src.getByName("name").column);
    const auto & src_array_value = typeid_cast<const ColumnInt64 &>(*src.getByName("value").column).getData();

    struct Id
    {
        StringRef name;
        StringRef host_name;

        bool operator<(const Id & rhs) const
        {
            return std::tie(name, host_name)
                 < std::tie(rhs.name, rhs.host_name);
        }
    };
    std::map<Id, UInt64> rows_by_name;

    for (size_t src_row = 0; src_row < src.rows(); ++src_row)
    {
        /// Filter out threads stats, use stats from thread group
        /// Exactly stats from thread group is stored to the table system.query_log
        /// The stats from threads are less useful.
        /// They take more records, they need to be combined,
        /// there even could be several records from one thread.
        /// Server doesn't send it any more to the clients, so this code left for compatible
        auto thread_id = src_array_thread_id[src_row];
        if (thread_id != THREAD_GROUP_ID)
            continue;

        Id id{
            src_column_name.getDataAt(src_row),
            src_column_host_name.getDataAt(src_row),
        };
        rows_by_name[id] = src_row;
    }

    /// Merge src into dst.
    for (size_t dst_row = 0; dst_row < dst_rows; ++dst_row)
    {
        Id id{
            dst_column_name.getDataAt(dst_row),
            dst_column_host_name.getDataAt(dst_row),
        };

        if (auto it = rows_by_name.find(id); it != rows_by_name.end())
        {
            size_t src_row = it->second;

            dst_array_current_time[dst_row] = src_array_current_time[src_row];

            switch (static_cast<ProfileEvents::Type>(dst_array_type[dst_row]))
            {
                case ProfileEvents::Type::INCREMENT:
                    dst_array_value[dst_row] += src_array_value[src_row];
                    break;
                case ProfileEvents::Type::GAUGE:
                    dst_array_value[dst_row] = src_array_value[src_row];
                    break;
            }

            rows_by_name.erase(it);
        }
    }

    /// Copy rows from src that dst does not contains.
    for (const auto & [id, pos] : rows_by_name)
    {
        for (size_t col = 0; col < src.columns(); ++col)
        {
            mutable_columns[col]->insert((*src.getByPosition(col).column)[pos]);
        }
    }

    dst.setColumns(std::move(mutable_columns));
}


std::atomic<Int32> exit_after_signals = 0;

class QueryInterruptHandler : private boost::noncopyable
{
public:
    /// Store how much interrupt signals can be before stopping the query
    /// by default stop after the first interrupt signal.
    static void start(Int32 signals_before_stop = 1) { exit_after_signals.store(signals_before_stop); }

    /// Set value not greater then 0 to mark the query as stopped.
    static void stop() { exit_after_signals.store(0); }

    /// Return true if the query was stopped.
    /// Query was stopped if it received at least "signals_before_stop" interrupt signals.
    static bool try_stop() { return exit_after_signals.fetch_sub(1) <= 0; }
    static bool cancelled() { return exit_after_signals.load() <= 0; }

    /// Return how much interrupt signals remain before stop.
    static Int32 cancelled_status() { return exit_after_signals.load(); }
};

/// This signal handler is set for SIGINT and SIGQUIT.
void interruptSignalHandler(int signum)
{
    if (QueryInterruptHandler::try_stop())
        safeExit(128 + signum);
}


/// To cancel the query on local format error.
class LocalFormatError : public DB::Exception
{
public:
    using Exception::Exception;
};


ClientBase::~ClientBase() = default;
ClientBase::ClientBase(
    int in_fd_,
    int out_fd_,
    int err_fd_,
    std::istream & input_stream_,
    std::ostream & output_stream_,
    std::ostream & error_stream_
)
    : std_in(in_fd_)
    , std_out(out_fd_)
    , progress_indication(output_stream_, in_fd_, err_fd_)
    , in_fd(in_fd_)
    , out_fd(out_fd_)
    , err_fd(err_fd_)
    , input_stream(input_stream_)
    , output_stream(output_stream_)
    , error_stream(error_stream_)
{
    stdin_is_a_tty = isatty(in_fd);
    stdout_is_a_tty = isatty(out_fd);
    stderr_is_a_tty = isatty(err_fd);
    terminal_width = getTerminalWidth(in_fd, err_fd);
}

void ClientBase::setupSignalHandler()
{
    QueryInterruptHandler::stop();

    struct sigaction new_act;
    memset(&new_act, 0, sizeof(new_act));

    new_act.sa_handler = interruptSignalHandler;
    new_act.sa_flags = 0;

#if defined(OS_DARWIN)
    sigemptyset(&new_act.sa_mask);
#else
    if (sigemptyset(&new_act.sa_mask))
        throw ErrnoException(ErrorCodes::CANNOT_SET_SIGNAL_HANDLER, "Cannot set signal handler");
#endif

    if (sigaction(SIGINT, &new_act, nullptr))
        throw ErrnoException(ErrorCodes::CANNOT_SET_SIGNAL_HANDLER, "Cannot set signal handler");

    if (sigaction(SIGQUIT, &new_act, nullptr))
        throw ErrnoException(ErrorCodes::CANNOT_SET_SIGNAL_HANDLER, "Cannot set signal handler");
}


ASTPtr ClientBase::parseQuery(const char *& pos, const char * end, const Settings & settings, bool allow_multi_statements)
{
    std::unique_ptr<IParserBase> parser;
    ASTPtr res;

    size_t max_length = 0;

    if (!allow_multi_statements)
        max_length = settings.max_query_size;

    const Dialect & dialect = settings.dialect;

    if (dialect == Dialect::kusto)
        parser = std::make_unique<ParserKQLStatement>(end, settings.allow_settings_after_format_in_insert);
    else if (dialect == Dialect::prql)
        parser = std::make_unique<ParserPRQLQuery>(max_length, settings.max_parser_depth, settings.max_parser_backtracks);
    else
        parser = std::make_unique<ParserQuery>(end, settings.allow_settings_after_format_in_insert);

    if (is_interactive || ignore_error)
    {
        String message;
        if (dialect == Dialect::kusto)
            res = tryParseKQLQuery(*parser, pos, end, message, true, "", allow_multi_statements, max_length, settings.max_parser_depth, settings.max_parser_backtracks, true);
        else
            res = tryParseQuery(*parser, pos, end, message, true, "", allow_multi_statements, max_length, settings.max_parser_depth, settings.max_parser_backtracks, true);

        if (!res)
        {
            error_stream << std::endl << message << std::endl << std::endl;
            return nullptr;
        }
    }
    else
    {
        if (dialect == Dialect::kusto)
            res = parseKQLQueryAndMovePosition(*parser, pos, end, "", allow_multi_statements, max_length, settings.max_parser_depth, settings.max_parser_backtracks);
        else
            res = parseQueryAndMovePosition(*parser, pos, end, "", allow_multi_statements, max_length, settings.max_parser_depth, settings.max_parser_backtracks);
    }

    if (is_interactive)
    {
        output_stream << std::endl;
        WriteBufferFromOStream res_buf(output_stream, 4096);
        formatAST(*res, res_buf);
        res_buf.finalize();
        output_stream << std::endl << std::endl;
    }

    return res;
}


/// Consumes trailing semicolons and tries to consume the same-line trailing comment.
void ClientBase::adjustQueryEnd(const char *& this_query_end, const char * all_queries_end, uint32_t max_parser_depth, uint32_t max_parser_backtracks)
{
    // We have to skip the trailing semicolon that might be left
    // after VALUES parsing or just after a normal semicolon-terminated query.
    Tokens after_query_tokens(this_query_end, all_queries_end);
    IParser::Pos after_query_iterator(after_query_tokens, max_parser_depth, max_parser_backtracks);
    while (after_query_iterator.isValid() && after_query_iterator->type == TokenType::Semicolon)
    {
        this_query_end = after_query_iterator->end;
        ++after_query_iterator;
    }

    // Now we have to do some extra work to add the trailing
    // same-line comment to the query, but preserve the leading
    // comments of the next query. The trailing comment is important
    // because the test hints are usually written this way, e.g.:
    // select nonexistent_column; -- { serverError 12345 }.
    // The token iterator skips comments and whitespace, so we have
    // to find the newline in the string manually. If it's earlier
    // than the next significant token, it means that the text before
    // newline is some trailing whitespace or comment, and we should
    // add it to our query. There are also several special cases
    // that are described below.
    const auto * newline = find_first_symbols<'\n'>(this_query_end, all_queries_end);
    const char * next_query_begin = after_query_iterator->begin;

    // We include the entire line if the next query starts after
    // it. This is a generic case of trailing in-line comment.
    // The "equals" condition is for case of end of input (they both equal
    // all_queries_end);
    if (newline <= next_query_begin)
    {
        assert(newline >= this_query_end);
        this_query_end = newline;
    }
    else
    {
        // Many queries on one line, can't do anything. By the way, this
        // syntax is probably going to work as expected:
        // select nonexistent /* { serverError 12345 } */; select 1
    }
}


/// Convert external tables to ExternalTableData and send them using the connection.
void ClientBase::sendExternalTables(ASTPtr parsed_query)
{
    const auto * select = parsed_query->as<ASTSelectWithUnionQuery>();
    if (!select && !external_tables.empty())
        throw Exception(ErrorCodes::BAD_ARGUMENTS, "External tables could be sent only with select query");

    std::vector<ExternalTableDataPtr> data;
    for (auto & table : external_tables)
        data.emplace_back(table.getData(global_context));

    connection->sendExternalTablesData(data);
}


void ClientBase::onData(Block & block, ASTPtr parsed_query)
{
    if (!block)
        return;

    processed_rows += block.rows();
    /// Even if all blocks are empty, we still need to initialize the output stream to write empty resultset.
    initOutputFormat(block, parsed_query);

    /// The header block containing zero rows was used to initialize
    /// output_format, do not output it.
    /// Also do not output too much data if we're fuzzing.
    if (block.rows() == 0 || (query_fuzzer_runs != 0 && processed_rows >= 100))
        return;

    /// If results are written INTO OUTFILE, we can avoid clearing progress to avoid flicker.
    if (need_render_progress && tty_buf && (!select_into_file || select_into_file_and_stdout))
        progress_indication.clearProgressOutput(*tty_buf);
    if (need_render_progress_table && tty_buf && (!select_into_file || select_into_file_and_stdout))
        progress_table.clearTableOutput(*tty_buf);

    try
    {
        output_format->write(materializeBlock(block));
        written_first_block = true;
    }
    catch (const Exception &)
    {
        /// Catch client errors like NO_ROW_DELIMITER
        throw LocalFormatError(getCurrentExceptionMessageAndPattern(print_stack_trace), getCurrentExceptionCode());
    }

    /// Received data block is immediately displayed to the user.
    output_format->flush();

    /// Restore progress bar and progress table after data block.
    if (need_render_progress && tty_buf)
    {
        if (select_into_file && !select_into_file_and_stdout)
            error_stream << "\r";
        progress_indication.writeProgress(*tty_buf);
    }
    if (need_render_progress_table && tty_buf)
    {
        if (!need_render_progress && select_into_file && !select_into_file_and_stdout)
            std::cerr << "\r";
        progress_table.writeTable(*tty_buf);
    }
}


void ClientBase::onLogData(Block & block)
{
    initLogsOutputStream();
    if (need_render_progress && tty_buf)
        progress_indication.clearProgressOutput(*tty_buf);
    if (need_render_progress_table)
        progress_table.clearTableOutput(*tty_buf);
    logs_out_stream->writeLogs(block);
    logs_out_stream->flush();
}


void ClientBase::onTotals(Block & block, ASTPtr parsed_query)
{
    initOutputFormat(block, parsed_query);
    output_format->setTotals(materializeBlock(block));
}


void ClientBase::onExtremes(Block & block, ASTPtr parsed_query)
{
    initOutputFormat(block, parsed_query);
    output_format->setExtremes(materializeBlock(block));
}


void ClientBase::onReceiveExceptionFromServer(std::unique_ptr<Exception> && e)
{
    have_error = true;
    server_exception = std::move(e);
    resetOutput();
}


void ClientBase::onProfileInfo(const ProfileInfo & profile_info)
{
    if (profile_info.hasAppliedLimit() && output_format)
        output_format->setRowsBeforeLimit(profile_info.getRowsBeforeLimit());
}


void ClientBase::initOutputFormat(const Block & block, ASTPtr parsed_query)
try
{
    if (!output_format)
    {
        /// Ignore all results when fuzzing as they can be huge.
        if (query_fuzzer_runs)
        {
            output_format = std::make_shared<NullOutputFormat>(block);
            return;
        }

        WriteBuffer * out_buf = nullptr;
        if (!pager.empty())
        {
            if (SIG_ERR == signal(SIGPIPE, SIG_IGN))
                throw ErrnoException(ErrorCodes::CANNOT_SET_SIGNAL_HANDLER, "Cannot set signal handler for SIGPIPE");
            /// We need to reset signals that had been installed in the
            /// setupSignalHandler() since terminal will send signals to both
            /// processes and so signals will be delivered to the
            /// clickhouse-client/local as well, which will be terminated when
            /// signal will be delivered second time.
            if (SIG_ERR == signal(SIGINT, SIG_IGN))
                throw ErrnoException(ErrorCodes::CANNOT_SET_SIGNAL_HANDLER, "Cannot set signal handler for SIGINT");
            if (SIG_ERR == signal(SIGQUIT, SIG_IGN))
                throw ErrnoException(ErrorCodes::CANNOT_SET_SIGNAL_HANDLER, "Cannot set signal handler for SIGQUIT");

            ShellCommand::Config config(pager);
            config.pipe_stdin_only = true;
            pager_cmd = ShellCommand::execute(config);
            out_buf = &pager_cmd->in;
        }
        else
        {
            out_buf = &std_out;
        }

        String current_format = default_output_format;

        select_into_file = false;
        select_into_file_and_stdout = false;
        /// The query can specify output format or output file.
        if (const auto * query_with_output = dynamic_cast<const ASTQueryWithOutput *>(parsed_query.get()))
        {
            String out_file;
            if (query_with_output->out_file)
            {
                select_into_file = true;

                const auto & out_file_node = query_with_output->out_file->as<ASTLiteral &>();
                out_file = out_file_node.value.safeGet<std::string>();

                std::string compression_method_string;

                if (query_with_output->compression)
                {
                    const auto & compression_method_node = query_with_output->compression->as<ASTLiteral &>();
                    compression_method_string = compression_method_node.value.safeGet<std::string>();
                }

                CompressionMethod compression_method = chooseCompressionMethod(out_file, compression_method_string);
                UInt64 compression_level = 3;

                if (query_with_output->compression_level)
                {
                    const auto & compression_level_node = query_with_output->compression_level->as<ASTLiteral &>();
                    compression_level_node.value.tryGet<UInt64>(compression_level);
                }

                auto flags = O_WRONLY | O_EXCL;

                auto file_exists = fs::exists(out_file);
                if (file_exists && query_with_output->is_outfile_append)
                    flags |= O_APPEND;
                else if (file_exists && query_with_output->is_outfile_truncate)
                    flags |= O_TRUNC;
                else
                    flags |= O_CREAT;

                out_file_buf = wrapWriteBufferWithCompressionMethod(
                    std::make_unique<WriteBufferFromFile>(out_file, DBMS_DEFAULT_BUFFER_SIZE, flags),
                    compression_method,
                    static_cast<int>(compression_level)
                );

                if (query_with_output->is_into_outfile_with_stdout)
                {
                    select_into_file_and_stdout = true;
                    out_file_buf = std::make_unique<ForkWriteBuffer>(std::vector<WriteBufferPtr>{std::move(out_file_buf),
                            std::make_shared<WriteBufferFromFileDescriptor>(STDOUT_FILENO)});
                }

                // We are writing to file, so default format is the same as in non-interactive mode.
                if (is_interactive && is_default_format)
                    current_format = "TabSeparated";
            }
            if (query_with_output->format != nullptr)
            {
                if (has_vertical_output_suffix)
                    throw Exception(ErrorCodes::CLIENT_OUTPUT_FORMAT_SPECIFIED, "Output format already specified");
                const auto & id = query_with_output->format->as<ASTIdentifier &>();
                current_format = id.name();
            }
            else if (query_with_output->out_file)
            {
                auto format_name = FormatFactory::instance().tryGetFormatFromFileName(out_file);
                if (format_name)
                    current_format = *format_name;
            }
        }

        if (has_vertical_output_suffix)
            current_format = "Vertical";

        bool logs_into_stdout = server_logs_file == "-";
        bool extras_into_stdout = need_render_progress || logs_into_stdout;
        bool select_only_into_file = select_into_file && !select_into_file_and_stdout;

        if (!out_file_buf && default_output_compression_method != CompressionMethod::None)
            out_file_buf = wrapWriteBufferWithCompressionMethod(out_buf, default_output_compression_method, 3, 0);

        /// It is not clear how to write progress and logs
        /// intermixed with data with parallel formatting.
        /// It may increase code complexity significantly.
        if (!extras_into_stdout || select_only_into_file)
            output_format = global_context->getOutputFormatParallelIfPossible(
                current_format, out_file_buf ? *out_file_buf : *out_buf, block);
        else
            output_format = global_context->getOutputFormat(
                current_format, out_file_buf ? *out_file_buf : *out_buf, block);

        output_format->setAutoFlush();
    }
}
catch (...)
{
    throw LocalFormatError(getCurrentExceptionMessageAndPattern(print_stack_trace), getCurrentExceptionCode());
}


void ClientBase::initLogsOutputStream()
{
    if (!logs_out_stream)
    {
        WriteBuffer * wb = out_logs_buf.get();

        bool color_logs = false;
        if (!out_logs_buf)
        {
            if (server_logs_file.empty())
            {
                /// Use stderr by default
                out_logs_buf = std::make_unique<WriteBufferFromFileDescriptor>(STDERR_FILENO);
                wb = out_logs_buf.get();
                color_logs = stderr_is_a_tty;
            }
            else if (server_logs_file == "-")
            {
                /// Use stdout if --server_logs_file=- specified
                wb = &std_out;
                color_logs = stdout_is_a_tty;
            }
            else
            {
                out_logs_buf
                    = std::make_unique<WriteBufferFromFile>(server_logs_file, DBMS_DEFAULT_BUFFER_SIZE, O_WRONLY | O_APPEND | O_CREAT);
                wb = out_logs_buf.get();
            }
        }

        logs_out_stream = std::make_unique<InternalTextLogs>(*wb, color_logs);
    }
}

void ClientBase::adjustSettings()
{
    Settings settings = global_context->getSettings();

    /// NOTE: Do not forget to set changed=false to avoid sending it to the server (to avoid breakage read only profiles)

    /// In case of multi-query we allow data after semicolon since it will be
    /// parsed by the client and interpreted as new query
    if (is_multiquery && !global_context->getSettingsRef().input_format_values_allow_data_after_semicolon.changed)
    {
        settings.input_format_values_allow_data_after_semicolon = true;
        settings.input_format_values_allow_data_after_semicolon.changed = false;
    }

    /// Do not limit pretty format output in case of --pager specified or in case of stdout is not a tty.
    if (!pager.empty() || !stdout_is_a_tty)
    {
        if (!global_context->getSettingsRef().output_format_pretty_max_rows.changed)
        {
            settings.output_format_pretty_max_rows = std::numeric_limits<UInt64>::max();
            settings.output_format_pretty_max_rows.changed = false;
        }

        if (!global_context->getSettingsRef().output_format_pretty_max_value_width.changed)
        {
            settings.output_format_pretty_max_value_width = std::numeric_limits<UInt64>::max();
            settings.output_format_pretty_max_value_width.changed = false;
        }
    }

    global_context->setSettings(settings);
}

bool ClientBase::isRegularFile(int fd)
{
    struct stat file_stat;
    return fstat(fd, &file_stat) == 0 && S_ISREG(file_stat.st_mode);
}

void ClientBase::setDefaultFormatsAndCompressionFromConfiguration()
{
    if (getClientConfiguration().has("output-format"))
    {
        default_output_format = getClientConfiguration().getString("output-format");
        is_default_format = false;
    }
    else if (getClientConfiguration().has("format"))
    {
        default_output_format = getClientConfiguration().getString("format");
        is_default_format = false;
    }
    else if (getClientConfiguration().has("vertical"))
    {
        default_output_format = "Vertical";
        is_default_format = false;
    }
    else if (isRegularFile(STDOUT_FILENO))
    {
        std::optional<String> format_from_file_name = FormatFactory::instance().tryGetFormatFromFileDescriptor(STDOUT_FILENO);
        if (format_from_file_name)
            default_output_format = *format_from_file_name;
        else
            default_output_format = "TSV";

        std::optional<String> file_name = tryGetFileNameFromFileDescriptor(STDOUT_FILENO);
        if (file_name)
            default_output_compression_method = chooseCompressionMethod(*file_name, "");
    }
    else if (is_interactive)
    {
        default_output_format = "PrettyCompact";
    }
    else
    {
        default_output_format = "TSV";
    }

    if (getClientConfiguration().has("input-format"))
    {
        default_input_format = getClientConfiguration().getString("input-format");
    }
    else if (getClientConfiguration().has("format"))
    {
        default_input_format = getClientConfiguration().getString("format");
    }
    else if (getClientConfiguration().getString("table-file", "-") != "-")
    {
        auto file_name = getClientConfiguration().getString("table-file");
        std::optional<String> format_from_file_name = FormatFactory::instance().tryGetFormatFromFileName(file_name);
        if (format_from_file_name)
            default_input_format = *format_from_file_name;
        else
            default_input_format = "TSV";
    }
    else
    {
        std::optional<String> format_from_file_name = FormatFactory::instance().tryGetFormatFromFileDescriptor(STDIN_FILENO);
        if (format_from_file_name)
            default_input_format = *format_from_file_name;
        else
            default_input_format = "TSV";
    }

    format_max_block_size = getClientConfiguration().getUInt64("format_max_block_size",
        global_context->getSettingsRef().max_block_size);

    /// Setting value from cmd arg overrides one from config
    if (global_context->getSettingsRef().max_insert_block_size.changed)
    {
        insert_format_max_block_size = global_context->getSettingsRef().max_insert_block_size;
    }
    else
    {
        insert_format_max_block_size = getClientConfiguration().getUInt64("insert_format_max_block_size",
            global_context->getSettingsRef().max_insert_block_size);
    }
}

void ClientBase::initTTYBuffer(ProgressOption progress_option, ProgressOption progress_table_option)
{
    if (tty_buf)
        return;

    if (progress_option == ProgressOption::OFF || (!is_interactive && progress_option == ProgressOption::DEFAULT))
        need_render_progress = false;

    if (progress_table_option == ProgressOption::OFF || (!is_interactive && progress_table_option == ProgressOption::DEFAULT))
        need_render_progress_table = false;

    if (!need_render_progress && !need_render_progress_table)
        return;

    /// If need_render_progress and need_render_progress_table are enabled,
    /// use ProgressOption that was set for the progress bar for progress table as well.
    ProgressOption progress = progress_option ? progress_option : progress_table_option;

    static constexpr auto tty_file_name = "/dev/tty";

    /// Output all progress bar commands to terminal at once to avoid flicker.
    /// This size is usually greater than the window size.
    static constexpr size_t buf_size = 1024;

    if (is_interactive || progress == ProgressOption::TTY)
    {
        std::error_code ec;
        std::filesystem::file_status tty = std::filesystem::status(tty_file_name, ec);

        if (!ec && exists(tty) && is_character_file(tty)
            && (tty.permissions() & std::filesystem::perms::others_write) != std::filesystem::perms::none)
        {
            try
            {
                tty_buf = std::make_unique<WriteBufferFromFile>(tty_file_name, buf_size);

                /// It is possible that the terminal file has writeable permissions
                /// but we cannot write anything there. Check it with invisible character.
                tty_buf->write('\0');
                tty_buf->next();

                return;
            }
            catch (const Exception & e)
            {
                if (tty_buf)
                    tty_buf.reset();

                if (e.code() != ErrorCodes::CANNOT_OPEN_FILE)
                    throw;

                /// It is normal if file exists, indicated as writeable but still cannot be opened.
                /// Fallback to other options.
            }
        }
    }

    if (stderr_is_a_tty || progress == ProgressOption::ERR)
    {
        tty_buf = std::make_unique<WriteBufferFromFileDescriptor>(STDERR_FILENO, buf_size);
    }
    else
    {
        need_render_progress = false;
        need_render_progress_table = false;
    }
}

void ClientBase::updateSuggest(const ASTPtr & ast)
{
    std::vector<std::string> new_words;

    if (auto * create = ast->as<ASTCreateQuery>())
    {
        if (create->database)
            new_words.push_back(create->getDatabase());
        new_words.push_back(create->getTable());

        if (create->columns_list && create->columns_list->columns)
        {
            for (const auto & elem : create->columns_list->columns->children)
            {
                if (const auto * column = elem->as<ASTColumnDeclaration>())
                    new_words.push_back(column->name);
            }
        }
    }

    if (const auto * create_function = ast->as<ASTCreateFunctionQuery>())
    {
        new_words.push_back(create_function->getFunctionName());
    }

    if (!new_words.empty())
        suggest->addWords(std::move(new_words));
}

bool ClientBase::isSyncInsertWithData(const ASTInsertQuery & insert_query, const ContextPtr & context)
{
    if (!insert_query.data)
        return false;

    auto settings = context->getSettings();
    if (insert_query.settings_ast)
        settings.applyChanges(insert_query.settings_ast->as<ASTSetQuery>()->changes);

    return !settings.async_insert;
}

void ClientBase::processTextAsSingleQuery(const String & full_query)
{
    /// Some parts of a query (result output and formatting) are executed
    /// client-side. Thus we need to parse the query.
    const char * begin = full_query.data();
    auto parsed_query = parseQuery(begin, begin + full_query.size(),
        global_context->getSettingsRef(),
        /*allow_multi_statements=*/ false);

    if (!parsed_query)
        return;

    String query_to_execute;

    /// Query will be parsed before checking the result because error does not
    /// always means a problem, i.e. if table already exists, and it is no a
    /// huge problem if suggestion will be added even on error, since this is
    /// just suggestion.
    ///
    /// Do not update suggest, until suggestion will be ready
    /// (this will avoid extra complexity)
    if (suggest)
        updateSuggest(parsed_query);

    /// An INSERT query may have the data that follows query text.
    /// Send part of the query without data, because data will be sent separately.
    /// But for asynchronous inserts we don't extract data, because it's needed
    /// to be done on server side in that case (for coalescing the data from multiple inserts on server side).
    const auto * insert = parsed_query->as<ASTInsertQuery>();
    if (insert && isSyncInsertWithData(*insert, global_context))
        query_to_execute = full_query.substr(0, insert->data - full_query.data());
    else
        query_to_execute = full_query;

    try
    {
        processParsedSingleQuery(full_query, query_to_execute, parsed_query, echo_queries);
    }
    catch (Exception & e)
    {
        if (!is_interactive)
            e.addMessage("(in query: {})", full_query);
        throw;
    }

    if (have_error)
        processError(full_query);
}

void ClientBase::processOrdinaryQuery(const String & query_to_execute, ASTPtr parsed_query)
{
    auto query = query_to_execute;

    /// Rewrite query only when we have query parameters.
    /// Note that if query is rewritten, comments in query are lost.
    /// But the user often wants to see comments in server logs, query log, processlist, etc.
    /// For recent versions of the server query parameters will be transferred by network and applied on the server side.
    if (!query_parameters.empty()
        && connection->getServerRevision(connection_parameters.timeouts) < DBMS_MIN_PROTOCOL_VERSION_WITH_PARAMETERS)
    {
        /// Replace ASTQueryParameter with ASTLiteral for prepared statements.
        ReplaceQueryParameterVisitor visitor(query_parameters);
        visitor.visit(parsed_query);

        /// Get new query after substitutions.
        if (visitor.getNumberOfReplacedParameters())
            query = serializeAST(*parsed_query);
        chassert(!query.empty());
    }

    if (allow_merge_tree_settings && parsed_query->as<ASTCreateQuery>())
    {
        /// Rewrite query if new settings were added.
        if (addMergeTreeSettings(*parsed_query->as<ASTCreateQuery>()))
        {
            /// Replace query parameters because AST cannot be serialized otherwise.
            if (!query_parameters.empty())
            {
                ReplaceQueryParameterVisitor visitor(query_parameters);
                visitor.visit(parsed_query);
            }

            query = serializeAST(*parsed_query);
        }
    }

    // Run some local checks to make sure queries into output file will work before sending to server.
    if (const auto * query_with_output = dynamic_cast<const ASTQueryWithOutput *>(parsed_query.get()))
    {
        String out_file;
        if (query_with_output->out_file)
        {
            const auto & out_file_node = query_with_output->out_file->as<ASTLiteral &>();
            out_file = out_file_node.value.safeGet<std::string>();

            std::string compression_method_string;

            if (query_with_output->compression)
            {
                const auto & compression_method_node = query_with_output->compression->as<ASTLiteral &>();
                compression_method_string = compression_method_node.value.safeGet<std::string>();
            }

            CompressionMethod compression_method = chooseCompressionMethod(out_file, compression_method_string);
            UInt64 compression_level = 3;

            if (query_with_output->is_outfile_append && query_with_output->is_outfile_truncate)
            {
                throw Exception(
                    ErrorCodes::BAD_ARGUMENTS,
                    "Cannot use INTO OUTFILE with APPEND and TRUNCATE simultaneously.");
            }

            if (query_with_output->is_outfile_append && compression_method != CompressionMethod::None)
            {
                throw Exception(
                    ErrorCodes::BAD_ARGUMENTS,
                    "Cannot append to compressed file. Please use uncompressed file or remove APPEND keyword.");
            }

            if (query_with_output->compression_level)
            {
                const auto & compression_level_node = query_with_output->compression_level->as<ASTLiteral &>();
                bool res = compression_level_node.value.tryGet<UInt64>(compression_level);
                auto range = getCompressionLevelRange(compression_method);

                if (!res || compression_level < range.first || compression_level > range.second)
                    throw Exception(
                        ErrorCodes::BAD_ARGUMENTS,
                        "Invalid compression level, must be positive integer in range {}-{}",
                        range.first,
                        range.second);
            }

            if (fs::exists(out_file))
            {
                if (!query_with_output->is_outfile_append && !query_with_output->is_outfile_truncate)
                {
                    throw Exception(
                        ErrorCodes::FILE_ALREADY_EXISTS,
                        "File {} exists, consider using APPEND or TRUNCATE.",
                        out_file);
                }
            }
        }
    }

    const auto & settings = global_context->getSettingsRef();
    const Int32 signals_before_stop = settings.partial_result_on_first_cancel ? 2 : 1;

    int retries_left = 10;
    while (retries_left)
    {
        try
        {
            QueryInterruptHandler::start(signals_before_stop);
            SCOPE_EXIT({ QueryInterruptHandler::stop(); });

            connection->sendQuery(
                connection_parameters.timeouts,
                query,
                query_parameters,
                global_context->getCurrentQueryId(),
                query_processing_stage,
                &global_context->getSettingsRef(),
                &global_context->getClientInfo(),
                true,
                [&](const Progress & progress) { onProgress(progress); });

            if (send_external_tables)
                sendExternalTables(parsed_query);
            receiveResult(parsed_query, signals_before_stop, settings.partial_result_on_first_cancel);

            break;
        }
        catch (const Exception & e)
        {
            /// Retry when the server said "Client should retry" and no rows
            /// has been received yet.
            if (processed_rows == 0 && e.code() == ErrorCodes::DEADLOCK_AVOIDED && --retries_left)
            {
                error_stream << "Got a transient error from the server, will"
                        << " retry (" << retries_left << " retries left)";
            }
            else
            {
                throw;
            }
        }
    }
    assert(retries_left > 0);
}


/// Receives and processes packets coming from server.
/// Also checks if query execution should be cancelled.
void ClientBase::receiveResult(ASTPtr parsed_query, Int32 signals_before_stop, bool partial_result_on_first_cancel)
{
    // TODO: get the poll_interval from commandline.
    const auto receive_timeout = connection_parameters.timeouts.receive_timeout;
    constexpr size_t default_poll_interval = 1000000; /// in microseconds
    constexpr size_t min_poll_interval = 5000; /// in microseconds
    const size_t poll_interval
        = std::max(min_poll_interval, std::min<size_t>(receive_timeout.totalMicroseconds(), default_poll_interval));

    bool break_on_timeout = connection->getConnectionType() != IServerConnection::Type::LOCAL;

    std::exception_ptr local_format_error;

    while (true)
    {
        Stopwatch receive_watch(CLOCK_MONOTONIC_COARSE);

        while (true)
        {
            /// Has the Ctrl+C been pressed and thus the query should be cancelled?
            /// If this is the case, inform the server about it and receive the remaining packets
            /// to avoid losing sync.
            if (!cancelled)
            {
                if (partial_result_on_first_cancel && QueryInterruptHandler::cancelled_status() == signals_before_stop - 1)
                {
                    connection->sendCancel();
                    /// First cancel reading request was sent. Next requests will only be with a full cancel
                    partial_result_on_first_cancel = false;
                }
                else if (QueryInterruptHandler::cancelled())
                {
                    cancelQuery();
                }
                else
                {
                    double elapsed = receive_watch.elapsedSeconds();
                    if (break_on_timeout && elapsed > receive_timeout.totalSeconds())
                    {
                        output_stream << "Timeout exceeded while receiving data from server."
                                    << " Waited for " << static_cast<size_t>(elapsed) << " seconds,"
                                    << " timeout is " << receive_timeout.totalSeconds() << " seconds." << std::endl;

                        cancelQuery();
                    }
                }
            }

            /// Poll for changes after a cancellation check, otherwise it never reached
            /// because of progress updates from server.

            if (connection->poll(poll_interval))
                break;
        }

        try
        {
            if (!receiveAndProcessPacket(parsed_query, cancelled))
                break;
        }
        catch (const LocalFormatError &)
        {
            /// Remember the first exception.
            if (!local_format_error)
                local_format_error = std::current_exception();
            connection->sendCancel();
        }
    }

    if (local_format_error)
        std::rethrow_exception(local_format_error);

    if (cancelled && is_interactive && !cancelled_printed.exchange(true))
        output_stream << "Query was cancelled." << std::endl;
}


/// Receive a part of the result, or progress info or an exception and process it.
/// Returns true if one should continue receiving packets.
/// Output of result is suppressed if query was cancelled.
bool ClientBase::receiveAndProcessPacket(ASTPtr parsed_query, bool cancelled_)
{
    Packet packet = connection->receivePacket();

    switch (packet.type)
    {
        case Protocol::Server::PartUUIDs:
            return true;

        case Protocol::Server::Data:
            if (!cancelled_)
                onData(packet.block, parsed_query);
            return true;

        case Protocol::Server::Progress:
            onProgress(packet.progress);
            return true;

        case Protocol::Server::ProfileInfo:
            onProfileInfo(packet.profile_info);
            return true;

        case Protocol::Server::Totals:
            if (!cancelled_)
                onTotals(packet.block, parsed_query);
            return true;

        case Protocol::Server::Extremes:
            if (!cancelled_)
                onExtremes(packet.block, parsed_query);
            return true;

        case Protocol::Server::Exception:
            onReceiveExceptionFromServer(std::move(packet.exception));
            return false;

        case Protocol::Server::Log:
            onLogData(packet.block);
            return true;

        case Protocol::Server::EndOfStream:
            onEndOfStream();
            return false;

        case Protocol::Server::ProfileEvents:
            onProfileEvents(packet.block);
            return true;

        case Protocol::Server::TimezoneUpdate:
            onTimezoneUpdate(packet.server_timezone);
            return true;

        default:
            throw Exception(
                ErrorCodes::UNKNOWN_PACKET_FROM_SERVER, "Unknown packet {} from server {}", packet.type, connection->getDescription());
    }
}


void ClientBase::onProgress(const Progress & value)
{
    if (!progress_indication.updateProgress(value))
    {
        // Just a keep-alive update.
        return;
    }

    if (output_format)
        output_format->onProgress(value);

    if (need_render_progress && tty_buf)
        progress_indication.writeProgress(*tty_buf);
}

void ClientBase::onTimezoneUpdate(const String & tz)
{
    global_context->setSetting("session_timezone", tz);
}


void ClientBase::onEndOfStream()
{
    if (need_render_progress && tty_buf)
        progress_indication.clearProgressOutput(*tty_buf);
    if (need_render_progress_table && tty_buf)
        progress_table.clearTableOutput(*tty_buf);

    if (output_format)
    {
        /// Do our best to estimate the start of the query so the output format matches the one reported by the server
        bool is_running = false;
        output_format->setStartTime(
            clock_gettime_ns(CLOCK_MONOTONIC) - static_cast<UInt64>(progress_indication.elapsedSeconds() * 1000000000), is_running);

        try
        {
            output_format->finalize();
        }
        catch (...)
        {
            /// Format should be reset to make it work for subsequent query
            /// (otherwise it will throw again in resetOutput())
            output_format.reset();
            throw;
        }
    }

    resetOutput();

    if (is_interactive)
    {
        if (cancelled && !cancelled_printed.exchange(true))
            output_stream << "Query was cancelled." << std::endl;
        else if (!written_first_block)
            output_stream << "Ok." << std::endl;
    }
}


void ClientBase::onProfileEvents(Block & block)
{
    const auto rows = block.rows();
    if (rows == 0)
        return;

    if (getName() == "local" || server_revision >= DBMS_MIN_PROTOCOL_VERSION_WITH_INCREMENTAL_PROFILE_EVENTS)
    {
        const auto & array_thread_id = typeid_cast<const ColumnUInt64 &>(*block.getByName("thread_id").column).getData();
        const auto & names = typeid_cast<const ColumnString &>(*block.getByName("name").column);
        const auto & host_names = typeid_cast<const ColumnString &>(*block.getByName("host_name").column);
        const auto & array_values = typeid_cast<const ColumnInt64 &>(*block.getByName("value").column).getData();

        const auto * user_time_name = ProfileEvents::getName(ProfileEvents::UserTimeMicroseconds);
        const auto * system_time_name = ProfileEvents::getName(ProfileEvents::SystemTimeMicroseconds);

        HostToTimesMap thread_times;
        for (size_t i = 0; i < rows; ++i)
        {
            auto thread_id = array_thread_id[i];
            auto host_name = host_names.getDataAt(i).toString();

            /// In ProfileEvents packets thread id 0 specifies common profiling information
            /// for all threads executing current query on specific host. So instead of summing per thread
            /// consumption it's enough to look for data with thread id 0.
            if (thread_id != THREAD_GROUP_ID)
                continue;

            auto event_name = names.getDataAt(i);
            auto value = array_values[i];

            /// Ignore negative time delta or memory usage just in case.
            if (value < 0)
                continue;

            if (event_name == user_time_name)
                thread_times[host_name].user_ms = value;
            else if (event_name == system_time_name)
                thread_times[host_name].system_ms = value;
            else if (event_name == MemoryTracker::USAGE_EVENT_NAME)
                thread_times[host_name].memory_usage = value;
            else if (event_name == MemoryTracker::PEAK_USAGE_EVENT_NAME)
                thread_times[host_name].peak_memory_usage = value;
        }
        progress_indication.updateThreadEventData(thread_times);
        progress_table.updateTable(block);

        if (need_render_progress && tty_buf)
            progress_indication.writeProgress(*tty_buf);
        if (need_render_progress_table && tty_buf)
            progress_table.writeTable(*tty_buf);

        if (profile_events.print)
        {
            if (profile_events.watch.elapsedMilliseconds() >= profile_events.delay_ms)
            {
                /// We need to restart the watch each time we flushed these events
                profile_events.watch.restart();
                initLogsOutputStream();
                if (need_render_progress && tty_buf)
                    progress_indication.clearProgressOutput(*tty_buf);
                if (need_render_progress_table && tty_buf)
                    progress_table.clearTableOutput(*tty_buf);
                logs_out_stream->writeProfileEvents(block);
                logs_out_stream->flush();

                profile_events.last_block = {};
            }
            else
            {
                incrementProfileEventsBlock(profile_events.last_block, block);
            }
        }
    }
}


/// Flush all buffers.
void ClientBase::resetOutput()
{
    /// Order is important: format, compression, file

    if (output_format)
        output_format->finalize();
    output_format.reset();

    logs_out_stream.reset();

    if (out_file_buf)
    {
        out_file_buf->finalize();
        out_file_buf.reset();
    }

    if (pager_cmd)
    {
        pager_cmd->in.close();
        pager_cmd->wait();

        if (SIG_ERR == signal(SIGPIPE, SIG_DFL))
            throw ErrnoException(ErrorCodes::CANNOT_SET_SIGNAL_HANDLER, "Cannot set signal handler for SIGPIPE");
        if (SIG_ERR == signal(SIGINT, SIG_DFL))
            throw ErrnoException(ErrorCodes::CANNOT_SET_SIGNAL_HANDLER, "Cannot set signal handler for SIGINT");
        if (SIG_ERR == signal(SIGQUIT, SIG_DFL))
            throw ErrnoException(ErrorCodes::CANNOT_SET_SIGNAL_HANDLER, "Cannot set signal handler for SIGQUIT");

        setupSignalHandler();
    }
    pager_cmd = nullptr;

    if (out_logs_buf)
    {
        out_logs_buf->finalize();
        out_logs_buf.reset();
    }

    std_out.next();
}


/// Receive the block that serves as an example of the structure of table where data will be inserted.
bool ClientBase::receiveSampleBlock(Block & out, ColumnsDescription & columns_description, ASTPtr parsed_query)
{
    while (true)
    {
        Packet packet = connection->receivePacket();

        switch (packet.type)
        {
            case Protocol::Server::Data:
                out = packet.block;
                return true;

            case Protocol::Server::Exception:
                onReceiveExceptionFromServer(std::move(packet.exception));
                return false;

            case Protocol::Server::Log:
                onLogData(packet.block);
                break;

            case Protocol::Server::TableColumns:
                columns_description = ColumnsDescription::parse(packet.multistring_message[1]);
                return receiveSampleBlock(out, columns_description, parsed_query);

            case Protocol::Server::TimezoneUpdate:
                onTimezoneUpdate(packet.server_timezone);
                break;

            default:
                throw NetException(ErrorCodes::UNEXPECTED_PACKET_FROM_SERVER,
                    "Unexpected packet from server (expected Data, Exception, Log or TimezoneUpdate, got {})",
                    String(Protocol::Server::toString(packet.type)));
        }
    }
}


void ClientBase::setInsertionTable(const ASTInsertQuery & insert_query)
{
    if (!global_context->hasInsertionTable() && insert_query.table)
    {
        String table = insert_query.table->as<ASTIdentifier &>().shortName();
        if (!table.empty())
        {
            String database = insert_query.database ? insert_query.database->as<ASTIdentifier &>().shortName() : "";
            global_context->setInsertionTable(StorageID(database, table));
        }
    }
}


void ClientBase::addMultiquery(std::string_view query, Arguments & common_arguments) const
{
    common_arguments.emplace_back("--multiquery");
    common_arguments.emplace_back("-q");
    common_arguments.emplace_back(query);
}

namespace
{
bool isStdinNotEmptyAndValid(ReadBufferFromFileDescriptor & std_in)
{
    try
    {
        return !std_in.eof();
    }
    catch (const Exception & e)
    {
        if (e.code() == ErrorCodes::CANNOT_READ_FROM_FILE_DESCRIPTOR)
            return false;
        throw;
    }
}
}


void ClientBase::processInsertQuery(const String & query_to_execute, ASTPtr parsed_query)
{
    auto query = query_to_execute;
    if (!query_parameters.empty()
        && connection->getServerRevision(connection_parameters.timeouts) < DBMS_MIN_PROTOCOL_VERSION_WITH_PARAMETERS)
    {
        /// Replace ASTQueryParameter with ASTLiteral for prepared statements.
        ReplaceQueryParameterVisitor visitor(query_parameters);
        visitor.visit(parsed_query);

        /// Get new query after substitutions.
        if (visitor.getNumberOfReplacedParameters())
            query = serializeAST(*parsed_query);
        chassert(!query.empty());
    }

    /// Process the query that requires transferring data blocks to the server.
    const auto & parsed_insert_query = parsed_query->as<ASTInsertQuery &>();
    if ((!parsed_insert_query.data && !parsed_insert_query.infile) && (is_interactive || (!stdin_is_a_tty && !isStdinNotEmptyAndValid(std_in))))
    {
        const auto & settings = global_context->getSettingsRef();
        if (settings.throw_if_no_data_to_insert)
            throw Exception(ErrorCodes::NO_DATA_TO_INSERT, "No data to insert");
        else
            return;
    }

    QueryInterruptHandler::start();
    SCOPE_EXIT({ QueryInterruptHandler::stop(); });

    connection->sendQuery(
        connection_parameters.timeouts,
        query,
        query_parameters,
        global_context->getCurrentQueryId(),
        query_processing_stage,
        &global_context->getSettingsRef(),
        &global_context->getClientInfo(),
        true,
        [&](const Progress & progress) { onProgress(progress); });

    if (send_external_tables)
        sendExternalTables(parsed_query);

    /// Receive description of table structure.
    Block sample;
    ColumnsDescription columns_description;
    if (receiveSampleBlock(sample, columns_description, parsed_query))
    {
        /// If structure was received (thus, server has not thrown an exception),
        /// send our data with that structure.
        setInsertionTable(parsed_insert_query);

        sendData(sample, columns_description, parsed_query);
        receiveEndOfQuery();
    }
}


void ClientBase::sendData(Block & sample, const ColumnsDescription & columns_description, ASTPtr parsed_query)
{
    /// Get columns description from variable or (if it was empty) create it from sample.
    auto columns_description_for_query = columns_description.empty() ? ColumnsDescription(sample.getNamesAndTypesList()) : columns_description;
    if (columns_description_for_query.empty())
    {
        throw Exception(ErrorCodes::LOGICAL_ERROR,
                        "Column description is empty and it can't be built from sample from table. "
                        "Cannot execute query.");
    }

    /// If INSERT data must be sent.
    auto * parsed_insert_query = parsed_query->as<ASTInsertQuery>();
    if (!parsed_insert_query)
        return;

    bool have_data_in_stdin = !is_interactive && !stdin_is_a_tty && isStdinNotEmptyAndValid(std_in);

    if (need_render_progress)
    {
        /// Set total_bytes_to_read for current fd.
        FileProgress file_progress(0, std_in.getFileSize());
        progress_indication.updateProgress(Progress(file_progress));

        /// Set callback to be called on file progress.
        if (tty_buf)
            progress_indication.setFileProgressCallback(global_context, *tty_buf);
    }

    /// If data fetched from file (maybe compressed file)
    if (parsed_insert_query->infile)
    {
        /// Get name of this file (path to file)
        const auto & in_file_node = parsed_insert_query->infile->as<ASTLiteral &>();
        const auto in_file = in_file_node.value.safeGet<std::string>();

        std::string compression_method;
        /// Compression method can be specified in query
        if (parsed_insert_query->compression)
        {
            const auto & compression_method_node = parsed_insert_query->compression->as<ASTLiteral &>();
            compression_method = compression_method_node.value.safeGet<std::string>();
        }

        String current_format = parsed_insert_query->format;
        if (current_format.empty())
            current_format = FormatFactory::instance().getFormatFromFileName(in_file);

        /// Create temporary storage file, to support globs and parallel reading
        /// StorageFile doesn't support ephemeral/materialized/alias columns.
        /// We should change ephemeral columns to ordinary and ignore materialized/alias columns.
        ColumnsDescription columns_for_storage_file;
        for (const auto & [name, _] : columns_description_for_query.getInsertable())
        {
            ColumnDescription column = columns_description_for_query.get(name);
            column.default_desc.kind = ColumnDefaultKind::Default;
            columns_for_storage_file.add(std::move(column));
        }

        StorageFile::CommonArguments args{
            WithContext(global_context),
            parsed_insert_query->table_id,
            current_format,
            getFormatSettings(global_context),
            compression_method,
            columns_for_storage_file,
            ConstraintsDescription{},
            String{},
            {},
            String{},
        };
        StoragePtr storage = std::make_shared<StorageFile>(in_file, global_context->getUserFilesPath(), args);
        storage->startup();
        SelectQueryInfo query_info;

        try
        {
            auto metadata = storage->getInMemoryMetadataPtr();
            QueryPlan plan;
            storage->read(
                    plan,
                    sample.getNames(),
                    storage->getStorageSnapshot(metadata, global_context),
                    query_info,
                    global_context,
                    {},
                    global_context->getSettingsRef().max_block_size,
                    getNumberOfPhysicalCPUCores());

            auto builder = plan.buildQueryPipeline(
                QueryPlanOptimizationSettings::fromContext(global_context),
                BuildQueryPipelineSettings::fromContext(global_context));

            QueryPlanResourceHolder resources;
            auto pipe = QueryPipelineBuilder::getPipe(std::move(*builder), resources);

            sendDataFromPipe(
                std::move(pipe),
                parsed_query,
                have_data_in_stdin);
        }
        catch (Exception & e)
        {
            e.addMessage("data for INSERT was parsed from file");
            throw;
        }

        if (have_data_in_stdin && !cancelled)
            sendDataFromStdin(sample, columns_description_for_query, parsed_query);
    }
    else if (parsed_insert_query->data)
    {
        /// Send data contained in the query.
        ReadBufferFromMemory data_in(parsed_insert_query->data, parsed_insert_query->end - parsed_insert_query->data);
        try
        {
            sendDataFrom(data_in, sample, columns_description_for_query, parsed_query, have_data_in_stdin);
            if (have_data_in_stdin && !cancelled)
                sendDataFromStdin(sample, columns_description_for_query, parsed_query);
        }
        catch (Exception & e)
        {
            /// The following query will use data from input
            //      "INSERT INTO data FORMAT TSV\n " < data.csv
            //  And may be pretty hard to debug, so add information about data source to make it easier.
            e.addMessage("data for INSERT was parsed from query");
            throw;
        }
        // Remember where the data ended. We use this info later to determine
        // where the next query begins.
        parsed_insert_query->end = parsed_insert_query->data + data_in.count();
    }
    else if (!is_interactive)
    {
        sendDataFromStdin(sample, columns_description_for_query, parsed_query);
    }
    else
        throw Exception(ErrorCodes::NO_DATA_TO_INSERT, "No data to insert");
}


void ClientBase::sendDataFrom(ReadBuffer & buf, Block & sample, const ColumnsDescription & columns_description, ASTPtr parsed_query, bool have_more_data)
{
    String current_format = "Values";

    /// Data format can be specified in the INSERT query.
    if (const auto * insert = parsed_query->as<ASTInsertQuery>())
    {
        if (!insert->format.empty())
            current_format = insert->format;
    }

    auto source = global_context->getInputFormat(current_format, buf, sample, insert_format_max_block_size);
    Pipe pipe(source);

    if (columns_description.hasDefaults())
    {
        pipe.addSimpleTransform([&](const Block & header)
        {
            return std::make_shared<AddingDefaultsTransform>(header, columns_description, *source, global_context);
        });
    }

    sendDataFromPipe(std::move(pipe), parsed_query, have_more_data);
}

void ClientBase::sendDataFromPipe(Pipe&& pipe, ASTPtr parsed_query, bool have_more_data)
try
{
    QueryPipeline pipeline(std::move(pipe));
    PullingAsyncPipelineExecutor executor(pipeline);

    if (need_render_progress)
    {
        pipeline.setProgressCallback([this](const Progress & progress){ onProgress(progress); });
    }

    Block block;
    while (executor.pull(block))
    {
        if (!cancelled && QueryInterruptHandler::cancelled())
        {
            cancelQuery();
            executor.cancel();
            return;
        }

        /// Check if server send Log packet
        receiveLogsAndProfileEvents(parsed_query);

        /// Check if server send Exception packet
        auto packet_type = connection->checkPacket(0);
        if (packet_type && *packet_type == Protocol::Server::Exception)
        {
            /**
             * We're exiting with error, so it makes sense to kill the
             * input stream without waiting for it to complete.
             */
            executor.cancel();
            return;
        }

        if (block)
        {
            connection->sendData(block, /* name */"", /* scalar */false);
            processed_rows += block.rows();
        }
    }

    if (!have_more_data)
        connection->sendData({}, "", false);
}
catch (...)
{
    connection->sendCancel();
    receiveEndOfQuery();
    throw;
}

void ClientBase::sendDataFromStdin(Block & sample, const ColumnsDescription & columns_description, ASTPtr parsed_query)
{
    /// Send data read from stdin.
    try
    {
        sendDataFrom(std_in, sample, columns_description, parsed_query);
    }
    catch (Exception & e)
    {
        e.addMessage("data for INSERT was parsed from stdin");
        throw;
    }
}


/// Process Log packets, used when inserting data by blocks
void ClientBase::receiveLogsAndProfileEvents(ASTPtr parsed_query)
{
    auto packet_type = connection->checkPacket(0);

    while (packet_type && (*packet_type == Protocol::Server::Log
            || *packet_type == Protocol::Server::ProfileEvents
            || *packet_type == Protocol::Server::TimezoneUpdate))
    {
        receiveAndProcessPacket(parsed_query, false);
        packet_type = connection->checkPacket(0);
    }
}


/// Process Log packets, exit when receive Exception or EndOfStream
bool ClientBase::receiveEndOfQuery()
{
    while (true)
    {
        Packet packet = connection->receivePacket();

        switch (packet.type)
        {
            case Protocol::Server::EndOfStream:
                onEndOfStream();
                return true;

            case Protocol::Server::Exception:
                onReceiveExceptionFromServer(std::move(packet.exception));
                return false;

            case Protocol::Server::Log:
                onLogData(packet.block);
                break;

            case Protocol::Server::Progress:
                onProgress(packet.progress);
                break;

            case Protocol::Server::ProfileEvents:
                onProfileEvents(packet.block);
                break;

            case Protocol::Server::TimezoneUpdate:
                onTimezoneUpdate(packet.server_timezone);
                break;

            default:
                throw NetException(ErrorCodes::UNEXPECTED_PACKET_FROM_SERVER,
                    "Unexpected packet from server (expected Exception, EndOfStream, Log, Progress or ProfileEvents. Got {})",
                    String(Protocol::Server::toString(packet.type)));
        }
    }
}

void ClientBase::cancelQuery()
{
    connection->sendCancel();
    if (need_render_progress && tty_buf)
        progress_indication.clearProgressOutput(*tty_buf);
    if (need_render_progress_table && tty_buf)
        progress_table.clearTableOutput(*tty_buf);

    if (is_interactive)
        output_stream << "Cancelling query." << std::endl;

    cancelled = true;
}

void ClientBase::processParsedSingleQuery(const String & full_query, const String & query_to_execute,
        ASTPtr parsed_query, std::optional<bool> echo_query_, bool report_error)
{
    resetOutput();
    have_error = false;
    cancelled = false;
    cancelled_printed = false;
    client_exception.reset();
    server_exception.reset();

    if (echo_query_ && *echo_query_)
    {
        writeString(full_query, std_out);
        writeChar('\n', std_out);
        std_out.next();
    }

    if (is_interactive)
    {
        global_context->setCurrentQueryId("");
        // Generate a new query_id
        for (const auto & query_id_format : query_id_formats)
        {
            writeString(query_id_format.first, std_out);
            writeString(fmt::format(fmt::runtime(query_id_format.second), fmt::arg("query_id", global_context->getCurrentQueryId())), std_out);
            writeChar('\n', std_out);
            std_out.next();
        }
    }

    if (const auto * set_query = parsed_query->as<ASTSetQuery>())
    {
        const auto * logs_level_field = set_query->changes.tryGet(std::string_view{"send_logs_level"});
        if (logs_level_field)
        {
            auto logs_level = logs_level_field->safeGet<String>();
            /// Check that setting value is correct before updating logger level.
            SettingFieldLogsLevelTraits::fromString(logs_level);
            updateLoggerLevel(logs_level);
        }
    }

    if (const auto * create_user_query = parsed_query->as<ASTCreateUserQuery>())
    {
        if (!create_user_query->attach && create_user_query->auth_data)
        {
            if (const auto * auth_data = create_user_query->auth_data->as<ASTAuthenticationData>())
            {
                auto password = auth_data->getPassword();

                if (password)
                    global_context->getAccessControl().checkPasswordComplexityRules(*password);
            }
        }
    }

    processed_rows = 0;
    written_first_block = false;
    progress_indication.resetProgress();
    progress_table.resetTable();
    profile_events.watch.restart();

    {
        /// Temporarily apply query settings to context.
        std::optional<Settings> old_settings;
        SCOPE_EXIT_SAFE({
            if (old_settings)
                global_context->setSettings(*old_settings);
        });

        auto apply_query_settings = [&](const IAST & settings_ast)
        {
            if (!old_settings)
                old_settings.emplace(global_context->getSettingsRef());
            global_context->applySettingsChanges(settings_ast.as<ASTSetQuery>()->changes);
            global_context->resetSettingsToDefaultValue(settings_ast.as<ASTSetQuery>()->default_settings);
        };

        const auto * insert = parsed_query->as<ASTInsertQuery>();
        if (const auto * select = parsed_query->as<ASTSelectQuery>(); select && select->settings())
            apply_query_settings(*select->settings());
        else if (const auto * select_with_union = parsed_query->as<ASTSelectWithUnionQuery>())
        {
            const ASTs & children = select_with_union->list_of_selects->children;
            if (!children.empty())
            {
                // On the client it is enough to apply settings only for the
                // last SELECT, since the only thing that is important to apply
                // on the client is format settings.
                const auto * last_select = children.back()->as<ASTSelectQuery>();
                if (last_select && last_select->settings())
                {
                    apply_query_settings(*last_select->settings());
                }
            }
        }
        else if (const auto * query_with_output = parsed_query->as<ASTQueryWithOutput>(); query_with_output && query_with_output->settings_ast)
            apply_query_settings(*query_with_output->settings_ast);
        else if (insert && insert->settings_ast)
            apply_query_settings(*insert->settings_ast);

        if (!connection->checkConnected(connection_parameters.timeouts))
            connect();

        ASTPtr input_function;
        if (insert && insert->select)
            insert->tryFindInputFunction(input_function);

        bool is_async_insert_with_inlined_data = global_context->getSettingsRef().async_insert && insert && insert->hasInlinedData();

        if (is_async_insert_with_inlined_data)
        {
            bool have_data_in_stdin = !is_interactive && !stdin_is_a_tty && isStdinNotEmptyAndValid(std_in);
            bool have_external_data = have_data_in_stdin || insert->infile;

            if (have_external_data)
                throw Exception(ErrorCodes::NOT_IMPLEMENTED,
                    "Processing async inserts with both inlined and external data (from stdin or infile) is not supported");
        }

        /// INSERT query for which data transfer is needed (not an INSERT SELECT or input()) is processed separately.
        if (insert && (!insert->select || input_function) && !is_async_insert_with_inlined_data)
        {
            if (input_function && insert->format.empty())
                throw Exception(ErrorCodes::INVALID_USAGE_OF_INPUT, "FORMAT must be specified for function input()");

            processInsertQuery(query_to_execute, parsed_query);
        }
        else
            processOrdinaryQuery(query_to_execute, parsed_query);
    }

    /// Do not change context (current DB, settings) in case of an exception.
    if (!have_error)
    {
        if (const auto * set_query = parsed_query->as<ASTSetQuery>())
        {
            /// Save all changes in settings to avoid losing them if the connection is lost.
            for (const auto & change : set_query->changes)
            {
                if (change.name == "profile")
                    current_profile = change.value.safeGet<String>();
                else
                    global_context->applySettingChange(change);
            }
            global_context->resetSettingsToDefaultValue(set_query->default_settings);

            /// Query parameters inside SET queries should be also saved on the client side
            ///  to override their previous definitions set with --param_* arguments
            ///  and for substitutions to work inside INSERT ... VALUES queries
            for (const auto & [name, value] : set_query->query_parameters)
                query_parameters.insert_or_assign(name, value);

            global_context->addQueryParameters(NameToNameMap{set_query->query_parameters.begin(), set_query->query_parameters.end()});
        }
        if (const auto * use_query = parsed_query->as<ASTUseQuery>())
        {
            const String & new_database = use_query->getDatabase();
            /// If the client initiates the reconnection, it takes the settings from the config.
            getClientConfiguration().setString("database", new_database);
            /// If the connection initiates the reconnection, it uses its variable.
            connection->setDefaultDatabase(new_database);
        }
    }

    /// Always print last block (if it was not printed already)
    if (profile_events.last_block)
    {
        initLogsOutputStream();
        if (need_render_progress && tty_buf)
            progress_indication.clearProgressOutput(*tty_buf);
        if (need_render_progress_table && tty_buf)
            progress_table.clearTableOutput(*tty_buf);
        logs_out_stream->writeProfileEvents(profile_events.last_block);
        logs_out_stream->flush();

        profile_events.last_block = {};
    }

    if (is_interactive)
    {
        output_stream << std::endl;
        if (!server_exception || processed_rows != 0)
            output_stream << processed_rows << " row" << (processed_rows == 1 ? "" : "s") << " in set. ";
        output_stream << "Elapsed: " << progress_indication.elapsedSeconds() << " sec. ";
        progress_indication.writeFinalProgress();
<<<<<<< HEAD
        if (need_render_progress_table)
            progress_table.writeFinalTable();
        std::cout << std::endl << std::endl;
=======
        output_stream << std::endl << std::endl;
>>>>>>> 7276ad28
    }
    else if (getClientConfiguration().getBool("print-time-to-stderr", false))
    {
        error_stream << progress_indication.elapsedSeconds() << "\n";
    }

    if (!is_interactive && getClientConfiguration().getBool("print-num-processed-rows", false))
    {
        output_stream << "Processed rows: " << processed_rows << "\n";
    }

    if (have_error && report_error)
        processError(full_query);
}


MultiQueryProcessingStage ClientBase::analyzeMultiQueryText(
    const char *& this_query_begin, const char *& this_query_end, const char * all_queries_end,
    String & query_to_execute, ASTPtr & parsed_query, const String & all_queries_text,
    std::unique_ptr<Exception> & current_exception)
{
    if (!is_interactive && cancelled)
        return MultiQueryProcessingStage::QUERIES_END;

    if (this_query_begin >= all_queries_end)
        return MultiQueryProcessingStage::QUERIES_END;

    // Remove leading empty newlines and other whitespace, because they
    // are annoying to filter in the query log. This is mostly relevant for
    // the tests.
    while (this_query_begin < all_queries_end && isWhitespaceASCII(*this_query_begin))
        ++this_query_begin;

    if (this_query_begin >= all_queries_end)
        return MultiQueryProcessingStage::QUERIES_END;

    unsigned max_parser_depth = static_cast<unsigned>(global_context->getSettingsRef().max_parser_depth);
    unsigned max_parser_backtracks = static_cast<unsigned>(global_context->getSettingsRef().max_parser_backtracks);

    // If there are only comments left until the end of file, we just
    // stop. The parser can't handle this situation because it always
    // expects that there is some query that it can parse.
    // We can get into this situation because the parser also doesn't
    // skip the trailing comments after parsing a query. This is because
    // they may as well be the leading comments for the next query,
    // and it makes more sense to treat them as such.
    {
        Tokens tokens(this_query_begin, all_queries_end);
        IParser::Pos token_iterator(tokens, max_parser_depth, max_parser_backtracks);
        if (!token_iterator.isValid())
            return MultiQueryProcessingStage::QUERIES_END;
    }

    this_query_end = this_query_begin;
    try
    {
        parsed_query = parseQuery(this_query_end, all_queries_end,
            global_context->getSettingsRef(),
            /*allow_multi_statements=*/ true);
    }
    catch (const Exception & e)
    {
        current_exception.reset(e.clone());
        return MultiQueryProcessingStage::PARSING_EXCEPTION;
    }

    if (!parsed_query)
    {
        if (ignore_error)
        {
            Tokens tokens(this_query_begin, all_queries_end);
            IParser::Pos token_iterator(tokens, max_parser_depth, max_parser_backtracks);
            while (token_iterator->type != TokenType::Semicolon && token_iterator.isValid())
                ++token_iterator;
            this_query_begin = token_iterator->end;

            return MultiQueryProcessingStage::CONTINUE_PARSING;
        }

        return MultiQueryProcessingStage::PARSING_FAILED;
    }

    // INSERT queries may have the inserted data in the query text
    // that follow the query itself, e.g. "insert into t format CSV 1;2".
    // They need special handling. First of all, here we find where the
    // inserted data ends. In multi-query mode, it is delimited by a
    // newline.
    // The VALUES format needs even more handling - we also allow the
    // data to be delimited by semicolon. This case is handled later by
    // the format parser itself.
    // We can't do multiline INSERTs with inline data, because most
    // row input formats (e.g. TSV) can't tell when the input stops,
    // unlike VALUES.
    auto * insert_ast = parsed_query->as<ASTInsertQuery>();
    const char * query_to_execute_end = this_query_end;

    if (insert_ast && insert_ast->data)
    {
        this_query_end = find_first_symbols<'\n'>(insert_ast->data, all_queries_end);
        insert_ast->end = this_query_end;
        query_to_execute_end = isSyncInsertWithData(*insert_ast, global_context) ? insert_ast->data : this_query_end;
    }

    query_to_execute = all_queries_text.substr(this_query_begin - all_queries_text.data(), query_to_execute_end - this_query_begin);

    // Try to include the trailing comment with test hints. It is just
    // a guess for now, because we don't yet know where the query ends
    // if it is an INSERT query with inline data. We will do it again
    // after we have processed the query. But even this guess is
    // beneficial so that we see proper trailing comments in "echo" and
    // server log.
    adjustQueryEnd(this_query_end, all_queries_end, max_parser_depth, max_parser_backtracks);
    return MultiQueryProcessingStage::EXECUTE_QUERY;
}


bool ClientBase::executeMultiQuery(const String & all_queries_text)
{
    bool echo_query = echo_queries;

    {
        /// disable logs if expects errors
        TestHint test_hint(all_queries_text);
        if (test_hint.hasClientErrors() || test_hint.hasServerErrors())
            processTextAsSingleQuery("SET send_logs_level = 'fatal'");
    }

    /// Test tags are started with "--" so they are interpreted as comments anyway.
    /// But if the echo is enabled we have to remove the test tags from `all_queries_text`
    /// because we don't want test tags to be echoed.
    size_t test_tags_length = getTestTagsLength(all_queries_text);

    /// Several queries separated by ';'.
    /// INSERT data is ended by the end of line, not ';'.
    /// An exception is VALUES format where we also support semicolon in
    /// addition to end of line.
    const char * this_query_begin = all_queries_text.data() + test_tags_length;
    const char * this_query_end;
    const char * all_queries_end = all_queries_text.data() + all_queries_text.size();

    String full_query; // full_query is the query + inline INSERT data + trailing comments (the latter is our best guess for now).
    String query_to_execute;
    ASTPtr parsed_query;
    std::unique_ptr<Exception> current_exception;

    while (true)
    {
        auto stage = analyzeMultiQueryText(this_query_begin, this_query_end, all_queries_end,
                                           query_to_execute, parsed_query, all_queries_text, current_exception);
        switch (stage)
        {
            case MultiQueryProcessingStage::QUERIES_END:
            case MultiQueryProcessingStage::PARSING_FAILED:
            {
                return true;
            }
            case MultiQueryProcessingStage::CONTINUE_PARSING:
            {
                continue;
            }
            case MultiQueryProcessingStage::PARSING_EXCEPTION:
            {
                this_query_end = find_first_symbols<'\n'>(this_query_end, all_queries_end);

                // Try to find test hint for syntax error. We don't know where
                // the query ends because we failed to parse it, so we consume
                // the entire line.
                TestHint hint(String(this_query_begin, this_query_end - this_query_begin));
                if (hint.hasServerErrors())
                {
                    // Syntax errors are considered as client errors
                    current_exception->addMessage("\nExpected server error: {}.", hint.serverErrors());
                    current_exception->rethrow();
                }

                if (!hint.hasExpectedClientError(current_exception->code()))
                {
                    if (hint.hasClientErrors())
                        current_exception->addMessage("\nExpected client error: {}.", hint.clientErrors());

                    current_exception->rethrow();
                }

                /// It's expected syntax error, skip the line
                this_query_begin = this_query_end;
                current_exception.reset();

                continue;
            }
            case MultiQueryProcessingStage::EXECUTE_QUERY:
            {
                full_query = all_queries_text.substr(this_query_begin - all_queries_text.data(), this_query_end - this_query_begin);
                if (query_fuzzer_runs)
                {
                    if (!processWithFuzzing(full_query))
                        return false;

                    this_query_begin = this_query_end;
                    continue;
                }

                // Now we know for sure where the query ends.
                // Look for the hint in the text of query + insert data + trailing
                // comments, e.g. insert into t format CSV 'a' -- { serverError 123 }.
                // Use the updated query boundaries we just calculated.
                TestHint test_hint(full_query);

                // Echo all queries if asked; makes for a more readable reference file.
                echo_query = test_hint.echoQueries().value_or(echo_query);

                try
                {
                    processParsedSingleQuery(full_query, query_to_execute, parsed_query, echo_query, false);
                }
                catch (...)
                {
                    // Surprisingly, this is a client error. A server error would
                    // have been reported without throwing (see onReceiveExceptionFromServer()).
                    client_exception = std::make_unique<Exception>(getCurrentExceptionMessageAndPattern(print_stack_trace), getCurrentExceptionCode());
                    have_error = true;
                }

                // Check whether the error (or its absence) matches the test hints
                // (or their absence).
                bool error_matches_hint = true;
                if (have_error)
                {
                    if (test_hint.hasServerErrors())
                    {
                        if (!server_exception)
                        {
                            error_matches_hint = false;
                            fmt::print(stderr, "Expected server error code '{}' but got no server error (query: {}).\n",
                                       test_hint.serverErrors(), full_query);
                        }
                        else if (!test_hint.hasExpectedServerError(server_exception->code()))
                        {
                            error_matches_hint = false;
                            fmt::print(stderr, "Expected server error code: {} but got: {} (query: {}).\n",
                                       test_hint.serverErrors(), server_exception->code(), full_query);
                        }
                    }
                    if (test_hint.hasClientErrors())
                    {
                        if (!client_exception)
                        {
                            error_matches_hint = false;
                            fmt::print(stderr, "Expected client error code '{}' but got no client error (query: {}).\n",
                                       test_hint.clientErrors(), full_query);
                        }
                        else if (!test_hint.hasExpectedClientError(client_exception->code()))
                        {
                            error_matches_hint = false;
                            fmt::print(stderr, "Expected client error code '{}' but got '{}' (query: {}).\n",
                                       test_hint.clientErrors(), client_exception->code(), full_query);
                        }
                    }
                    if (!test_hint.hasClientErrors() && !test_hint.hasServerErrors())
                    {
                        // No error was expected but it still occurred. This is the
                        // default case without test hint, doesn't need additional
                        // diagnostics.
                        error_matches_hint = false;
                    }
                }
                else
                {
                    if (test_hint.hasClientErrors())
                    {
                        error_matches_hint = false;
                        fmt::print(stderr,
                                   "The query succeeded but the client error '{}' was expected (query: {}).\n",
                                   test_hint.clientErrors(), full_query);
                    }
                    if (test_hint.hasServerErrors())
                    {
                        error_matches_hint = false;
                        fmt::print(stderr,
                                   "The query succeeded but the server error '{}' was expected (query: {}).\n",
                                   test_hint.serverErrors(), full_query);
                    }
                }

                // If the error is expected, force reconnect and ignore it.
                if (have_error && error_matches_hint)
                {
                    client_exception.reset();
                    server_exception.reset();

                    have_error = false;

                    if (!connection->checkConnected(connection_parameters.timeouts))
                        connect();
                }

                // For INSERTs with inline data: use the end of inline data as
                // reported by the format parser (it is saved in sendData()).
                // This allows us to handle queries like:
                //   insert into t values (1); select 1
                // , where the inline data is delimited by semicolon and not by a
                // newline.
                auto * insert_ast = parsed_query->as<ASTInsertQuery>();
                if (insert_ast && isSyncInsertWithData(*insert_ast, global_context))
                {
                    this_query_end = insert_ast->end;
                    adjustQueryEnd(
                        this_query_end, all_queries_end,
                        static_cast<unsigned>(global_context->getSettingsRef().max_parser_depth),
                        static_cast<unsigned>(global_context->getSettingsRef().max_parser_backtracks));
                }

                // Report error.
                if (have_error)
                    processError(full_query);

                // Stop processing queries if needed.
                if (have_error && !ignore_error)
                    return is_interactive;

                this_query_begin = this_query_end;
                break;
            }
        }
    }
}


bool ClientBase::processQueryText(const String & text)
{
    auto trimmed_input = trim(text, [](char c) { return isWhitespaceASCII(c) || c == ';'; });

    if (exit_strings.end() != exit_strings.find(trimmed_input))
        return false;

    if (trimmed_input.starts_with("\\i"))
    {
        size_t skip_prefix_size = std::strlen("\\i");
        auto file_name = trim(
            trimmed_input.substr(skip_prefix_size, trimmed_input.size() - skip_prefix_size),
            [](char c) { return isWhitespaceASCII(c); });

        return processMultiQueryFromFile(file_name);
    }

    if (!is_multiquery)
    {
        assert(!query_fuzzer_runs);
        processTextAsSingleQuery(text);

        return true;
    }

    if (query_fuzzer_runs)
    {
        processWithFuzzing(text);
        return true;
    }

    return executeMultiQuery(text);
}


String ClientBase::prompt() const
{
    return prompt_by_server_display_name;
}


void ClientBase::initQueryIdFormats()
{
    if (!query_id_formats.empty())
        return;

    /// Initialize query_id_formats if any
    if (getClientConfiguration().has("query_id_formats"))
    {
        Poco::Util::AbstractConfiguration::Keys keys;
        getClientConfiguration().keys("query_id_formats", keys);
        for (const auto & name : keys)
            query_id_formats.emplace_back(name + ":", getClientConfiguration().getString("query_id_formats." + name));
    }

    if (query_id_formats.empty())
        query_id_formats.emplace_back("Query id:", " {query_id}\n");
}


bool ClientBase::addMergeTreeSettings(ASTCreateQuery & ast_create)
{
    if (ast_create.attach
        || !ast_create.storage
        || !ast_create.storage->isExtendedStorageDefinition()
        || !ast_create.storage->engine
        || ast_create.storage->engine->name.find("MergeTree") == std::string::npos)
        return false;

    auto all_changed = cmd_merge_tree_settings.allChanged();
    if (all_changed.begin() == all_changed.end())
        return false;

    if (!ast_create.storage->settings)
    {
        auto settings_ast = std::make_shared<ASTSetQuery>();
        settings_ast->is_standalone = false;
        ast_create.storage->set(ast_create.storage->settings, settings_ast);
    }

    auto & storage_settings = *ast_create.storage->settings;
    bool added_new_setting = false;

    for (const auto & setting : all_changed)
    {
        if (!storage_settings.changes.tryGet(setting.getName()))
        {
            storage_settings.changes.emplace_back(setting.getName(), setting.getValue());
            added_new_setting = true;
        }
    }

    return added_new_setting;
}

void ClientBase::runInteractive()
{
    if (getClientConfiguration().has("query_id"))
        throw Exception(ErrorCodes::BAD_ARGUMENTS, "query_id could be specified only in non-interactive mode");
    if (getClientConfiguration().getBool("print-time-to-stderr", false))
        throw Exception(ErrorCodes::BAD_ARGUMENTS, "time option could be specified only in non-interactive mode");

    initQueryIdFormats();

    /// Initialize DateLUT here to avoid counting time spent here as query execution time.
    const auto local_tz = DateLUT::instance().getTimeZone();

    suggest.emplace();
    if (load_suggestions)
    {
        /// Load suggestion data from the server.
        if (global_context->getApplicationType() == Context::ApplicationType::CLIENT)
            suggest->load<Connection>(global_context, connection_parameters, getClientConfiguration().getInt("suggestion_limit"), wait_for_suggestions_to_load);
        else if (global_context->getApplicationType() == Context::ApplicationType::LOCAL)
            suggest->load<LocalConnection>(global_context, connection_parameters, getClientConfiguration().getInt("suggestion_limit"), wait_for_suggestions_to_load);
    }

    if (home_path.empty())
    {
        const char * home_path_cstr = getenv("HOME"); // NOLINT(concurrency-mt-unsafe)
        if (home_path_cstr)
            home_path = home_path_cstr;
    }

    /// Load command history if present.
    if (getClientConfiguration().has("history_file"))
        history_file = getClientConfiguration().getString("history_file");
    else
    {
        auto * history_file_from_env = getenv("CLICKHOUSE_HISTORY_FILE"); // NOLINT(concurrency-mt-unsafe)
        if (history_file_from_env)
            history_file = history_file_from_env;
        else if (!home_path.empty())
            history_file = home_path + "/.clickhouse-client-history";
    }

    if (!history_file.empty() && !fs::exists(history_file))
    {
        /// Avoid TOCTOU issue.
        try
        {
            FS::createFile(history_file);
        }
        catch (const ErrnoException & e)
        {
            if (e.getErrno() != EEXIST)
            {
                error_stream << getCurrentExceptionMessage(false) << '\n';
            }
        }
    }

    LineReader::Patterns query_extenders = {"\\"};
    LineReader::Patterns query_delimiters = {";", "\\G", "\\G;"};
    char word_break_characters[] = " \t\v\f\a\b\r\n`~!@#$%^&*()-=+[{]}\\|;:'\",<.>/?";

#if USE_REPLXX
    replxx::Replxx::highlighter_callback_t highlight_callback{};
    if (getClientConfiguration().getBool("highlight", true))
        highlight_callback = highlight;

    ReplxxLineReader lr(
        *suggest,
        history_file,
        getClientConfiguration().has("multiline"),
        query_extenders,
        query_delimiters,
        word_break_characters,
        highlight_callback);
#else
    LineReader lr(
        history_file,
        getClientConfiguration().has("multiline"),
        query_extenders,
        query_delimiters,
        word_break_characters);
#endif

    static const std::initializer_list<std::pair<String, String>> backslash_aliases =
        {
            { "\\l", "SHOW DATABASES" },
            { "\\d", "SHOW TABLES" },
            { "\\c", "USE" },
        };

    static const std::initializer_list<String> repeat_last_input_aliases =
        {
            ".",  /// Vim shortcut
            "/"   /// Oracle SQL Plus shortcut
        };

    String last_input;

    do
    {
        String input;
        {
            /// Enable bracketed-paste-mode so that we are able to paste multiline queries as a whole.
            /// But keep it disabled outside of query input, because it breaks password input
            /// (e.g. if we need to reconnect and show a password prompt).
            /// (Alternatively, we could make the password input ignore the control sequences.)
            lr.enableBracketedPaste();
            SCOPE_EXIT({ lr.disableBracketedPaste(); });

            input = lr.readLine(prompt(), ":-] ");
        }

        if (input.empty())
            break;

        has_vertical_output_suffix = false;
        if (input.ends_with("\\G") || input.ends_with("\\G;"))
        {
            if (input.ends_with("\\G"))
                input.resize(input.size() - 2);
            else if (input.ends_with("\\G;"))
                input.resize(input.size() - 3);

            has_vertical_output_suffix = true;
        }

        for (const auto & [alias, command] : backslash_aliases)
        {
            auto it = std::search(input.begin(), input.end(), alias.begin(), alias.end());
            if (it != input.end() && std::all_of(input.begin(), it, isWhitespaceASCII))
            {
                it += alias.size();
                if (it == input.end() || isWhitespaceASCII(*it))
                {
                    String new_input = command;
                    // append the rest of input to the command
                    // for parameters support, e.g. \c db_name -> USE db_name
                    new_input.append(it, input.end());
                    input = std::move(new_input);
                    break;
                }
            }
        }

        for (const auto & alias : repeat_last_input_aliases)
        {
            if (input == alias)
            {
                input  = last_input;
                break;
            }
        }

        if (suggest && suggest->getLastError() == ErrorCodes::USER_SESSION_LIMIT_EXCEEDED)
        {
            // If a separate connection loading suggestions failed to open a new session,
            // use the main session to receive them.
            suggest->load(*connection, connection_parameters.timeouts, getClientConfiguration().getInt("suggestion_limit"), global_context->getClientInfo());
        }

        try
        {
            if (!processQueryText(input))
                break;
            last_input = input;
        }
        catch (const Exception & e)
        {
            if (e.code() == ErrorCodes::USER_EXPIRED)
                break;

            /// We don't need to handle the test hints in the interactive mode.
            error_stream << "Exception on client:" << std::endl << getExceptionMessage(e, print_stack_trace, true) << std::endl << std::endl;
            client_exception.reset(e.clone());
        }

        if (client_exception)
        {
            /// client_exception may have been set above or elsewhere.
            /// Client-side exception during query execution can result in the loss of
            /// sync in the connection protocol.
            /// So we reconnect and allow to enter the next query.
            if (!connection->checkConnected(connection_parameters.timeouts))
                connect();
        }
    }
    while (true);

    if (isNewYearMode())
        output_stream << "Happy new year." << std::endl;
    else if (isChineseNewYearMode(local_tz))
        output_stream << "Happy Chinese new year. 春节快乐!" << std::endl;
    else
        output_stream << "Bye." << std::endl;
}


bool ClientBase::processMultiQueryFromFile(const String & file_name)
{
    String queries_from_file;

    ReadBufferFromFile in(file_name);
    readStringUntilEOF(queries_from_file, in);

    if (!getClientConfiguration().has("log_comment"))
    {
        Settings settings = global_context->getSettings();
        /// NOTE: cannot use even weakly_canonical() since it fails for /dev/stdin due to resolving of "pipe:[X]"
        settings.log_comment = fs::absolute(fs::path(file_name));
        global_context->setSettings(settings);
    }

    return executeMultiQuery(queries_from_file);
}


void ClientBase::runNonInteractive()
{
    if (delayed_interactive)
        initQueryIdFormats();

    if (!queries_files.empty())
    {
        for (const auto & queries_file : queries_files)
        {
            for (const auto & interleave_file : interleave_queries_files)
                if (!processMultiQueryFromFile(interleave_file))
                    return;

            if (!processMultiQueryFromFile(queries_file))
                return;
        }

        return;
    }

    if (!queries.empty())
    {
        for (const auto & query : queries)
        {
            if (query_fuzzer_runs)
            {
                if (!processWithFuzzing(query))
                    return;
            }
            else
            {
                if (!processQueryText(query))
                    return;
            }
        }
    }
    else
    {
        /// If 'query' parameter is not set, read a query from stdin.
        /// The query is read entirely into memory (streaming is disabled).
        ReadBufferFromFileDescriptor in(STDIN_FILENO);
        String text;
        readStringUntilEOF(text, in);
        if (query_fuzzer_runs)
            processWithFuzzing(text);
        else
            processQueryText(text);
    }
}


#if defined(FUZZING_MODE)
extern "C" int LLVMFuzzerRunDriver(int * argc, char *** argv, int (*callback)(const uint8_t * data, size_t size));
ClientBase * app;

void ClientBase::runLibFuzzer()
{
    app = this;
    std::vector<String> fuzzer_args_holder;

    if (const char * fuzzer_args_env = getenv("FUZZER_ARGS")) // NOLINT(concurrency-mt-unsafe)
        boost::split(fuzzer_args_holder, fuzzer_args_env, isWhitespaceASCII, boost::token_compress_on);

    std::vector<char *> fuzzer_args;
    fuzzer_args.push_back(argv0);
    for (auto & arg : fuzzer_args_holder)
        fuzzer_args.emplace_back(arg.data());

    int fuzzer_argc = fuzzer_args.size();
    char ** fuzzer_argv = fuzzer_args.data();

    LLVMFuzzerRunDriver(&fuzzer_argc, &fuzzer_argv, [](const uint8_t * data, size_t size)
    {
        try
        {
            String query(reinterpret_cast<const char *>(data), size);
            app->processQueryText(query);
        }
        catch (...)
        {
            return -1;
        }

        return 0;
    });
}
#else
void ClientBase::runLibFuzzer() {}
#endif


void ClientBase::clearTerminal()
{
    /// Clear from cursor until end of screen.
    /// It is needed if garbage is left in terminal.
    /// Show cursor. It can be left hidden by invocation of previous programs.
    /// A test for this feature: perl -e 'print "x"x100000'; echo -ne '\033[0;0H\033[?25l'; clickhouse-client
    output_stream << "\033[0J" "\033[?25h";
}


void ClientBase::showClientVersion()
{
    output_stream << VERSION_NAME << " " + getName() + " version " << VERSION_STRING << VERSION_OFFICIAL << "." << std::endl;
}

namespace
{

/// Define transparent hash to we can use
/// std::string_view with the containers
struct TransparentStringHash
{
    using is_transparent = void;
    size_t operator()(std::string_view txt) const
    {
        return std::hash<std::string_view>{}(txt);
    }
};

/*
 * This functor is used to parse command line arguments and replace dashes with underscores,
 * allowing options to be specified using either dashes or underscores.
 */
class OptionsAliasParser
{
public:
    explicit OptionsAliasParser(const boost::program_options::options_description& options)
    {
        options_names.reserve(options.options().size());
        for (const auto& option : options.options())
            options_names.insert(option->long_name());
    }

    /*
     * Parses arguments by replacing dashes with underscores, and matches the resulting name with known options
     * Implements boost::program_options::ext_parser logic
     */
    std::pair<std::string, std::string> operator()(const std::string & token) const
    {
        if (!token.starts_with("--"))
            return {};
        std::string arg = token.substr(2);

        // divide token by '=' to separate key and value if options style=long_allow_adjacent
        auto pos_eq = arg.find('=');
        std::string key = arg.substr(0, pos_eq);

        if (options_names.contains(key))
            // option does not require any changes, because it is already correct
            return {};

        std::replace(key.begin(), key.end(), '-', '_');
        if (!options_names.contains(key))
            // after replacing '-' with '_' argument is still unknown
            return {};

        std::string value;
        if (pos_eq != std::string::npos && pos_eq < arg.size())
            value = arg.substr(pos_eq + 1);

        return {key, value};
    }

private:
    std::unordered_set<std::string> options_names;
};

}

/// Enable optimizations even in debug builds because otherwise options parsing becomes extremely slow affecting .sh tests
#if defined(__clang__)
#pragma clang optimize on
#endif
void ClientBase::parseAndCheckOptions(OptionsDescription & options_description, po::variables_map & options, Arguments & arguments)
{
    if (allow_repeated_settings)
        addProgramOptionsAsMultitokens(cmd_settings, options_description.main_description.value());
    else
        addProgramOptions(cmd_settings, options_description.main_description.value());

    if (allow_merge_tree_settings)
    {
        /// Add merge tree settings manually, because names of some settings
        /// may clash. Query settings have higher priority and we just
        /// skip ambiguous merge tree settings.
        auto & main_options = options_description.main_description.value();

        std::unordered_set<std::string, TransparentStringHash, std::equal_to<>> main_option_names;
        for (const auto & option : main_options.options())
            main_option_names.insert(option->long_name());

        for (const auto & setting : cmd_merge_tree_settings.all())
        {
            const auto add_setting = [&](const std::string_view name)
            {
                if (auto it = main_option_names.find(name); it != main_option_names.end())
                    return;

                if (allow_repeated_settings)
                    addProgramOptionAsMultitoken(cmd_merge_tree_settings, main_options, name, setting);
                else
                    addProgramOption(cmd_merge_tree_settings, main_options, name, setting);
            };

            const auto & setting_name = setting.getName();

            add_setting(setting_name);

            const auto & settings_to_aliases = MergeTreeSettings::Traits::settingsToAliases();
            if (auto it = settings_to_aliases.find(setting_name); it != settings_to_aliases.end())
            {
                for (const auto alias : it->second)
                {
                    add_setting(alias);
                }
            }
        }
    }

    /// Parse main commandline options.
    auto parser = po::command_line_parser(arguments)
                      .options(options_description.main_description.value())
                      .extra_parser(OptionsAliasParser(options_description.main_description.value()))
                      .allow_unregistered();
    po::parsed_options parsed = parser.run();

    /// Check unrecognized options without positional options.
    auto unrecognized_options = po::collect_unrecognized(parsed.options, po::collect_unrecognized_mode::exclude_positional);
    if (!unrecognized_options.empty())
    {
        auto hints = this->getHints(unrecognized_options[0]);
        if (!hints.empty())
            throw Exception(ErrorCodes::UNRECOGNIZED_ARGUMENTS, "Unrecognized option '{}'. Maybe you meant {}",
                            unrecognized_options[0], toString(hints));

        throw Exception(ErrorCodes::UNRECOGNIZED_ARGUMENTS, "Unrecognized option '{}'", unrecognized_options[0]);
    }

    /// Check positional options.
    for (const auto & op : parsed.options)
    {
        if (!op.unregistered && op.string_key.empty() && !op.original_tokens[0].starts_with("--")
            && !op.original_tokens[0].empty() && !op.value.empty())
        {
            /// Two special cases for better usability:
            /// - if the option contains a whitespace, it might be a query: clickhouse "SELECT 1"
            /// These are relevant for interactive usage - user-friendly, but questionable in general.
            /// In case of ambiguity or for scripts, prefer using proper options.

            const auto & token = op.original_tokens[0];
            po::variable_value value(boost::any(op.value), false);

            const char * option;
            if (token.contains(' '))
                option = "query";
            else
                throw Exception(ErrorCodes::BAD_ARGUMENTS, "Positional option `{}` is not supported.", token);

            if (!options.emplace(option, value).second)
                throw Exception(ErrorCodes::BAD_ARGUMENTS, "Positional option `{}` is not supported.", token);
        }
    }

    po::store(parsed, options);
}


void ClientBase::init(int argc, char ** argv)
{
    namespace po = boost::program_options;

    /// Don't parse options with Poco library, we prefer neat boost::program_options.
    stopOptionsProcessing();

    stdin_is_a_tty = isatty(STDIN_FILENO);
    stdout_is_a_tty = isatty(STDOUT_FILENO);
    stderr_is_a_tty = isatty(STDERR_FILENO);
    terminal_width = getTerminalWidth();

    std::vector<Arguments> external_tables_arguments;
    Arguments common_arguments = {""}; /// 0th argument is ignored.
    std::vector<Arguments> hosts_and_ports_arguments;

    if (argc)
        argv0 = argv[0];
    readArguments(argc, argv, common_arguments, external_tables_arguments, hosts_and_ports_arguments);

    /// Support for Unicode dashes
    /// Interpret Unicode dashes as default double-hyphen
    for (auto & arg : common_arguments)
    {
        // replace em-dash(U+2014)
        boost::replace_all(arg, "—", "--");
        // replace en-dash(U+2013)
        boost::replace_all(arg, "–", "--");
        // replace mathematical minus(U+2212)
        boost::replace_all(arg, "−", "--");
    }


    OptionsDescription options_description;
    options_description.main_description.emplace(createOptionsDescription("Main options", terminal_width));

    /// Common options for clickhouse-client and clickhouse-local.
    options_description.main_description->add_options()
        ("help", "print usage summary, combine with --verbose to display all options")
        ("verbose", "print query and other debugging info")
        ("version,V", "print version information and exit")
        ("version-clean", "print version in machine-readable format and exit")

        ("config-file,C", po::value<std::string>(), "config-file path")

        ("query,q", po::value<std::vector<std::string>>()->multitoken(), R"(query; can be specified multiple times (--query "SELECT 1" --query "SELECT 2"...))")
        ("queries-file", po::value<std::vector<std::string>>()->multitoken(), "file path with queries to execute; multiple files can be specified (--queries-file file1 file2...)")
        ("multiquery,n", "If specified, multiple queries separated by semicolons can be listed after --query. For convenience, it is also possible to omit --query and pass the queries directly after --multiquery.")
        ("multiline,m", "If specified, allow multiline queries (do not send the query on Enter)")
        ("database,d", po::value<std::string>(), "database")
        ("query_kind", po::value<std::string>()->default_value("initial_query"), "One of initial_query/secondary_query/no_query")
        ("query_id", po::value<std::string>(), "query_id")

        ("history_file", po::value<std::string>(), "path to history file")

        ("stage", po::value<std::string>()->default_value("complete"), "Request query processing up to specified stage: complete,fetch_columns,with_mergeable_state,with_mergeable_state_after_aggregation,with_mergeable_state_after_aggregation_and_limit")
        ("progress", po::value<ProgressOption>()->implicit_value(ProgressOption::TTY, "tty")->default_value(ProgressOption::DEFAULT, "default"), "Print progress of queries execution - to TTY: tty|on|1|true|yes; to STDERR non-interactive mode: err; OFF: off|0|false|no; DEFAULT - interactive to TTY, non-interactive is off")
        ("progress-table", po::value<ProgressOption>()->implicit_value(ProgressOption::TTY, "tty")->default_value(ProgressOption::DEFAULT, "default"), "Print progress table with main metrics of queries execution - to TTY: tty|on|1|true|yes; to STDERR non-interactive mode: err; OFF: off|0|false|no; DEFAULT - interactive to TTY, non-interactive is off")

        ("disable_suggestion,A", "Disable loading suggestion data. Note that suggestion data is loaded asynchronously through a second connection to ClickHouse server. Also it is reasonable to disable suggestion if you want to paste a query with TAB characters. Shorthand option -A is for those who get used to mysql client.")
        ("wait_for_suggestions_to_load", "Load suggestion data synchonously.")
        ("time,t", "print query execution time to stderr in non-interactive mode (for benchmarks)")

        ("echo", "in batch mode, print query before execution")

        ("log-level", po::value<std::string>(), "log level")
        ("server_logs_file", po::value<std::string>(), "put server logs into specified file")

        ("suggestion_limit", po::value<int>()->default_value(10000), "Suggestion limit for how many databases, tables and columns to fetch.")

        ("format,f", po::value<std::string>(), "default output format (and input format for clickhouse-local)")
        ("output-format", po::value<std::string>(), "default output format (this option has preference over --format)")

        ("vertical,E", "vertical output format, same as --format=Vertical or FORMAT Vertical or \\G at end of command")
        ("highlight", po::value<bool>()->default_value(true), "enable or disable basic syntax highlight in interactive command line")

        ("ignore-error", "do not stop processing in multiquery mode")
        ("stacktrace", "print stack traces of exceptions")
        ("hardware-utilization", "print hardware utilization information in progress bar")
        ("print-profile-events", po::value(&profile_events.print)->zero_tokens(), "Printing ProfileEvents packets")
        ("profile-events-delay-ms", po::value<UInt64>()->default_value(profile_events.delay_ms), "Delay between printing `ProfileEvents` packets (-1 - print only totals, 0 - print every single packet)")
        ("processed-rows", "print the number of locally processed rows")

        ("interactive", "Process queries-file or --query query and start interactive mode")
        ("pager", po::value<std::string>(), "Pipe all output into this command (less or similar)")
        ("max_memory_usage_in_client", po::value<std::string>(), "Set memory limit in client/local server")

        ("fuzzer-args", po::value<std::string>(), "Command line arguments for the LLVM's libFuzzer driver. Only relevant if the application is compiled with libFuzzer.")
    ;

    addOptions(options_description);

    OptionsDescription options_description_non_verbose = options_description;

    auto getter = [](const auto & op)
    {
        String op_long_name = op->long_name();
        return "--" + String(op_long_name);
    };

    if (options_description.main_description)
    {
        const auto & main_options = options_description.main_description->options();
        std::transform(main_options.begin(), main_options.end(), std::back_inserter(cmd_options), getter);
    }

    if (options_description.external_description)
    {
        const auto & external_options = options_description.external_description->options();
        std::transform(external_options.begin(), external_options.end(), std::back_inserter(cmd_options), getter);
    }

    po::variables_map options;
    parseAndCheckOptions(options_description, options, common_arguments);
    po::notify(options);

    if (options.count("version") || options.count("V"))
    {
        showClientVersion();
        exit(0); // NOLINT(concurrency-mt-unsafe)
    }

    if (options.count("version-clean"))
    {
        output_stream << VERSION_STRING;
        exit(0); // NOLINT(concurrency-mt-unsafe)
    }

    if (options.count("verbose"))
        getClientConfiguration().setBool("verbose", true);

    /// Output of help message.
    if (options.count("help")
        || (options.count("host") && options["host"].as<std::string>() == "elp")) /// If user writes -help instead of --help.
    {
        if (getClientConfiguration().getBool("verbose", false))
            printHelpMessage(options_description, true);
        else
            printHelpMessage(options_description_non_verbose, false);
        exit(0); // NOLINT(concurrency-mt-unsafe)
    }

    /// Common options for clickhouse-client and clickhouse-local.

    /// Output execution time to stderr in batch mode.
    if (options.count("time"))
        getClientConfiguration().setBool("print-time-to-stderr", true);
    if (options.count("query"))
        queries = options["query"].as<std::vector<std::string>>();
    if (options.count("query_id"))
        getClientConfiguration().setString("query_id", options["query_id"].as<std::string>());
    if (options.count("database"))
        getClientConfiguration().setString("database", options["database"].as<std::string>());
    if (options.count("config-file"))
        getClientConfiguration().setString("config-file", options["config-file"].as<std::string>());
    if (options.count("queries-file"))
        queries_files = options["queries-file"].as<std::vector<std::string>>();
    if (options.count("multiline"))
        getClientConfiguration().setBool("multiline", true);
    if (options.count("multiquery"))
        getClientConfiguration().setBool("multiquery", true);
    if (options.count("ignore-error"))
        getClientConfiguration().setBool("ignore-error", true);
    if (options.count("format"))
        getClientConfiguration().setString("format", options["format"].as<std::string>());
    if (options.count("output-format"))
        getClientConfiguration().setString("output-format", options["output-format"].as<std::string>());
    if (options.count("vertical"))
        getClientConfiguration().setBool("vertical", true);
    if (options.count("stacktrace"))
        getClientConfiguration().setBool("stacktrace", true);
    if (options.count("print-profile-events"))
        getClientConfiguration().setBool("print-profile-events", true);
    if (options.count("profile-events-delay-ms"))
        getClientConfiguration().setUInt64("profile-events-delay-ms", options["profile-events-delay-ms"].as<UInt64>());
    /// Whether to print the number of processed rows at
    if (options.count("processed-rows"))
        getClientConfiguration().setBool("print-num-processed-rows", true);
    if (options.count("progress"))
    {
        switch (options["progress"].as<ProgressOption>())
        {
            case DEFAULT:
                getClientConfiguration().setString("progress", "default");
                break;
            case OFF:
                getClientConfiguration().setString("progress", "off");
                break;
            case TTY:
                getClientConfiguration().setString("progress", "tty");
                break;
            case ERR:
                getClientConfiguration().setString("progress", "err");
                break;
        }
    }
    if (options.count("progress-table"))
    {
        switch (options["progress-table"].as<ProgressOption>())
        {
            case DEFAULT:
                config().setString("progress-table", "default");
                break;
            case OFF:
                config().setString("progress-table", "off");
                break;
            case TTY:
                config().setString("progress-table", "tty");
                break;
            case ERR:
                config().setString("progress-table", "err");
                break;
        }
    }
    if (options.count("echo"))
        getClientConfiguration().setBool("echo", true);
    if (options.count("disable_suggestion"))
        getClientConfiguration().setBool("disable_suggestion", true);
    if (options.count("wait_for_suggestions_to_load"))
        getClientConfiguration().setBool("wait_for_suggestions_to_load", true);
    if (options.count("suggestion_limit"))
        getClientConfiguration().setInt("suggestion_limit", options["suggestion_limit"].as<int>());
    if (options.count("highlight"))
        getClientConfiguration().setBool("highlight", options["highlight"].as<bool>());
    if (options.count("history_file"))
        getClientConfiguration().setString("history_file", options["history_file"].as<std::string>());
    if (options.count("interactive"))
        getClientConfiguration().setBool("interactive", true);
    if (options.count("pager"))
        getClientConfiguration().setString("pager", options["pager"].as<std::string>());

    if (options.count("log-level"))
        Poco::Logger::root().setLevel(options["log-level"].as<std::string>());
    if (options.count("server_logs_file"))
        server_logs_file = options["server_logs_file"].as<std::string>();

    query_processing_stage = QueryProcessingStage::fromString(options["stage"].as<std::string>());
    query_kind = parseQueryKind(options["query_kind"].as<std::string>());
    profile_events.print = options.count("print-profile-events");
    profile_events.delay_ms = options["profile-events-delay-ms"].as<UInt64>();

    processOptions(options_description, options, external_tables_arguments, hosts_and_ports_arguments);
    {
        std::unordered_set<std::string> alias_names;
        alias_names.reserve(options_description.main_description->options().size());
        for (const auto& option : options_description.main_description->options())
            alias_names.insert(option->long_name());
        argsToConfig(common_arguments, getClientConfiguration(), 100, &alias_names);
    }

    clearPasswordFromCommandLine(argc, argv);

    /// Limit on total memory usage
    std::string max_client_memory_usage = getClientConfiguration().getString("max_memory_usage_in_client", "0" /*default value*/);
    if (max_client_memory_usage != "0")
    {
        UInt64 max_client_memory_usage_int = parseWithSizeSuffix<UInt64>(max_client_memory_usage.c_str(), max_client_memory_usage.length());

        total_memory_tracker.setHardLimit(max_client_memory_usage_int);
        total_memory_tracker.setDescription("(total)");
        total_memory_tracker.setMetric(CurrentMetrics::MemoryTracking);
    }
}

}<|MERGE_RESOLUTION|>--- conflicted
+++ resolved
@@ -2099,13 +2099,9 @@
             output_stream << processed_rows << " row" << (processed_rows == 1 ? "" : "s") << " in set. ";
         output_stream << "Elapsed: " << progress_indication.elapsedSeconds() << " sec. ";
         progress_indication.writeFinalProgress();
-<<<<<<< HEAD
         if (need_render_progress_table)
             progress_table.writeFinalTable();
-        std::cout << std::endl << std::endl;
-=======
         output_stream << std::endl << std::endl;
->>>>>>> 7276ad28
     }
     else if (getClientConfiguration().getBool("print-time-to-stderr", false))
     {
