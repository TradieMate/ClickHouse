--- conflicted
+++ resolved
@@ -129,7 +129,6 @@
     const Impl & operator*() const { chassert(impl); chassert(holder); return *impl; }
     operator bool() const { return impl != nullptr; } /// NOLINT
 
-    const Holder * getHolder() const { return holder.get(); }
     Holder * getHolder() { return holder.get(); }
 
     void reset()
@@ -143,10 +142,6 @@
     std::unique_ptr<Impl> impl;
 };
 
-<<<<<<< HEAD
-    const StatAtomic & getStat() const { return stat; }
-    void cancel() noexcept;
-=======
 /// Owns temporary file and provides access to it.
 /// On destruction, file is removed and all resources are freed.
 /// Lifetime of read/write buffers should be less than lifetime of TemporaryFileHolder.
@@ -154,7 +149,6 @@
 {
 public:
     TemporaryFileHolder();
->>>>>>> c5b12d3e
 
     virtual std::unique_ptr<WriteBuffer> write() = 0;
     virtual std::unique_ptr<ReadBuffer> read(size_t buffer_size) const = 0;
@@ -189,26 +183,17 @@
         size_t uncompressed_size = 0;
     };
 
-<<<<<<< HEAD
-    TemporaryFileStream(TemporaryFileOnDiskHolder file_, const Block & header_, TemporaryDataOnDisk * parent_);
-    TemporaryFileStream(FileSegmentsHolderPtr segments_, const Block & header_, TemporaryDataOnDisk * parent_);
-
-    size_t write(const Block & block);
-    void flush();
-    void cancel() noexcept;
-=======
     explicit TemporaryDataBuffer(TemporaryDataOnDiskScope * parent_, size_t reserve_size = 0);
+    ~TemporaryDataBuffer() override;
+
     void nextImpl() override;
     void finalizeImpl() override;
     void cancelImpl() noexcept override;
->>>>>>> c5b12d3e
 
     std::unique_ptr<ReadBuffer> read();
     Stat finishWriting();
 
     String describeFilePath() const;
-
-    ~TemporaryDataBuffer() override;
 
 private:
     void updateAllocAndCheck();
