--- conflicted
+++ resolved
@@ -525,15 +525,11 @@
             }
 
             if (settings.optimize)
-<<<<<<< HEAD
-            {
-                auto optimization_settings = QueryPlanOptimizationSettings::fromContext(context);
+            {
+                auto optimization_settings = QueryPlanOptimizationSettings(context);
                 optimization_settings.keep_logical_steps = settings.logical_steps;
                 plan.optimize(optimization_settings);
             }
-=======
-                plan.optimize(QueryPlanOptimizationSettings(context));
->>>>>>> 321d3f10
 
             if (settings.json)
             {
