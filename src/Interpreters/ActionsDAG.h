#pragma once

#include <Core/ColumnsWithTypeAndName.h>
#include <Core/NamesAndTypes.h>
#include <Core/Names.h>

#if !defined(ARCADIA_BUILD)
#    include "config_core.h"
#endif

namespace DB
{

class ActionsDAG;
using ActionsDAGPtr = std::shared_ptr<ActionsDAG>;

class IExecutableFunction;
using ExecutableFunctionPtr = std::shared_ptr<IExecutableFunction>;

class IFunctionBase;
using FunctionBasePtr = std::shared_ptr<IFunctionBase>;

class IFunctionOverloadResolver;
using FunctionOverloadResolverPtr = std::shared_ptr<IFunctionOverloadResolver>;

class IDataType;
using DataTypePtr = std::shared_ptr<const IDataType>;

class CompiledExpressionCache;

/// Directed acyclic graph of expressions.
/// This is an intermediate representation of actions which is usually built from expression list AST.
/// Node of DAG describe calculation of a single column with known type, name, and constant value (if applicable).
///
/// DAG representation is useful in case we need to know explicit dependencies between actions.
/// It is helpful when it is needed to optimize actions, remove unused expressions, compile subexpressions,
/// split or merge parts of graph, calculate expressions on partial input.
///
/// Built DAG is used by ExpressionActions, which calculates expressions on block.
class ActionsDAG
{
public:

    enum class ActionType
    {
        /// Column which must be in input.
        INPUT,
        /// Constant column with known value.
        COLUMN,
        /// Another one name for column.
        ALIAS,
        /// Function arrayJoin. Specially separated because it changes the number of rows.
        ARRAY_JOIN,
        FUNCTION,
    };

    struct Node;
    using NodeRawPtrs = std::vector<Node *>;
    using NodeRawConstPtrs = std::vector<const Node *>;

    struct Node
    {
        NodeRawConstPtrs children;

        ActionType type;

        std::string result_name;
        DataTypePtr result_type;

        FunctionOverloadResolverPtr function_builder;
        /// Can be used after action was added to ExpressionActions if we want to get function signature or properties like monotonicity.
        FunctionBasePtr function_base;
        /// Prepared function which is used in function execution.
        ExecutableFunctionPtr function;
        /// If function is a compiled statement.
        bool is_function_compiled = false;

        /// For COLUMN node and propagated constants.
        ColumnPtr column;
        /// Some functions like `ignore()` always return constant but can't be replaced by constant it.
        /// We calculate such constants in order to avoid unnecessary materialization, but prohibit it's folding.
        bool allow_constant_folding = true;
    };

<<<<<<< HEAD
=======
    /// Index is used to:
    ///     * find Node by it's result_name
    ///     * specify order of columns in result
    /// It represents a set of available columns.
    /// Removing of column from index is equivalent to removing of column from final result.
    ///
    /// DAG allows actions with duplicating result names. In this case index will point to last added Node.
    /// It does not cause any problems as long as execution of actions does not depend on action names anymore.
    ///
    /// Index is a list of nodes + [map: name -> list::iterator].
    /// List is ordered, may contain nodes with same names, or one node several times.
    class Index
    {
    private:
        std::list<Node *> list;
        /// Map key is a string_view to Node::result_name for node from value.
        /// Map always point to existing node, so key always valid (nodes live longer then index).
        std::unordered_map<std::string_view, std::list<Node *>::iterator> map;

    public:
        auto size() const { return list.size(); }
        bool contains(std::string_view key) const { return map.count(key) != 0; }

        std::list<Node *>::iterator begin() { return list.begin(); }
        std::list<Node *>::iterator end() { return list.end(); }
        std::list<Node *>::const_iterator begin() const { return list.begin(); }
        std::list<Node *>::const_iterator end() const { return list.end(); }
        std::list<Node *>::const_reverse_iterator rbegin() const { return list.rbegin(); }
        std::list<Node *>::const_reverse_iterator rend() const { return list.rend(); }
        std::list<Node *>::const_iterator find(std::string_view key) const
        {
            auto it = map.find(key);
            if (it == map.end())
                return list.end();

            return it->second;
        }

        /// Insert method doesn't check if map already have node with the same name.
        /// If node with the same name exists, it is removed from map, but not list.
        /// It is expected and used for project(), when result may have several columns with the same name.
        void insert(Node * node)
        {
            auto it = list.emplace(list.end(), node);
            if (auto handle = map.extract(node->result_name))
            {
                handle.key() = node->result_name; /// Change string_view
                handle.mapped() = it;
                map.insert(std::move(handle));
            }
            else
                map[node->result_name] = it;
        }

        void prepend(Node * node)
        {
            auto it = list.emplace(list.begin(), node);
            if (auto handle = map.extract(node->result_name))
            {
                handle.key() = node->result_name; /// Change string_view
                handle.mapped() = it;
                map.insert(std::move(handle));
            }
            else
                map[node->result_name] = it;
        }

        /// If node with same name exists in index, replace it. Otherwise insert new node to index.
        void replace(Node * node)
        {
            if (auto handle = map.extract(node->result_name))
            {
                handle.key() = node->result_name; /// Change string_view
                *handle.mapped() = node;
                map.insert(std::move(handle));
            }
            else
                insert(node);
        }

        void remove(std::list<Node *>::iterator it)
        {
            auto map_it = map.find((*it)->result_name);
            if (map_it != map.end() && map_it->second == it)
                map.erase(map_it);

            list.erase(it);
        }

        void swap(Index & other)
        {
            list.swap(other.list);
            map.swap(other.map);
        }
    };

>>>>>>> 03cb0299
    /// NOTE: std::list is an implementation detail.
    /// It allows to add and remove new nodes inplace without reallocation.
    /// Raw pointers to nodes remain valid.
    using Nodes = std::list<Node>;

private:
    Nodes nodes;
    NodeRawConstPtrs index;
    NodeRawConstPtrs inputs;

    bool project_input = false;
    bool projected_output = false;

public:
    ActionsDAG() = default;
    ActionsDAG(ActionsDAG &&) = default;
    ActionsDAG(const ActionsDAG &) = delete;
    ActionsDAG & operator=(const ActionsDAG &) = delete;
    explicit ActionsDAG(const NamesAndTypesList & inputs_);
    explicit ActionsDAG(const ColumnsWithTypeAndName & inputs_);

    const Nodes & getNodes() const { return nodes; }
    const NodeRawConstPtrs & getIndex() const { return index; }
    const NodeRawConstPtrs & getInputs() const { return inputs; }

    NamesAndTypesList getRequiredColumns() const;
    ColumnsWithTypeAndName getResultColumns() const;
    NamesAndTypesList getNamesAndTypesList() const;

    Names getNames() const;
    std::string dumpNames() const;
    std::string dumpDAG() const;

<<<<<<< HEAD
    const Node & addInput(std::string name, DataTypePtr type);
    const Node & addInput(ColumnWithTypeAndName column);
    const Node & addColumn(ColumnWithTypeAndName column /*, bool materialize = false*/);
    const Node & addAlias(const Node & child, std::string alias);
    const Node & addArrayJoin(const Node & child, std::string result_name);

=======
    const Node & addInput(std::string name, DataTypePtr type, bool can_replace = false, bool add_to_index = true);
    const Node & addInput(ColumnWithTypeAndName column, bool can_replace = false, bool add_to_index = true);
    const Node & addColumn(ColumnWithTypeAndName column, bool can_replace = false, bool materialize = false);
    const Node & addAlias(const std::string & name, std::string alias, bool can_replace = false);
    const Node & addArrayJoin(const std::string & source_name, std::string result_name);
>>>>>>> 03cb0299
    const Node & addFunction(
            const FunctionOverloadResolverPtr & function,
            NodeRawConstPtrs children,
            std::string result_name);

    /// Index can contain any column returned from DAG.
    /// You may manually change it if needed.
    NodeRawConstPtrs & getIndex() { return index; }
    /// Find first column by name in index. This search is linear.
    const Node & findInIndex(const std::string & name) const;
    /// Same, but return nullptr if node not found.
    const Node * tryFindInIndex(const std::string & name) const;
    /// Find node with the same name in index and replace it.
    /// If was not found, add node to index end.
    void addOrReplaceInIndex(const Node & node);

    /// Call addAlias several times.
    void addAliases(const NamesWithAliases & aliases);
    /// Add alias actions and remove unused columns from index. Also specify result columns order in index.
    void project(const NamesWithAliases & projection);

    /// If column is not in index, try to find it in nodes and insert back into index.
    bool tryRestoreColumn(const std::string & column_name);
    /// Find column in result. Remove it from index.
    /// If columns is in inputs and has no dependent nodes, remove it from inputs too.
    /// Return true if column was removed from inputs.
    bool removeUnusedResult(const std::string & column_name);

    void projectInput(bool project = true) { project_input = project; }
    bool projectedInput() const { return project_input; }
    bool projectedOutput() const { return projected_output; }

    void removeUnusedActions(const Names & required_names);
    void removeUnusedActions(const NameSet & required_names);

    bool hasArrayJoin() const;
    bool hasStatefulFunctions() const;
    bool trivial() const; /// If actions has no functions or array join.

#if USE_EMBEDDED_COMPILER
    void compileExpressions(size_t min_count_to_compile_expression);
#endif

    ActionsDAGPtr clone() const;

    /// For apply materialize() function for every output.
    /// Also add aliases so the result names remain unchanged.
    void addMaterializingOutputActions();

    const Node & materializeNode(const Node & node);

    enum class MatchColumnsMode
    {
        /// Require same number of columns in source and result. Match columns by corresponding positions, regardless to names.
        Position,
        /// Find columns in source by their names. Allow excessive columns in source.
        Name,
    };

    /// Create ActionsDAG which converts block structure from source to result.
    /// It is needed to convert result from different sources to the same structure, e.g. for UNION query.
    /// Conversion should be possible with only usage of CAST function and renames.
    /// @param ignore_constant_values - Do not check that constants are same. Use value from result_header.
    /// @param add_casted_columns - Create new columns with converted values instead of replacing original.
    static ActionsDAGPtr makeConvertingActions(
        const ColumnsWithTypeAndName & source,
        const ColumnsWithTypeAndName & result,
        MatchColumnsMode mode,
        bool ignore_constant_values = false,
        bool add_casted_columns = false,
        NameToNameMap * new_names = nullptr);

    /// Create expression which add const column and then materialize it.
    static ActionsDAGPtr makeAddingColumnActions(ColumnWithTypeAndName column);

    /// Create ActionsDAG which represents expression equivalent to applying first and second actions consequently.
    /// Is used to replace `(first -> second)` expression chain to single `merge(first, second)` expression.
    /// If first.settings.project_input is set, then outputs of `first` must include inputs of `second`.
    /// Otherwise, any two actions may be combined.
    static ActionsDAGPtr merge(ActionsDAG && first, ActionsDAG && second);

    using SplitResult = std::pair<ActionsDAGPtr, ActionsDAGPtr>;

    /// Split ActionsDAG into two DAGs, where first part contains all nodes from split_nodes and their children.
    /// Execution of first then second parts on block is equivalent to execution of initial DAG.
    /// First DAG and initial DAG have equal inputs, second DAG and initial DAG has equal index (outputs).
    /// Second DAG inputs may contain less inputs then first DAG (but also include other columns).
    SplitResult split(std::unordered_set<const Node *> split_nodes) const;

    /// Splits actions into two parts. Returned first half may be swapped with ARRAY JOIN.
    SplitResult splitActionsBeforeArrayJoin(const NameSet & array_joined_columns) const;

    /// Splits actions into two parts. First part has minimal size sufficient for calculation of column_name.
    /// Index of initial actions must contain column_name.
    SplitResult splitActionsForFilter(const std::string & column_name) const;

    /// Create actions which may calculate part of filter using only available_inputs.
    /// If nothing may be calculated, returns nullptr.
    /// Otherwise, return actions which inputs are from available_inputs.
    /// Returned actions add single column which may be used for filter.
    /// Also, replace some nodes of current inputs to constant 1 in case they are filtered.
<<<<<<< HEAD
    ActionsDAGPtr splitActionsForFilter(const std::string & filter_name, bool can_remove_filter, const Names & available_inputs, const ColumnsWithTypeAndName & all_inputs);
=======
    ///
    /// @param all_inputs should contain inputs from previous step, which will be used for result actions.
    /// It is expected that all_inputs contain columns from available_inputs.
    /// This parameter is needed to enforce result actions save columns order in block.
    /// Otherwise for some queries, e.g. with GROUP BY, columns will be mixed.
    /// Example: SELECT sum(x), y, z FROM tab WHERE z > 0 and sum(x) > 0
    /// Pushed condition: z > 0
    /// GROUP BY step will transform columns `x, y, z` -> `sum(x), y, z`
    /// If we just add filter step with actions `z -> z > 0` before GROUP BY,
    /// columns will be transformed like `x, y, z` -> `z, z > 0, x, y` -(remove filter)-> `z, x, y`.
    /// To avoid it, add inputs from `all_inputs` list,
    /// so actions `x, y, z -> x, y, z, z > 0` -(remove filter)-> `x, y, z` will not change columns order.
    ActionsDAGPtr cloneActionsForFilterPushDown(
        const std::string & filter_name,
        bool can_remove_filter,
        const Names & available_inputs,
        const ColumnsWithTypeAndName & all_inputs);
>>>>>>> 03cb0299

private:
    Node & addNode(Node node);

    void removeUnusedActions(bool allow_remove_inputs = true);

#if USE_EMBEDDED_COMPILER
    void compileFunctions(size_t min_count_to_compile_expression);
#endif

<<<<<<< HEAD
    static ActionsDAGPtr cloneActionsForConjunction(NodeRawConstPtrs conjunction, const ColumnsWithTypeAndName & all_inputs);
=======
    ActionsDAGPtr cloneActionsForConjunction(std::vector<Node *> conjunction, const ColumnsWithTypeAndName & all_inputs);
>>>>>>> 03cb0299
};


}<|MERGE_RESOLUTION|>--- conflicted
+++ resolved
@@ -82,105 +82,6 @@
         bool allow_constant_folding = true;
     };
 
-<<<<<<< HEAD
-=======
-    /// Index is used to:
-    ///     * find Node by it's result_name
-    ///     * specify order of columns in result
-    /// It represents a set of available columns.
-    /// Removing of column from index is equivalent to removing of column from final result.
-    ///
-    /// DAG allows actions with duplicating result names. In this case index will point to last added Node.
-    /// It does not cause any problems as long as execution of actions does not depend on action names anymore.
-    ///
-    /// Index is a list of nodes + [map: name -> list::iterator].
-    /// List is ordered, may contain nodes with same names, or one node several times.
-    class Index
-    {
-    private:
-        std::list<Node *> list;
-        /// Map key is a string_view to Node::result_name for node from value.
-        /// Map always point to existing node, so key always valid (nodes live longer then index).
-        std::unordered_map<std::string_view, std::list<Node *>::iterator> map;
-
-    public:
-        auto size() const { return list.size(); }
-        bool contains(std::string_view key) const { return map.count(key) != 0; }
-
-        std::list<Node *>::iterator begin() { return list.begin(); }
-        std::list<Node *>::iterator end() { return list.end(); }
-        std::list<Node *>::const_iterator begin() const { return list.begin(); }
-        std::list<Node *>::const_iterator end() const { return list.end(); }
-        std::list<Node *>::const_reverse_iterator rbegin() const { return list.rbegin(); }
-        std::list<Node *>::const_reverse_iterator rend() const { return list.rend(); }
-        std::list<Node *>::const_iterator find(std::string_view key) const
-        {
-            auto it = map.find(key);
-            if (it == map.end())
-                return list.end();
-
-            return it->second;
-        }
-
-        /// Insert method doesn't check if map already have node with the same name.
-        /// If node with the same name exists, it is removed from map, but not list.
-        /// It is expected and used for project(), when result may have several columns with the same name.
-        void insert(Node * node)
-        {
-            auto it = list.emplace(list.end(), node);
-            if (auto handle = map.extract(node->result_name))
-            {
-                handle.key() = node->result_name; /// Change string_view
-                handle.mapped() = it;
-                map.insert(std::move(handle));
-            }
-            else
-                map[node->result_name] = it;
-        }
-
-        void prepend(Node * node)
-        {
-            auto it = list.emplace(list.begin(), node);
-            if (auto handle = map.extract(node->result_name))
-            {
-                handle.key() = node->result_name; /// Change string_view
-                handle.mapped() = it;
-                map.insert(std::move(handle));
-            }
-            else
-                map[node->result_name] = it;
-        }
-
-        /// If node with same name exists in index, replace it. Otherwise insert new node to index.
-        void replace(Node * node)
-        {
-            if (auto handle = map.extract(node->result_name))
-            {
-                handle.key() = node->result_name; /// Change string_view
-                *handle.mapped() = node;
-                map.insert(std::move(handle));
-            }
-            else
-                insert(node);
-        }
-
-        void remove(std::list<Node *>::iterator it)
-        {
-            auto map_it = map.find((*it)->result_name);
-            if (map_it != map.end() && map_it->second == it)
-                map.erase(map_it);
-
-            list.erase(it);
-        }
-
-        void swap(Index & other)
-        {
-            list.swap(other.list);
-            map.swap(other.map);
-        }
-    };
-
->>>>>>> 03cb0299
     /// NOTE: std::list is an implementation detail.
     /// It allows to add and remove new nodes inplace without reallocation.
     /// Raw pointers to nodes remain valid.
@@ -214,20 +115,11 @@
     std::string dumpNames() const;
     std::string dumpDAG() const;
 
-<<<<<<< HEAD
     const Node & addInput(std::string name, DataTypePtr type);
     const Node & addInput(ColumnWithTypeAndName column);
     const Node & addColumn(ColumnWithTypeAndName column /*, bool materialize = false*/);
     const Node & addAlias(const Node & child, std::string alias);
     const Node & addArrayJoin(const Node & child, std::string result_name);
-
-=======
-    const Node & addInput(std::string name, DataTypePtr type, bool can_replace = false, bool add_to_index = true);
-    const Node & addInput(ColumnWithTypeAndName column, bool can_replace = false, bool add_to_index = true);
-    const Node & addColumn(ColumnWithTypeAndName column, bool can_replace = false, bool materialize = false);
-    const Node & addAlias(const std::string & name, std::string alias, bool can_replace = false);
-    const Node & addArrayJoin(const std::string & source_name, std::string result_name);
->>>>>>> 03cb0299
     const Node & addFunction(
             const FunctionOverloadResolverPtr & function,
             NodeRawConstPtrs children,
@@ -240,7 +132,7 @@
     const Node & findInIndex(const std::string & name) const;
     /// Same, but return nullptr if node not found.
     const Node * tryFindInIndex(const std::string & name) const;
-    /// Find node with the same name in index and replace it.
+    /// Find first node with the same name in index and replace it.
     /// If was not found, add node to index end.
     void addOrReplaceInIndex(const Node & node);
 
@@ -257,8 +149,8 @@
     bool removeUnusedResult(const std::string & column_name);
 
     void projectInput(bool project = true) { project_input = project; }
-    bool projectedInput() const { return project_input; }
-    bool projectedOutput() const { return projected_output; }
+    bool isInputProjected() const { return project_input; }
+    bool isOutputProjected() const { return projected_output; }
 
     void removeUnusedActions(const Names & required_names);
     void removeUnusedActions(const NameSet & required_names);
@@ -277,6 +169,7 @@
     /// Also add aliases so the result names remain unchanged.
     void addMaterializingOutputActions();
 
+    /// Apply materialize() function to node. Result node has the same name.
     const Node & materializeNode(const Node & node);
 
     enum class MatchColumnsMode
@@ -329,9 +222,6 @@
     /// Otherwise, return actions which inputs are from available_inputs.
     /// Returned actions add single column which may be used for filter.
     /// Also, replace some nodes of current inputs to constant 1 in case they are filtered.
-<<<<<<< HEAD
-    ActionsDAGPtr splitActionsForFilter(const std::string & filter_name, bool can_remove_filter, const Names & available_inputs, const ColumnsWithTypeAndName & all_inputs);
-=======
     ///
     /// @param all_inputs should contain inputs from previous step, which will be used for result actions.
     /// It is expected that all_inputs contain columns from available_inputs.
@@ -349,7 +239,6 @@
         bool can_remove_filter,
         const Names & available_inputs,
         const ColumnsWithTypeAndName & all_inputs);
->>>>>>> 03cb0299
 
 private:
     Node & addNode(Node node);
@@ -360,12 +249,7 @@
     void compileFunctions(size_t min_count_to_compile_expression);
 #endif
 
-<<<<<<< HEAD
     static ActionsDAGPtr cloneActionsForConjunction(NodeRawConstPtrs conjunction, const ColumnsWithTypeAndName & all_inputs);
-=======
-    ActionsDAGPtr cloneActionsForConjunction(std::vector<Node *> conjunction, const ColumnsWithTypeAndName & all_inputs);
->>>>>>> 03cb0299
 };
 
-
 }