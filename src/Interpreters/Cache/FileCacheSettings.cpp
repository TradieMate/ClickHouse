#include "FileCacheSettings.h"

#include <Core/BaseSettings.h>
#include <Core/BaseSettingsFwdMacrosImpl.h>
#include <Poco/Util/AbstractConfiguration.h>
#include <Common/Exception.h>
#include <Common/NamedCollections/NamedCollections.h>
#include <Common/logger_useful.h>
#include <Common/filesystemHelpers.h>
#include <Storages/System/MutableColumnsAndConstraints.h>
#include <Interpreters/Cache/FileCache.h>
#include <DataTypes/DataTypeString.h>
#include <DataTypes/DataTypesNumber.h>
#include <boost/algorithm/string/case_conv.hpp>
#include <IO/ReadHelpers.h>
#include <IO/Operators.h>
#include <Columns/IColumn.h>

namespace DB
{

namespace ErrorCodes
{
    extern const int BAD_ARGUMENTS;
    extern const int NO_ELEMENTS_IN_CONFIG;
}

#define LIST_OF_FILE_CACHE_SETTINGS(DECLARE, ALIAS) \
    DECLARE(String, path, "", "Cache directory path", 0) \
    DECLARE(UInt64, max_size, 0, "Maximum cache size", 0) \
    DECLARE(UInt64, max_elements, FILECACHE_DEFAULT_MAX_ELEMENTS, "Maximum number of cache elements, e.g. file segments (limits number of files on filesystem)", 0) \
    DECLARE(UInt64, max_file_segment_size, FILECACHE_DEFAULT_MAX_FILE_SEGMENT_SIZE, "Maximum size of a single file segment", 0) \
    DECLARE(UInt64, boundary_alignment, FILECACHE_DEFAULT_FILE_SEGMENT_ALIGNMENT, "File segment alignment", 0) \
    DECLARE(Bool, cache_on_write_operations, false, "Enables write-through cache (cache on INSERT and MERGE)", 0) \
    DECLARE(FileCachePolicy, cache_policy, FILECACHE_DEFAULT_CACHE_POLICY, "Cache eviction policy", 0) \
    DECLARE(Double, slru_size_ratio, FILECACHE_DEFAULT_SLRU_RATIO, "SLRU cache policy size ratio of protected to probationary elements", 0) \
    DECLARE(UInt64, background_download_threads, FILECACHE_DEFAULT_BACKGROUND_DOWNLOAD_THREADS, "Number of background download threads. Value 0 disables background download", 0) \
    DECLARE(UInt64, background_download_queue_size_limit, FILECACHE_DEFAULT_BACKGROUND_DOWNLOAD_QUEUE_SIZE_LIMIT, "Size of background download queue. Value 0 disables background download", 0) \
    DECLARE(UInt64, background_download_max_file_segment_size, FILECACHE_DEFAULT_MAX_FILE_SEGMENT_SIZE_WITH_BACKGROUND_DOWLOAD, "Maximum size which can be downloaded in background download", 0) \
    DECLARE(UInt64, load_metadata_threads, FILECACHE_DEFAULT_LOAD_METADATA_THREADS, "Number of threads to load cache metadata at server startup. Value 0 disables asynchronous loading of metadata", 0) \
    DECLARE(Bool, load_metadata_asynchronously, false, "Enables asynchronous loading of metadata on server startup", 0) \
    DECLARE(Double, keep_free_space_size_ratio, FILECACHE_DEFAULT_FREE_SPACE_SIZE_RATIO, "A ratio of free space which cache would try to uphold in the background", 0) \
    DECLARE(Double, keep_free_space_elements_ratio, FILECACHE_DEFAULT_FREE_SPACE_ELEMENTS_RATIO, "A ratio of free elements which cache would try to uphold in the background", 0) \
    DECLARE(UInt64, keep_free_space_remove_batch, FILECACHE_DEFAULT_FREE_SPACE_REMOVE_BATCH, "A remove batch size of cache elements made by background thread which upholds free space/elements ratio", 0) \
    DECLARE(Bool, enable_filesystem_query_cache_limit, false, "Enable limiting maximum size of cache which can be written within a query", 0) \
    DECLARE(UInt64, cache_hits_threshold, FILECACHE_DEFAULT_HITS_THRESHOLD, "Number of cache hits required to cache corresponding file segment", 0) \
    DECLARE(Bool, enable_bypass_cache_with_threshold, false, "Undocumented. Not recommended for use", 0) \
    DECLARE(UInt64, bypass_cache_threshold, FILECACHE_BYPASS_THRESHOLD, "Undocumented. Not recommended for use", 0) \
    DECLARE(Bool, write_cache_per_user_id_directory, false, "Internal ClickHouse Cloud setting", 0) \
    DECLARE(Bool, allow_dynamic_cache_resize, false, "Allow dynamic resize of filesystem cache", 0) \
    DECLARE(Double, max_size_ratio_to_total_space, 0, "Ratio of `max_size` to total disk space", 0) \

DECLARE_SETTINGS_TRAITS(FileCacheSettingsTraits, LIST_OF_FILE_CACHE_SETTINGS)
IMPLEMENT_SETTINGS_TRAITS(FileCacheSettingsTraits, LIST_OF_FILE_CACHE_SETTINGS)

struct FileCacheSettingsImpl : public BaseSettings<FileCacheSettingsTraits>
{
};

#define INITIALIZE_SETTING_EXTERN(TYPE, NAME, DEFAULT, DESCRIPTION, FLAGS, ...) \
    FileCacheSettings##TYPE NAME = &FileCacheSettingsImpl ::NAME;

namespace FileCacheSetting
{
LIST_OF_FILE_CACHE_SETTINGS(INITIALIZE_SETTING_EXTERN, INITIALIZE_SETTING_EXTERN)
}

#undef INITIALIZE_SETTING_EXTERN

FileCacheSettings::FileCacheSettings() : impl(std::make_unique<FileCacheSettingsImpl>())
{
}

FileCacheSettings::~FileCacheSettings() = default;

FILE_CACHE_SETTINGS_SUPPORTED_TYPES(FileCacheSettings, IMPLEMENT_SETTING_SUBSCRIPT_OPERATOR)


FileCacheSettings::FileCacheSettings(const FileCacheSettings & settings)
    : impl(std::make_unique<FileCacheSettingsImpl>(*settings.impl))
{
}

FileCacheSettings::FileCacheSettings(FileCacheSettings && settings) noexcept
    : impl(std::make_unique<FileCacheSettingsImpl>(std::move(*settings.impl)))
{
}

FileCacheSettings & FileCacheSettings::operator=(FileCacheSettings && settings) noexcept
{
    impl = std::make_unique<FileCacheSettingsImpl>(std::move(*settings.impl));
    return *this;
}

bool FileCacheSettings::operator==(const FileCacheSettings & settings) const noexcept
{
    return *impl == *settings.impl;
}

ColumnsDescription FileCacheSettings::getColumnsDescription()
{
    FileCacheSettingsImpl impl;
    ColumnsDescription result;

    result.add(
        ColumnDescription(
            "cache_name", std::make_shared<DataTypeString>(), "Cache name"));

    for (const auto & setting : impl.all())
    {
        ColumnDescription desc;
        desc.name = setting.getName();
        desc.type = [&]() -> DataTypePtr
        {
            const std::string type_name = setting.getTypeName();
            if (type_name == "UInt64")
                return std::make_shared<DataTypeUInt64>();
            else if (type_name == "String")
                return std::make_shared<DataTypeString>();
            else if (type_name == "Bool")
                return std::make_shared<DataTypeUInt8>();
            else if (type_name == "Double")
                return std::make_shared<DataTypeFloat64>();
            else if (type_name == "FileCachePolicy")
                return std::make_shared<DataTypeString>();
            else
                throw Exception(ErrorCodes::BAD_ARGUMENTS, "Unexpected type: {}", type_name);
        }();
        desc.comment = setting.getDescription();
        result.add(desc);
    }

    result.add(
        ColumnDescription(
            "is_initialized", std::make_shared<DataTypeUInt8>(), "Indicates whether cache was successfully initialized"));

    result.add(
        ColumnDescription(
            "current_size", std::make_shared<DataTypeUInt64>(), "Current cache size"));
    result.add(
        ColumnDescription(
            "current_elements_num", std::make_shared<DataTypeUInt64>(), "Current cache elements (file segments) number"));

    return result;
}

void FileCacheSettings::dumpToSystemSettingsColumns(
    MutableColumnsAndConstraints & params,
    const std::string & cache_name,
    const FileCachePtr & cache) const
{
    MutableColumns & res_columns = params.res_columns;
    size_t i = 0;
    res_columns[i++]->insert(cache_name);

    for (const auto & setting : impl->all())
        res_columns[i++]->insert(setting.getValue());

    res_columns[i++]->insert(cache->isInitialized());
    res_columns[i++]->insert(cache->getUsedCacheSize());
    res_columns[i++]->insert(cache->getFileSegmentsNum());
}

void FileCacheSettings::loadFromConfig(
    const Poco::Util::AbstractConfiguration & config,
    const std::string & config_prefix,
    const std::string & default_cache_path)
{
    if (!config.has(config_prefix))
        throw Exception(ErrorCodes::NO_ELEMENTS_IN_CONFIG, "There is no path '{}' in configuration file.", config_prefix);

    Poco::Util::AbstractConfiguration::Keys config_keys;
    config.keys(config_prefix, config_keys);

    std::set<std::string> ignore_keys = {"type", "disk", "name"};
    for (const std::string & key : config_keys)
    {
        if (ignore_keys.contains(key))
            continue;
        impl->set(key, config.getString(config_prefix + "." + key));
    }

<<<<<<< HEAD
    validate(allow_empty_path);
=======
    auto cache_policy = (*this)[FileCacheSetting::cache_policy].value;
    boost::to_upper(cache_policy);
    (*this)[FileCacheSetting::cache_policy] = cache_policy;

    if (!(*this)[FileCacheSetting::path].changed)
        (*this)[FileCacheSetting::path] = default_cache_path;

    validate();
>>>>>>> e6914db6
}

void FileCacheSettings::loadFromCollection(const NamedCollection & collection)
{
    for (const auto & key : collection.getKeys())
    {
        impl->set(key, collection.get<String>(key));
    }

    validate();
}

void FileCacheSettings::validate()
{
    auto & settings = *this;

    if (!settings[FileCacheSetting::path].changed)
        throw Exception(ErrorCodes::BAD_ARGUMENTS, "`path` is required parameter of cache configuration");

    if (!settings[FileCacheSetting::max_size].changed && !settings[FileCacheSetting::max_size_ratio_to_total_space].changed)
        throw Exception(ErrorCodes::BAD_ARGUMENTS, "Either `max_size` or `max_size_ratio_to_total_space` must be defined in cache configuration");

    if (settings[FileCacheSetting::max_size].changed && settings[FileCacheSetting::max_size_ratio_to_total_space].changed)
        throw Exception(ErrorCodes::BAD_ARGUMENTS, "`max_size` and `max_size_ratio_to_total_space` cannot be specified at the same time");

    if (settings[FileCacheSetting::max_size].changed && settings[FileCacheSetting::max_size] == 0)
        throw Exception(ErrorCodes::BAD_ARGUMENTS, "`max_size` cannot be 0");

    if (settings[FileCacheSetting::max_size_ratio_to_total_space].changed)
    {
        if (settings[FileCacheSetting::max_size_ratio_to_total_space] <= 0 || settings[FileCacheSetting::max_size_ratio_to_total_space] > 1)
            throw Exception(ErrorCodes::BAD_ARGUMENTS, "`max_size_ratio_to_total_space` must be in range (0, 1]");

        std::filesystem::create_directories(settings[FileCacheSetting::path].value);
        struct statvfs stat = getStatVFS(settings[FileCacheSetting::path]);
        const auto total_space = stat.f_blocks * stat.f_frsize;
        settings[FileCacheSetting::max_size] = static_cast<UInt64>(std::floor(settings[FileCacheSetting::max_size_ratio_to_total_space].value * total_space));

        LOG_TRACE(
            getLogger("FileCacheSettings"),
            "Using max_size as ratio {} to total disk space: {} (total space: {})",
            settings[FileCacheSetting::max_size_ratio_to_total_space].value, settings[FileCacheSetting::max_size].value, total_space);
    }
}

}<|MERGE_RESOLUTION|>--- conflicted
+++ resolved
@@ -180,18 +180,10 @@
         impl->set(key, config.getString(config_prefix + "." + key));
     }
 
-<<<<<<< HEAD
-    validate(allow_empty_path);
-=======
-    auto cache_policy = (*this)[FileCacheSetting::cache_policy].value;
-    boost::to_upper(cache_policy);
-    (*this)[FileCacheSetting::cache_policy] = cache_policy;
-
     if (!(*this)[FileCacheSetting::path].changed)
         (*this)[FileCacheSetting::path] = default_cache_path;
 
     validate();
->>>>>>> e6914db6
 }
 
 void FileCacheSettings::loadFromCollection(const NamedCollection & collection)
